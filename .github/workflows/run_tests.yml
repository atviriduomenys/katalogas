--- conflicted
+++ resolved
@@ -60,7 +60,6 @@
       - name: Install dependencies
         run: poetry install
 
-<<<<<<< HEAD
       - name: Build static files
         run: |
           poetry run python manage.py collectstatic --noinput
@@ -68,9 +67,6 @@
           npm install
           npm run build
 
-      - name: Create DB image
-        run: docker-compose -f docker-compose-test.yml up -d
-=======
       - name: Load initial db schema
         run: PGPASSWORD=secret psql -h localhost -U adp -d adp-dev < resources/adp-dev-fresh.sql
 
@@ -79,7 +75,6 @@
 
       - name: Rename database to test
         run: PGPASSWORD=secret psql -h localhost -U adp postgres -c 'alter database "adp-dev" rename to "test_adp-dev";'
->>>>>>> afa36a18
 
       - name: Test with pytest with
         run: poetry run pytest -vvxra --tb=short --reuse-db --no-migrations tests