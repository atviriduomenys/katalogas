--- conflicted
+++ resolved
@@ -2,7 +2,6 @@
 /db.sqlite3
 *.pyc
 /pylsp-mypy.cfg
-<<<<<<< HEAD
 
 # IntelliJ
 .idea
@@ -12,7 +11,6 @@
 
 # dev DB
 /postgres
-=======
+
 *.mo
-*.css.map
->>>>>>> 2081a34a
+*.css.map