Data catalogue
##############


Lithuania's open data catalogue (data.gov.lt).


Contributing
************

- All development changes goes to ``devel`` branch, ``main`` is reserved for
  production releases.

- Follow TDD_ (Test Driven Development) principle.

- Follow DDD_ (Documentation Driven Development) principle.

- Follow `GitHub Flow`_ principle.

.. _TDD: https://en.wikipedia.org/wiki/Test-driven_development
.. _DDD: https://gist.github.com/zsup/9434452
.. _GitHub Flow: https://docs.github.com/en/get-started/quickstart/github-flow


Development environment
***********************

From project root directory run::

    docker-compose up
<<<<<<< HEAD
    pgloader mysql://adp:secret@localhost/adp-dev postgresql://adp:secret@localhost/adp-dev
    poetry run python manage.py migrate
=======
    poetry run python manage.py migrate


To log into adminer use credentials in docker-compose.yml::

    System: PostgreSQL
    Server: postgres
    Username: adp
    Password: secret
    Database: adp-dev
>>>>>>> cc230100
<|MERGE_RESOLUTION|>--- conflicted
+++ resolved
@@ -28,12 +28,9 @@
 From project root directory run::
 
     docker-compose up
-<<<<<<< HEAD
     pgloader mysql://adp:secret@localhost/adp-dev postgresql://adp:secret@localhost/adp-dev
     poetry run python manage.py migrate
-=======
-    poetry run python manage.py migrate
-
+    
 
 To log into adminer use credentials in docker-compose.yml::
 
@@ -41,5 +38,4 @@
     Server: postgres
     Username: adp
     Password: secret
-    Database: adp-dev
->>>>>>> cc230100
+    Database: adp-dev