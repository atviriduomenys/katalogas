Data catalogue
##############


Lithuania's open data catalogue (data.gov.lt).


Contributing
************

- All development changes goes to ``devel`` branch, ``main`` is reserved for
  production releases.

- Follow TDD_ (Test Driven Development) principle.

- Follow DDD_ (Documentation Driven Development) principle.

- Follow `GitHub Flow`_ principle.

.. _TDD: https://en.wikipedia.org/wiki/Test-driven_development
.. _DDD: https://gist.github.com/zsup/9434452
.. _GitHub Flow: https://docs.github.com/en/get-started/quickstart/github-flow


Development environment
***********************

From project root directory run::

    docker-compose up -d

If elasticsearch does not start and raises `AccessDeniedException` on
`createDirectory()`, try this::

    sudo chown -R $UID:$GID var/elasticsearch

Then we need to install pgloader (https://pgloader.readthedocs.io/en/latest/install.html#docker-images) and migrate MySQL database to PostgreSQL::

    docker run -it --rm \
    --network katalogas_default \
    dimitri/pgloader:latest \
    pgloader \
        mysql://adp:secret@mysql/adp-dev \
        postgresql://adp:secret@postgres/adp-dev


By default pgloader creates a schema with the same name as in source database. So after this command we need to switch to public schema::

    docker-compose run -T --rm -e PGPASSWORD=secret postgres psql -h postgres -U adp adp-dev <<EOF
    BEGIN TRANSACTION;
      ALTER SCHEMA "public" RENAME TO "public-orig";
      ALTER SCHEMA "adp-dev" RENAME TO "public";
      DROP SCHEMA "public-orig" CASCADE;
    COMMIT;
    EOF

Then we can run::

    poetry install
    poetry run python manage.py migrate
<<<<<<< HEAD
    make
=======
    poetry run python manage.py rebuild_index --noinput
>>>>>>> 0b46657a
    
To log into adminer open http://localhost:9000/ in your browser and use credentials in docker-compose.yml::

    System: PostgreSQL
    Server: postgres
    Username: adp
    Password: secret
    Database: adp-dev<|MERGE_RESOLUTION|>--- conflicted
+++ resolved
@@ -58,12 +58,9 @@
 
     poetry install
     poetry run python manage.py migrate
-<<<<<<< HEAD
+    poetry run python manage.py rebuild_index --noinput
     make
-=======
-    poetry run python manage.py rebuild_index --noinput
->>>>>>> 0b46657a
-    
+
 To log into adminer open http://localhost:9000/ in your browser and use credentials in docker-compose.yml::
 
     System: PostgreSQL
