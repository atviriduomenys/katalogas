[[package]]
name = "aldryn-apphooks-config"
version = "0.6.0"
description = "Namespaces based configuration for Apphooks"
category = "main"
optional = false
python-versions = "*"

[package.dependencies]
django-appdata = ">=0.2.0"
django-cms = ">=3.5"

[[package]]
name = "alembic"
version = "1.8.1"
description = "A database migration tool for SQLAlchemy."
category = "main"
optional = false
python-versions = ">=3.7"

[package.dependencies]
Mako = "*"
SQLAlchemy = ">=1.3.0"

[package.extras]
tz = ["python-dateutil"]

[[package]]
name = "asgiref"
version = "3.5.2"
description = "ASGI specs, helper code, and adapters"
category = "main"
optional = false
python-versions = ">=3.7"

[package.extras]
tests = ["pytest", "pytest-asyncio", "mypy (>=0.800)"]

[[package]]
name = "attrs"
version = "22.1.0"
description = "Classes Without Boilerplate"
category = "main"
optional = false
python-versions = ">=3.5"

[package.extras]
dev = ["coverage[toml] (>=5.0.2)", "hypothesis", "pympler", "pytest (>=4.3.0)", "mypy (>=0.900,!=0.940)", "pytest-mypy-plugins", "zope.interface", "furo", "sphinx", "sphinx-notfound-page", "pre-commit", "cloudpickle"]
docs = ["furo", "sphinx", "zope.interface", "sphinx-notfound-page"]
tests = ["coverage[toml] (>=5.0.2)", "hypothesis", "pympler", "pytest (>=4.3.0)", "mypy (>=0.900,!=0.940)", "pytest-mypy-plugins", "zope.interface", "cloudpickle"]
tests_no_zope = ["coverage[toml] (>=5.0.2)", "hypothesis", "pympler", "pytest (>=4.3.0)", "mypy (>=0.900,!=0.940)", "pytest-mypy-plugins", "cloudpickle"]
<<<<<<< HEAD
=======

[[package]]
name = "banal"
version = "1.0.6"
description = "Commons of banal micro-functions for Python."
category = "main"
optional = false
python-versions = "*"

[package.extras]
dev = ["wheel", "mypy"]
>>>>>>> 3de12b26

[[package]]
name = "bcrypt"
version = "4.0.0"
description = "Modern password hashing for your software and your servers"
category = "main"
optional = false
python-versions = ">=3.6"

[package.extras]
tests = ["pytest (>=3.2.1,!=3.3.0)"]
typecheck = ["mypy"]

[[package]]
name = "beautifulsoup4"
version = "4.11.1"
description = "Screen-scraping library"
category = "dev"
optional = false
python-versions = ">=3.6.0"

[package.dependencies]
soupsieve = ">1.2"

[package.extras]
html5lib = ["html5lib"]
lxml = ["lxml"]

[[package]]
<<<<<<< HEAD
name = "certifi"
version = "2022.9.24"
description = "Python package for providing Mozilla's CA Bundle."
category = "main"
optional = false
python-versions = ">=3.6"
=======
name = "click"
version = "8.1.3"
description = "Composable command line interface toolkit"
category = "main"
optional = false
python-versions = ">=3.7"

[package.dependencies]
colorama = {version = "*", markers = "platform_system == \"Windows\""}
>>>>>>> 3de12b26

[[package]]
name = "colorama"
version = "0.4.5"
description = "Cross-platform colored terminal text."
category = "main"
optional = false
python-versions = ">=2.7, !=3.0.*, !=3.1.*, !=3.2.*, !=3.3.*, !=3.4.*"

[[package]]
name = "coverage"
version = "6.5.0"
description = "Code coverage measurement for Python"
category = "main"
optional = false
python-versions = ">=3.7"

[package.dependencies]
tomli = {version = "*", optional = true, markers = "python_full_version <= \"3.11.0a6\" and extra == \"toml\""}

[package.extras]
toml = ["tomli"]

[[package]]
name = "cssselect2"
version = "0.7.0"
description = "CSS selectors for Python ElementTree"
category = "main"
optional = false
python-versions = ">=3.7"

[package.dependencies]
tinycss2 = "*"
webencodings = "*"

[package.extras]
<<<<<<< HEAD
doc = ["sphinx", "sphinx-rtd-theme"]
test = ["pytest", "pytest-cov", "pytest-flake8", "pytest-isort", "coverage"]
=======
test = ["flake8", "isort", "pytest"]
doc = ["sphinx-rtd-theme", "sphinx"]

[[package]]
name = "dataset"
version = "1.5.2"
description = "Toolkit for Python-based database access."
category = "main"
optional = false
python-versions = "*"

[package.dependencies]
alembic = ">=0.6.2"
banal = ">=1.0.1"
sqlalchemy = ">=1.3.2"

[package.extras]
dev = ["cryptography", "pip", "pytest", "wheel", "flake8", "coverage", "psycopg2-binary", "pymysql"]
>>>>>>> 3de12b26

[[package]]
name = "django"
version = "3.2.16"
description = "A high-level Python Web framework that encourages rapid development and clean, pragmatic design."
category = "main"
optional = false
python-versions = ">=3.6"

[package.dependencies]
asgiref = ">=3.3.2,<4"
pytz = "*"
sqlparse = ">=0.2.2"

[package.extras]
argon2 = ["argon2-cffi (>=19.1.0)"]
bcrypt = ["bcrypt"]

[[package]]
name = "django-appconf"
version = "1.0.5"
description = "A helper class for handling configuration defaults of packaged apps gracefully."
category = "main"
optional = false
python-versions = ">=3.6"

[package.dependencies]
django = "*"

[[package]]
name = "django-appdata"
version = "0.3.2"
description = "Extendable field that enables Django apps to store their data on your models."
category = "main"
optional = false
python-versions = "*"

[package.dependencies]
Django = "*"
six = "*"

[[package]]
name = "django-classy-tags"
version = "3.0.1"
description = "Class based template tags for Django"
category = "main"
optional = false
python-versions = ">=3.7"

[package.dependencies]
django = ">=2.2"

[[package]]
name = "django-cms"
version = "3.11.0"
description = "Lean enterprise content management powered by Django."
category = "main"
optional = false
python-versions = ">=3.7"

[package.dependencies]
Django = ">=2.2,<5.0"
django-classy-tags = ">=0.7.2"
django-formtools = ">=2.1"
django-sekizai = ">=0.7"
django-treebeard = ">=4.3"
djangocms-admin-style = ">=1.2"

[[package]]
name = "django-compressor"
version = "4.1"
description = "Compresses linked and inline JavaScript or CSS into single cached files."
category = "main"
optional = false
python-versions = "*"

[package.dependencies]
django-appconf = ">=1.0.3"
rcssmin = "1.1.0"
rjsmin = "1.2.0"

[[package]]
name = "django-crispy-forms"
version = "1.14.0"
description = "Best way to have Django DRY forms"
category = "main"
optional = false
python-versions = ">=3.7"

[[package]]
name = "django-environ"
version = "0.9.0"
description = "A package that allows you to utilize 12factor inspired environment variables to configure your Django application."
category = "main"
optional = false
python-versions = ">=3.4,<4"

[package.extras]
testing = ["pytest (>=4.6.11)", "coverage[toml] (>=5.0a4)"]
docs = ["sphinx-notfound-page", "sphinx (>=3.5.0)", "furo (>=2021.8.17b43,<2021.9.0)"]
develop = ["sphinx-notfound-page", "sphinx (>=3.5.0)", "furo (>=2021.8.17b43,<2021.9.0)", "pytest (>=4.6.11)", "coverage[toml] (>=5.0a4)"]

[[package]]
name = "django-etc"
version = "1.3.1"
description = "Tiny stuff for Django that won't fit into separate apps."
category = "main"
optional = false
python-versions = "*"

[[package]]
name = "django-filer"
version = "2.2.3"
description = "A file management application for django that makes handling of files and images a breeze."
category = "main"
optional = false
python-versions = ">=3.6"

[package.dependencies]
django = ">=2.2,<5"
django-mptt = "*"
django-polymorphic = "*"
easy-thumbnails = {version = "*", extras = ["svg"]}
Unidecode = ">=0.04,<1.2"

[[package]]
name = "django-formtools"
version = "2.4"
description = "A set of high-level abstractions for Django forms"
category = "main"
optional = false
python-versions = ">=3.6"

[package.dependencies]
Django = ">=2.2"

[[package]]
name = "django-haystack"
version = "3.2.1"
description = "Pluggable search for Django."
category = "main"
optional = false
python-versions = "*"

[package.dependencies]
Django = ">=2.2"
elasticsearch = {version = ">=5,<8", optional = true, markers = "extra == \"elasticsearch\""}

[package.extras]
elasticsearch = ["elasticsearch (>=5,<8)"]

[[package]]
name = "django-hitcount"
version = "1.3.5"
description = "Hit counting application for Django."
category = "main"
optional = false
python-versions = "*"

[package.dependencies]
django-etc = ">=1.2.0"

[[package]]
name = "django-js-asset"
version = "2.0.0"
description = "script tag with additional attributes for django.forms.Media"
category = "main"
optional = false
python-versions = ">=3.6"

[package.dependencies]
Django = ">=2.2"

[package.extras]
tests = ["coverage"]

[[package]]
name = "django-libsass"
version = "0.9"
description = "A django-compressor filter to compile SASS files using libsass"
category = "main"
optional = false
python-versions = "*"

[package.dependencies]
django-compressor = ">=1.3"
libsass = ">=0.7.0,<1"

[[package]]
name = "django-meta"
version = "2.1.0"
description = "Pluggable app for handling webpage meta tags and OpenGraph properties"
category = "main"
optional = false
python-versions = ">=3.7"

[package.dependencies]
six = "*"

[package.extras]
docs = ["django (<4.0)"]

[[package]]
name = "django-mptt"
version = "0.14.0"
description = "Utilities for implementing Modified Preorder Tree Traversal with your Django Models and working with trees of Model instances."
category = "main"
optional = false
python-versions = ">=3.6"

[package.dependencies]
django-js-asset = "*"

[package.extras]
tests = ["coverage", "mock-django"]

[[package]]
name = "django-parler"
version = "2.3"
description = "Simple Django model translations without nasty hacks, featuring nice admin integration."
category = "main"
optional = false
python-versions = "*"

[package.dependencies]
Django = ">=2.2"

[[package]]
name = "django-polymorphic"
version = "3.1.0"
description = "Seamless polymorphic inheritance for Django models"
category = "main"
optional = false
python-versions = "*"

[package.dependencies]
Django = ">=2.1"

[[package]]
name = "django-sass-processor"
version = "1.2.1"
description = "SASS processor to compile SCSS files into *.css, while rendering, or offline."
category = "main"
optional = false
python-versions = "*"

[package.extras]
management-command = ["django-compressor (>=2.4)"]

[[package]]
name = "django-sekizai"
version = "3.0.1"
description = "Django Sekizai"
category = "main"
optional = false
python-versions = ">=3.7"

[package.dependencies]
django = ">=2.2"
django-classy-tags = ">=1"

[[package]]
name = "django-sortedm2m"
version = "3.1.1"
description = "Drop-in replacement for Django's many to many field with sorted relations."
category = "main"
optional = false
python-versions = "*"

[[package]]
name = "django-taggit"
version = "3.0.0"
description = "django-taggit is a reusable Django application for simple tagging."
category = "main"
optional = false
python-versions = ">=3.6"

[package.dependencies]
Django = ">=3.2"

[[package]]
name = "django-taggit-autosuggest"
version = "0.4.1"
description = "Autosuggestions for django-taggit"
category = "main"
optional = false
python-versions = "*"

[package.dependencies]
django-taggit = "*"

[[package]]
name = "django-taggit-templatetags"
version = "0.2.5"
description = "Templatetags for django-taggit."
category = "main"
optional = false
python-versions = "*"

[package.dependencies]
django = ">=1.1"
django-taggit = ">=0.8"
django-templatetag-sugar = ">=0.1"

[[package]]
name = "django-templatetag-sugar"
version = "1.0"
description = "A library to make Django's template tags sweet."
category = "main"
optional = false
python-versions = "*"

[[package]]
name = "django-treebeard"
version = "4.5.1"
description = "Efficient tree implementations for Django"
category = "main"
optional = false
python-versions = ">=3.6"

[package.dependencies]
Django = ">=2.2"

[[package]]
name = "django-webtest"
version = "1.9.10"
description = "Instant integration of Ian Bicking's WebTest (http://docs.pylonsproject.org/projects/webtest/) with Django's testing framework."
category = "dev"
optional = false
python-versions = "*"

[package.dependencies]
webtest = ">=1.3.3"

[[package]]
name = "djangocms-admin-style"
version = "3.2.0"
description = "Adds pretty CSS styles for the django CMS admin interface."
category = "main"
optional = false
python-versions = ">=3.7"

[[package]]
name = "djangocms-apphook-setup"
version = "0.4.1"
description = "Library to auto setup apphooks"
category = "main"
optional = false
python-versions = "*"

[package.dependencies]
django-cms = "*"

[[package]]
name = "djangocms-blog"
version = "1.2.3"
description = "The blog application for django CMS"
category = "main"
optional = false
python-versions = ">=3.6"

[package.dependencies]
aldryn-apphooks-config = ">=0.5"
django-cms = ">=3.7"
django-filer = ">=1.4"
django-meta = ">=2.0"
django-parler = ">=2.0"
django-sortedm2m = "*"
django-taggit = ">=1.0"
django-taggit-autosuggest = "*"
django-taggit-templatetags = "*"
djangocms-apphook-setup = "*"
djangocms-text-ckeditor = ">=3.9"
easy-thumbnails = ">=2.4.1"
lxml = "*"
pytz = "*"

[package.extras]
docs = ["django (<3.1)"]
search = ["aldryn-search"]
taggit_helpers = ["django-taggit-helpers"]

[[package]]
name = "djangocms-text-ckeditor"
version = "5.1.1"
description = "Text Plugin for django CMS with CKEditor support"
category = "main"
optional = false
python-versions = ">=3.7"

[package.dependencies]
django-cms = ">=3.6"
html5lib = ">=1"
Pillow = "*"

[[package]]
name = "easy-thumbnails"
version = "2.8.3"
description = "Easy thumbnails for Django"
category = "main"
optional = false
python-versions = ">=3.6"

[package.dependencies]
django = ">=2.2"
pillow = "*"
reportlab = {version = "*", optional = true, markers = "extra == \"svg\""}
svglib = {version = "*", optional = true, markers = "extra == \"svg\""}

[package.extras]
svg = ["svglib", "reportlab"]
<<<<<<< HEAD

[[package]]
name = "elasticsearch"
version = "7.8.1"
description = "Python client for Elasticsearch"
category = "main"
optional = false
python-versions = ">=2.7, !=3.0.*, !=3.1.*, !=3.2.*, !=3.3.*, <4"

[package.dependencies]
certifi = "*"
urllib3 = ">=1.21.1"

[package.extras]
async = ["aiohttp (>=3,<4)", "yarl"]
develop = ["requests (>=2.0.0,<3.0.0)", "coverage", "mock", "pyyaml", "pytest", "pytest-cov", "sphinx (<1.7)", "sphinx-rtd-theme", "black", "jinja2"]
docs = ["sphinx (<1.7)", "sphinx-rtd-theme"]
requests = ["requests (>=2.4.0,<3.0.0)"]
=======
>>>>>>> 3de12b26

[[package]]
name = "factory-boy"
version = "3.2.1"
description = "A versatile test fixtures replacement based on thoughtbot's factory_bot for Ruby."
category = "dev"
optional = false
python-versions = ">=3.6"

[package.dependencies]
Faker = ">=0.7.0"

[package.extras]
dev = ["coverage", "django", "flake8", "isort", "pillow", "sqlalchemy", "mongoengine", "wheel (>=0.32.0)", "tox", "zest.releaser"]
doc = ["sphinx", "sphinx-rtd-theme", "sphinxcontrib-spelling"]

[[package]]
name = "faker"
version = "15.0.0"
description = "Faker is a Python package that generates fake data for you."
category = "dev"
optional = false
python-versions = ">=3.7"

[package.dependencies]
python-dateutil = ">=2.4"

[[package]]
name = "flake8"
version = "4.0.1"
description = "the modular source code checker: pep8 pyflakes and co"
category = "main"
optional = false
python-versions = ">=3.6"

[package.dependencies]
mccabe = ">=0.6.0,<0.7.0"
pycodestyle = ">=2.8.0,<2.9.0"
pyflakes = ">=2.4.0,<2.5.0"

[[package]]
name = "greenlet"
version = "1.1.3"
description = "Lightweight in-process concurrent programming"
category = "main"
optional = false
python-versions = ">=2.7,!=3.0.*,!=3.1.*,!=3.2.*,!=3.3.*,!=3.4.*"

[package.extras]
docs = ["sphinx"]

[[package]]
name = "html5lib"
version = "1.1"
description = "HTML parser based on the WHATWG HTML specification"
category = "main"
optional = false
python-versions = ">=2.7, !=3.0.*, !=3.1.*, !=3.2.*, !=3.3.*, !=3.4.*"

[package.dependencies]
six = ">=1.9"
webencodings = "*"

[package.extras]
all = ["genshi", "chardet (>=2.2)", "lxml"]
chardet = ["chardet (>=2.2)"]
genshi = ["genshi"]
lxml = ["lxml"]

[[package]]
name = "iniconfig"
version = "1.1.1"
description = "iniconfig: brain-dead simple config-ini parsing"
category = "main"
optional = false
python-versions = "*"

[[package]]
name = "itsdangerous"
version = "2.1.2"
description = "Safely pass data to untrusted environments and back."
category = "main"
optional = false
python-versions = ">=3.7"

[[package]]
name = "libsass"
version = "0.21.0"
description = "Sass for Python: A straightforward binding of libsass for Python."
category = "main"
optional = false
python-versions = "*"

[package.dependencies]
six = "*"

[[package]]
name = "lxml"
version = "4.9.1"
description = "Powerful and Pythonic XML processing library combining libxml2/libxslt with the ElementTree API."
category = "main"
optional = false
python-versions = ">=2.7, !=3.0.*, !=3.1.*, !=3.2.*, !=3.3.*, != 3.4.*"

[package.extras]
cssselect = ["cssselect (>=0.7)"]
html5 = ["html5lib"]
htmlsoup = ["beautifulsoup4"]
source = ["Cython (>=0.29.7)"]

[[package]]
name = "mako"
version = "1.2.3"
description = "A super-fast templating language that borrows the best ideas from the existing templating languages."
category = "main"
optional = false
python-versions = ">=3.7"

[package.dependencies]
MarkupSafe = ">=0.9.2"

[package.extras]
babel = ["babel"]
lingua = ["lingua"]
testing = ["pytest"]

[[package]]
name = "markupsafe"
version = "2.1.1"
description = "Safely add untrusted strings to HTML/XML markup."
category = "main"
optional = false
python-versions = ">=3.7"

[[package]]
name = "mccabe"
version = "0.6.1"
description = "McCabe checker, plugin for flake8"
category = "main"
optional = false
python-versions = "*"

[[package]]
name = "packaging"
version = "21.3"
description = "Core utilities for Python packages"
category = "main"
optional = false
python-versions = ">=3.6"

[package.dependencies]
pyparsing = ">=2.0.2,<3.0.5 || >3.0.5"

[[package]]
name = "pillow"
version = "9.2.0"
description = "Python Imaging Library (Fork)"
category = "main"
optional = false
python-versions = ">=3.7"

[package.extras]
docs = ["furo", "olefile", "sphinx (>=2.4)", "sphinx-copybutton", "sphinx-issues (>=3.0.1)", "sphinx-removed-in", "sphinxext-opengraph"]
tests = ["check-manifest", "coverage", "defusedxml", "markdown2", "olefile", "packaging", "pyroma", "pytest", "pytest-cov", "pytest-timeout"]

[[package]]
name = "pluggy"
version = "1.0.0"
description = "plugin and hook calling mechanisms for python"
category = "main"
optional = false
python-versions = ">=3.6"

[package.extras]
dev = ["pre-commit", "tox"]
testing = ["pytest", "pytest-benchmark"]

[[package]]
name = "psycopg2-binary"
version = "2.9.3"
description = "psycopg2 - Python-PostgreSQL Database Adapter"
category = "main"
optional = false
python-versions = ">=3.6"

[[package]]
name = "py"
version = "1.11.0"
description = "library with cross-python path, ini-parsing, io, code, log facilities"
category = "main"
optional = false
python-versions = ">=2.7, !=3.0.*, !=3.1.*, !=3.2.*, !=3.3.*, !=3.4.*"

[[package]]
name = "pycodestyle"
version = "2.8.0"
description = "Python style guide checker"
category = "main"
optional = false
python-versions = ">=2.7, !=3.0.*, !=3.1.*, !=3.2.*, !=3.3.*, !=3.4.*"

[[package]]
name = "pyflakes"
version = "2.4.0"
description = "passive checker of Python programs"
category = "main"
optional = false
python-versions = ">=2.7, !=3.0.*, !=3.1.*, !=3.2.*, !=3.3.*"

[[package]]
name = "pyparsing"
version = "3.0.9"
description = "pyparsing module - Classes and methods to define and execute parsing grammars"
category = "main"
optional = false
python-versions = ">=3.6.8"

[package.extras]
diagrams = ["railroad-diagrams", "jinja2"]

[[package]]
name = "pytest"
version = "7.1.3"
description = "pytest: simple powerful testing with Python"
category = "main"
optional = false
python-versions = ">=3.7"

[package.dependencies]
attrs = ">=19.2.0"
colorama = {version = "*", markers = "sys_platform == \"win32\""}
iniconfig = "*"
packaging = "*"
pluggy = ">=0.12,<2.0"
py = ">=1.8.2"
tomli = ">=1.0.0"

[package.extras]
testing = ["argcomplete", "hypothesis (>=3.56)", "mock", "nose", "pygments (>=2.7.2)", "requests", "xmlschema"]

[[package]]
name = "pytest-cov"
version = "3.0.0"
description = "Pytest plugin for measuring coverage."
category = "main"
optional = false
python-versions = ">=3.6"

[package.dependencies]
coverage = {version = ">=5.2.1", extras = ["toml"]}
pytest = ">=4.6"

[package.extras]
testing = ["virtualenv", "pytest-xdist", "six", "process-tests", "hunter", "fields"]

[[package]]
name = "pytest-django"
version = "4.5.2"
description = "A Django plugin for pytest."
category = "dev"
optional = false
python-versions = ">=3.5"

[package.dependencies]
pytest = ">=5.4.0"

[package.extras]
docs = ["sphinx", "sphinx-rtd-theme"]
testing = ["django", "django-configurations (>=2.0)"]

[[package]]
name = "python-dateutil"
version = "2.8.2"
description = "Extensions to the standard Python datetime module"
category = "dev"
optional = false
python-versions = "!=3.0.*,!=3.1.*,!=3.2.*,>=2.7"

[package.dependencies]
six = ">=1.5"

[[package]]
name = "python-slugify"
version = "6.1.2"
description = "A Python slugify application that also handles Unicode"
category = "main"
optional = false
python-versions = ">=2.7, !=3.0.*, !=3.1.*, !=3.2.*, !=3.3.*, !=3.4.*, !=3.5.*"

[package.dependencies]
text-unidecode = ">=1.3"

[package.extras]
unidecode = ["Unidecode (>=1.1.1)"]

[[package]]
name = "pytz"
version = "2022.4"
description = "World timezone definitions, modern and historical"
category = "main"
optional = false
python-versions = "*"

[[package]]
name = "rcssmin"
version = "1.1.0"
description = "CSS Minifier"
category = "main"
optional = false
python-versions = "*"

[[package]]
name = "reportlab"
version = "3.6.11"
description = "The Reportlab Toolkit"
category = "main"
optional = false
python-versions = ">=3.7, <4"

[package.dependencies]
pillow = ">=9.0.0"

[package.extras]
rlpycairo = ["rlPyCairo (>=0.0.5)"]

[[package]]
name = "rjsmin"
version = "1.2.0"
description = "Javascript Minifier"
category = "main"
optional = false
python-versions = "*"

[[package]]
name = "six"
version = "1.16.0"
description = "Python 2 and 3 compatibility utilities"
category = "main"
optional = false
python-versions = ">=2.7, !=3.0.*, !=3.1.*, !=3.2.*"

[[package]]
name = "soupsieve"
version = "2.3.2.post1"
description = "A modern CSS selector implementation for Beautiful Soup."
category = "dev"
optional = false
python-versions = ">=3.6"

[[package]]
name = "sqlalchemy"
version = "1.4.41"
description = "Database Abstraction Library"
category = "main"
optional = false
python-versions = "!=3.0.*,!=3.1.*,!=3.2.*,!=3.3.*,!=3.4.*,!=3.5.*,>=2.7"

[package.dependencies]
greenlet = {version = "!=0.4.17", markers = "python_version >= \"3\" and (platform_machine == \"aarch64\" or platform_machine == \"ppc64le\" or platform_machine == \"x86_64\" or platform_machine == \"amd64\" or platform_machine == \"AMD64\" or platform_machine == \"win32\" or platform_machine == \"WIN32\")"}

[package.extras]
aiomysql = ["greenlet (!=0.4.17)", "aiomysql"]
aiosqlite = ["typing_extensions (!=3.10.0.1)", "greenlet (!=0.4.17)", "aiosqlite"]
asyncio = ["greenlet (!=0.4.17)"]
asyncmy = ["greenlet (!=0.4.17)", "asyncmy (>=0.2.3,!=0.2.4)"]
mariadb_connector = ["mariadb (>=1.0.1,!=1.1.2)"]
mssql = ["pyodbc"]
mssql_pymssql = ["pymssql"]
mssql_pyodbc = ["pyodbc"]
mypy = ["sqlalchemy2-stubs", "mypy (>=0.910)"]
mysql = ["mysqlclient (>=1.4.0,<2)", "mysqlclient (>=1.4.0)"]
mysql_connector = ["mysql-connector-python"]
oracle = ["cx_oracle (>=7,<8)", "cx_oracle (>=7)"]
postgresql = ["psycopg2 (>=2.7)"]
postgresql_asyncpg = ["greenlet (!=0.4.17)", "asyncpg"]
postgresql_pg8000 = ["pg8000 (>=1.16.6,!=1.29.0)"]
postgresql_psycopg2binary = ["psycopg2-binary"]
postgresql_psycopg2cffi = ["psycopg2cffi"]
pymysql = ["pymysql (<1)", "pymysql"]
sqlcipher = ["sqlcipher3-binary"]

[[package]]
name = "sqlparse"
version = "0.4.3"
description = "A non-validating SQL parser."
category = "main"
optional = false
python-versions = ">=3.5"

[[package]]
name = "svglib"
version = "1.4.1"
description = "A pure-Python library for reading and converting SVG"
category = "main"
optional = false
python-versions = ">=3.7"

[package.dependencies]
cssselect2 = ">=0.2.0"
lxml = "*"
reportlab = "*"
tinycss2 = ">=0.6.0"

[[package]]
name = "text-unidecode"
version = "1.3"
description = "The most basic Text::Unidecode port"
category = "main"
optional = false
python-versions = "*"

[[package]]
name = "tinycss2"
version = "1.1.1"
description = "A tiny CSS parser"
category = "main"
optional = false
python-versions = ">=3.6"

[package.dependencies]
webencodings = ">=0.4"

[package.extras]
doc = ["sphinx", "sphinx-rtd-theme"]
test = ["pytest", "pytest-cov", "pytest-flake8", "pytest-isort", "coverage"]

[[package]]
name = "tomli"
version = "2.0.1"
description = "A lil' TOML parser"
category = "main"
optional = false
python-versions = ">=3.7"

[[package]]
name = "tqdm"
version = "4.64.1"
description = "Fast, Extensible Progress Meter"
category = "main"
optional = false
python-versions = "!=3.0.*,!=3.1.*,!=3.2.*,!=3.3.*,>=2.7"

[package.dependencies]
colorama = {version = "*", markers = "platform_system == \"Windows\""}

[package.extras]
dev = ["py-make (>=0.1.0)", "twine", "wheel"]
notebook = ["ipywidgets (>=6)"]
slack = ["slack-sdk"]
telegram = ["requests"]

[[package]]
name = "typer"
version = "0.6.1"
description = "Typer, build great CLIs. Easy to code. Based on Python type hints."
category = "main"
optional = false
python-versions = ">=3.6"

[package.dependencies]
click = ">=7.1.1,<9.0.0"

[package.extras]
test = ["rich (>=10.11.0,<13.0.0)", "isort (>=5.0.6,<6.0.0)", "black (>=22.3.0,<23.0.0)", "mypy (==0.910)", "pytest-sugar (>=0.9.4,<0.10.0)", "pytest-xdist (>=1.32.0,<2.0.0)", "coverage (>=5.2,<6.0)", "pytest-cov (>=2.10.0,<3.0.0)", "pytest (>=4.4.0,<5.4.0)", "shellingham (>=1.3.0,<2.0.0)"]
doc = ["mdx-include (>=1.4.1,<2.0.0)", "mkdocs-material (>=8.1.4,<9.0.0)", "mkdocs (>=1.1.2,<2.0.0)"]
dev = ["pre-commit (>=2.17.0,<3.0.0)", "flake8 (>=3.8.3,<4.0.0)", "autoflake (>=1.3.1,<2.0.0)"]
all = ["rich (>=10.11.0,<13.0.0)", "shellingham (>=1.3.0,<2.0.0)", "colorama (>=0.4.3,<0.5.0)"]

[[package]]
name = "unidecode"
version = "1.1.2"
description = "ASCII transliterations of Unicode text"
category = "main"
optional = false
python-versions = ">=2.7, !=3.0.*, !=3.1.*, !=3.2.*, !=3.3.*"

[[package]]
name = "urllib3"
version = "1.26.12"
description = "HTTP library with thread-safe connection pooling, file post, and more."
category = "main"
optional = false
python-versions = ">=2.7, !=3.0.*, !=3.1.*, !=3.2.*, !=3.3.*, !=3.4.*, !=3.5.*, <4"

[package.extras]
brotli = ["brotlicffi (>=0.8.0)", "brotli (>=1.0.9)", "brotlipy (>=0.6.0)"]
secure = ["pyOpenSSL (>=0.14)", "cryptography (>=1.3.4)", "idna (>=2.0.0)", "certifi", "urllib3-secure-extra", "ipaddress"]
socks = ["PySocks (>=1.5.6,!=1.5.7,<2.0)"]

[[package]]
name = "waitress"
version = "2.1.2"
description = "Waitress WSGI server"
category = "dev"
optional = false
python-versions = ">=3.7.0"

[package.extras]
docs = ["Sphinx (>=1.8.1)", "docutils", "pylons-sphinx-themes (>=1.0.9)"]
testing = ["pytest", "pytest-cover", "coverage (>=5.0)"]

[[package]]
name = "webencodings"
version = "0.5.1"
description = "Character encoding aliases for legacy web content"
category = "main"
optional = false
python-versions = "*"

[[package]]
name = "webob"
version = "1.8.7"
description = "WSGI request and response object"
category = "dev"
optional = false
python-versions = ">=2.7,!=3.0.*,!=3.1.*,!=3.2.*"

[package.extras]
docs = ["Sphinx (>=1.7.5)", "pylons-sphinx-themes"]
testing = ["pytest (>=3.1.0)", "coverage", "pytest-cov", "pytest-xdist"]

[[package]]
name = "webtest"
version = "3.0.0"
description = "Helper to test WSGI applications"
category = "dev"
optional = false
python-versions = ">=3.6, <4"

[package.dependencies]
beautifulsoup4 = "*"
waitress = ">=0.8.5"
WebOb = ">=1.2"

[package.extras]
docs = ["docutils", "pylons-sphinx-themes (>=1.0.8)", "Sphinx (>=1.8.1)"]
tests = ["coverage", "pastedeploy", "pyquery", "pytest", "pytest-cov", "wsgiproxy2"]

[metadata]
lock-version = "1.1"
python-versions = "^3.10"
<<<<<<< HEAD
content-hash = "4002d749ffa114d4e4dd53449c8cb09b9ca488a302af72ea9cdf2f5df69cebde"

[metadata.files]
aldryn-apphooks-config = []
asgiref = []
attrs = []
bcrypt = []
beautifulsoup4 = []
certifi = []
colorama = []
coverage = []
cssselect2 = []
=======
content-hash = "66d8e6998bf297b12e08b7887702ac4436c5505c4b69dafb5ac47ab08d70006c"

[metadata.files]
aldryn-apphooks-config = []
alembic = []
asgiref = []
attrs = []
banal = []
bcrypt = []
beautifulsoup4 = []
click = []
colorama = []
coverage = []
cssselect2 = []
dataset = []
>>>>>>> 3de12b26
django = []
django-appconf = []
django-appdata = []
django-classy-tags = []
django-cms = []
django-compressor = []
django-crispy-forms = []
django-environ = []
django-etc = []
django-filer = []
django-formtools = []
<<<<<<< HEAD
django-haystack = []
=======
>>>>>>> 3de12b26
django-hitcount = []
django-js-asset = []
django-libsass = []
django-meta = []
django-mptt = []
django-parler = []
django-polymorphic = []
django-sass-processor = []
django-sekizai = []
django-sortedm2m = []
django-taggit = []
django-taggit-autosuggest = []
django-taggit-templatetags = []
django-templatetag-sugar = []
django-treebeard = []
django-webtest = []
djangocms-admin-style = []
djangocms-apphook-setup = []
djangocms-blog = []
djangocms-text-ckeditor = []
easy-thumbnails = []
<<<<<<< HEAD
elasticsearch = []
factory-boy = []
faker = []
flake8 = []
html5lib = []
iniconfig = []
libsass = []
lxml = []
=======
factory-boy = []
faker = []
flake8 = []
greenlet = []
html5lib = []
iniconfig = []
itsdangerous = []
libsass = []
lxml = []
mako = []
markupsafe = []
>>>>>>> 3de12b26
mccabe = []
packaging = []
pillow = []
pluggy = []
psycopg2-binary = []
py = []
pycodestyle = []
pyflakes = []
pyparsing = []
pytest = []
pytest-cov = []
pytest-django = []
python-dateutil = []
python-slugify = []
pytz = []
rcssmin = []
reportlab = []
rjsmin = []
six = []
soupsieve = []
<<<<<<< HEAD
=======
sqlalchemy = []
>>>>>>> 3de12b26
sqlparse = []
svglib = []
text-unidecode = []
tinycss2 = []
tomli = []
<<<<<<< HEAD
unidecode = []
urllib3 = []
=======
tqdm = []
typer = []
unidecode = []
>>>>>>> 3de12b26
waitress = []
webencodings = []
webob = []
webtest = []<|MERGE_RESOLUTION|>--- conflicted
+++ resolved
@@ -49,8 +49,6 @@
 docs = ["furo", "sphinx", "zope.interface", "sphinx-notfound-page"]
 tests = ["coverage[toml] (>=5.0.2)", "hypothesis", "pympler", "pytest (>=4.3.0)", "mypy (>=0.900,!=0.940)", "pytest-mypy-plugins", "zope.interface", "cloudpickle"]
 tests_no_zope = ["coverage[toml] (>=5.0.2)", "hypothesis", "pympler", "pytest (>=4.3.0)", "mypy (>=0.900,!=0.940)", "pytest-mypy-plugins", "cloudpickle"]
-<<<<<<< HEAD
-=======
 
 [[package]]
 name = "banal"
@@ -62,7 +60,6 @@
 
 [package.extras]
 dev = ["wheel", "mypy"]
->>>>>>> 3de12b26
 
 [[package]]
 name = "bcrypt"
@@ -92,14 +89,14 @@
 lxml = ["lxml"]
 
 [[package]]
-<<<<<<< HEAD
 name = "certifi"
 version = "2022.9.24"
 description = "Python package for providing Mozilla's CA Bundle."
 category = "main"
 optional = false
 python-versions = ">=3.6"
-=======
+
+[[package]]
 name = "click"
 version = "8.1.3"
 description = "Composable command line interface toolkit"
@@ -109,7 +106,6 @@
 
 [package.dependencies]
 colorama = {version = "*", markers = "platform_system == \"Windows\""}
->>>>>>> 3de12b26
 
 [[package]]
 name = "colorama"
@@ -146,10 +142,6 @@
 webencodings = "*"
 
 [package.extras]
-<<<<<<< HEAD
-doc = ["sphinx", "sphinx-rtd-theme"]
-test = ["pytest", "pytest-cov", "pytest-flake8", "pytest-isort", "coverage"]
-=======
 test = ["flake8", "isort", "pytest"]
 doc = ["sphinx-rtd-theme", "sphinx"]
 
@@ -168,7 +160,6 @@
 
 [package.extras]
 dev = ["cryptography", "pip", "pytest", "wheel", "flake8", "coverage", "psycopg2-binary", "pymysql"]
->>>>>>> 3de12b26
 
 [[package]]
 name = "django"
@@ -273,7 +264,7 @@
 
 [[package]]
 name = "django-etc"
-version = "1.3.1"
+version = "1.4.0"
 description = "Tiny stuff for Django that won't fit into separate apps."
 category = "main"
 optional = false
@@ -580,7 +571,6 @@
 
 [package.extras]
 svg = ["svglib", "reportlab"]
-<<<<<<< HEAD
 
 [[package]]
 name = "elasticsearch"
@@ -592,15 +582,13 @@
 
 [package.dependencies]
 certifi = "*"
-urllib3 = ">=1.21.1"
-
-[package.extras]
-async = ["aiohttp (>=3,<4)", "yarl"]
+urllib3 = ">=1.21.1,<2"
+
+[package.extras]
+async = ["aiohttp (>=3,<4)"]
 develop = ["requests (>=2.0.0,<3.0.0)", "coverage", "mock", "pyyaml", "pytest", "pytest-cov", "sphinx (<1.7)", "sphinx-rtd-theme", "black", "jinja2"]
 docs = ["sphinx (<1.7)", "sphinx-rtd-theme"]
 requests = ["requests (>=2.4.0,<3.0.0)"]
-=======
->>>>>>> 3de12b26
 
 [[package]]
 name = "factory-boy"
@@ -780,7 +768,7 @@
 
 [[package]]
 name = "psycopg2-binary"
-version = "2.9.3"
+version = "2.9.4"
 description = "psycopg2 - Python-PostgreSQL Database Adapter"
 category = "main"
 optional = false
@@ -1142,21 +1130,7 @@
 [metadata]
 lock-version = "1.1"
 python-versions = "^3.10"
-<<<<<<< HEAD
-content-hash = "4002d749ffa114d4e4dd53449c8cb09b9ca488a302af72ea9cdf2f5df69cebde"
-
-[metadata.files]
-aldryn-apphooks-config = []
-asgiref = []
-attrs = []
-bcrypt = []
-beautifulsoup4 = []
-certifi = []
-colorama = []
-coverage = []
-cssselect2 = []
-=======
-content-hash = "66d8e6998bf297b12e08b7887702ac4436c5505c4b69dafb5ac47ab08d70006c"
+content-hash = "e9b0949e33ecfeaa2a042f931c7c8e3ed0d86e630cdba8c4dba42c82bc51b421"
 
 [metadata.files]
 aldryn-apphooks-config = []
@@ -1166,12 +1140,12 @@
 banal = []
 bcrypt = []
 beautifulsoup4 = []
+certifi = []
 click = []
 colorama = []
 coverage = []
 cssselect2 = []
 dataset = []
->>>>>>> 3de12b26
 django = []
 django-appconf = []
 django-appdata = []
@@ -1183,10 +1157,7 @@
 django-etc = []
 django-filer = []
 django-formtools = []
-<<<<<<< HEAD
 django-haystack = []
-=======
->>>>>>> 3de12b26
 django-hitcount = []
 django-js-asset = []
 django-libsass = []
@@ -1208,16 +1179,7 @@
 djangocms-blog = []
 djangocms-text-ckeditor = []
 easy-thumbnails = []
-<<<<<<< HEAD
 elasticsearch = []
-factory-boy = []
-faker = []
-flake8 = []
-html5lib = []
-iniconfig = []
-libsass = []
-lxml = []
-=======
 factory-boy = []
 faker = []
 flake8 = []
@@ -1229,7 +1191,6 @@
 lxml = []
 mako = []
 markupsafe = []
->>>>>>> 3de12b26
 mccabe = []
 packaging = []
 pillow = []
@@ -1250,23 +1211,16 @@
 rjsmin = []
 six = []
 soupsieve = []
-<<<<<<< HEAD
-=======
 sqlalchemy = []
->>>>>>> 3de12b26
 sqlparse = []
 svglib = []
 text-unidecode = []
 tinycss2 = []
 tomli = []
-<<<<<<< HEAD
-unidecode = []
-urllib3 = []
-=======
 tqdm = []
 typer = []
 unidecode = []
->>>>>>> 3de12b26
+urllib3 = []
 waitress = []
 webencodings = []
 webob = []
