[tool.poetry]
name = "vitrina"
version = "0.1.0"
description = ""
authors = ["IVPK <atviriduomenys@ivpk.lt>"]

[tool.poetry.dependencies]
python = "^3.10"
Django = "^3.2.13"
django-cms = "^3.10.0"
django-sekizai = "^3.0.1"
django-filer = "^2.2.1"
djangocms-text-ckeditor = "^5.0.1"
djangocms-blog = "^1.2.3"
django-compressor = "^4.0"
django-libsass = "^0.9"
libsass = "^0.21.0"
django-sass-processor = "^1.2"
<<<<<<< HEAD
django-hitcount = "^1.3.5"
=======
flake8 = "^4.0.1"
psycopg2 = "^2.9.3"
pytest-cov = "^3.0.0"
django-crispy-forms = "^1.14.0"
>>>>>>> 3670e1d7

[tool.poetry.dev-dependencies]
pytest = "^7.1.2"
pytest-django = "^4.5.2"
WebTest = "^3.0.0"
django-webtest = "^1.9.10"
factory-boy = "^3.2.1"

[build-system]
requires = ["poetry-core>=1.0.0"]
build-backend = "poetry.core.masonry.api"<|MERGE_RESOLUTION|>--- conflicted
+++ resolved
@@ -16,14 +16,11 @@
 django-libsass = "^0.9"
 libsass = "^0.21.0"
 django-sass-processor = "^1.2"
-<<<<<<< HEAD
 django-hitcount = "^1.3.5"
-=======
 flake8 = "^4.0.1"
 psycopg2 = "^2.9.3"
 pytest-cov = "^3.0.0"
 django-crispy-forms = "^1.14.0"
->>>>>>> 3670e1d7
 
 [tool.poetry.dev-dependencies]
 pytest = "^7.1.2"
