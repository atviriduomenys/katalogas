[tool.poetry]
name = "vitrina"
version = "0.1.0"
description = ""
authors = ["IVPK <atviriduomenys@ivpk.lt>"]

[tool.poetry.dependencies]
python = "^3.10"
Django = "^3.2.13"
django-cms = "^3.10.0"
django-sekizai = "^3.0.1"
django-filer = "^2.2.1"
djangocms-text-ckeditor = "^5.0.1"
djangocms-blog = "^1.2.3"
django-compressor = "^4.0"
django-libsass = "^0.9"
libsass = "^0.21.0"
django-sass-processor = "^1.2"
<<<<<<< HEAD
flake8 = "^4.0.1"
psycopg2 = "^2.9.3"
pytest-cov = "^3.0.0"
=======
django-crispy-forms = "^1.14.0"
>>>>>>> 5615c92b

[tool.poetry.dev-dependencies]
pytest = "^7.1.2"
pytest-django = "^4.5.2"
WebTest = "^3.0.0"
django-webtest = "^1.9.10"
factory-boy = "^3.2.1"

[build-system]
requires = ["poetry-core>=1.0.0"]
build-backend = "poetry.core.masonry.api"<|MERGE_RESOLUTION|>--- conflicted
+++ resolved
@@ -16,13 +16,10 @@
 django-libsass = "^0.9"
 libsass = "^0.21.0"
 django-sass-processor = "^1.2"
-<<<<<<< HEAD
 flake8 = "^4.0.1"
 psycopg2 = "^2.9.3"
 pytest-cov = "^3.0.0"
-=======
 django-crispy-forms = "^1.14.0"
->>>>>>> 5615c92b
 
 [tool.poetry.dev-dependencies]
 pytest = "^7.1.2"
