[tool.poetry]
name = "vitrina"
version = "0.1.0"
description = ""
authors = ["IVPK <atviriduomenys@ivpk.lt>"]

[tool.poetry.dependencies]
python = "^3.10"
Django = "^3.2.14"
django-cms = "^3.10.1"
django-sekizai = "^3.0.1"
django-filer = "^2.2.1"
djangocms-text-ckeditor = "^5.0.1"
djangocms-blog = "^1.2.3"
django-compressor = "^4.0"
django-libsass = "^0.9"
libsass = "^0.21.0"
django-sass-processor = "^1.2"
django-environ = "^0.9.0"
django-hitcount = "^1.3.5"
flake8 = "^4.0.1"
psycopg2-binary = "^2.9.3"
pytest-cov = "^3.0.0"
django-crispy-forms = "^1.14.0"
python-slugify = "^6.1.2"
bcrypt = "^4.0.0"
tqdm = "^4.64.1"
dataset = "^1.5.2"
typer = "^0.6.1"
itsdangerous = "^2.1.2"
django-haystack = {extras = ["elasticsearch"], version = "^3.2.1"}
django-tagulous = "^1.3.3"
elasticsearch = "7.8.1"
django-reversion = "^5.0.3"
crispy-bulma = "^0.8.0"
requests = ">=2.0.0,<3.0.0"
freezegun = "^1.2.2"
<<<<<<< HEAD
=======
djangorestframework = "^3.14.0"
drf-yasg = "^1.21.4"
>>>>>>> f81c3930

[tool.poetry.dev-dependencies]
pytest = "^7.1.2"
pytest-django = "^4.5.2"
WebTest = "^3.0.0"
django-webtest = "^1.9.10"
factory-boy = "^3.2.1"

[tool.poetry.group.dev.dependencies]
requests = "^2.28.1"
pprintpp = "^0.4.0"

[build-system]
requires = ["poetry-core>=1.0.0"]
build-backend = "poetry.core.masonry.api"<|MERGE_RESOLUTION|>--- conflicted
+++ resolved
@@ -35,11 +35,8 @@
 crispy-bulma = "^0.8.0"
 requests = ">=2.0.0,<3.0.0"
 freezegun = "^1.2.2"
-<<<<<<< HEAD
-=======
 djangorestframework = "^3.14.0"
 drf-yasg = "^1.21.4"
->>>>>>> f81c3930
 
 [tool.poetry.dev-dependencies]
 pytest = "^7.1.2"
