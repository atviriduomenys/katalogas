--- conflicted
+++ resolved
@@ -33,10 +33,7 @@
 elasticsearch = "7.8.1"
 django-reversion = "^5.0.3"
 crispy-bulma = "^0.8.0"
-<<<<<<< HEAD
-=======
 requests = ">=2.0.0,<3.0.0"
->>>>>>> bb8c4319
 djangorestframework = "^3.14.0"
 drf-yasg = "^1.21.4"
 
