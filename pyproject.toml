--- conflicted
+++ resolved
@@ -21,6 +21,7 @@
 flake8 = "^4.0.1"
 psycopg2-binary = "^2.9.3"
 pytest-cov = "^3.0.0"
+django-crispy-forms = "^1.14.0"
 python-slugify = "^6.1.2"
 bcrypt = "^4.0.0"
 tqdm = "^4.64.1"
@@ -28,12 +29,7 @@
 typer = "^0.6.1"
 itsdangerous = "^2.1.2"
 django-haystack = {extras = ["elasticsearch"], version = "^3.2.1"}
-<<<<<<< HEAD
-django-crispy-forms = "^1.7.2"
-crispy-bulma = "^0.8.0"
-=======
 django-tagulous = "^1.3.3"
->>>>>>> 04b55fed
 elasticsearch = "7.8.1"
 
 [tool.poetry.dev-dependencies]
