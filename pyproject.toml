--- conflicted
+++ resolved
@@ -24,14 +24,10 @@
 django-crispy-forms = "^1.14.0"
 python-slugify = "^6.1.2"
 bcrypt = "^4.0.0"
-<<<<<<< HEAD
-django-tagulous = "^1.3.3"
-=======
 tqdm = "^4.64.1"
 dataset = "^1.5.2"
 typer = "^0.6.1"
 itsdangerous = "^2.1.2"
->>>>>>> 9f5e735c
 
 [tool.poetry.dev-dependencies]
 pytest = "^7.1.2"
