--- conflicted
+++ resolved
@@ -20,10 +20,7 @@
 psycopg2 = "^2.9.3"
 pytest-cov = "^3.0.0"
 django-crispy-forms = "^1.14.0"
-<<<<<<< HEAD
-=======
 PyMySQL = "^1.0.2"
->>>>>>> edc3b858
 
 [tool.poetry.dev-dependencies]
 pytest = "^7.1.2"
