--- conflicted
+++ resolved
@@ -29,12 +29,9 @@
 typer = "^0.6.1"
 itsdangerous = "^2.1.2"
 django-haystack = {extras = ["elasticsearch"], version = "^3.2.1"}
-<<<<<<< HEAD
-django-reversion = "^5.0.3"
-=======
 django-tagulous = "^1.3.3"
 elasticsearch = "7.8.1"
->>>>>>> 04b55fed
+django-reversion = "^5.0.3"
 
 [tool.poetry.dev-dependencies]
 pytest = "^7.1.2"
