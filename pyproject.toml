--- conflicted
+++ resolved
@@ -32,11 +32,7 @@
 django-tagulous = "^1.3.3"
 elasticsearch = "7.8.1"
 django-reversion = "^5.0.3"
-<<<<<<< HEAD
-django-allauth = "^0.51.0"
-=======
 crispy-bulma = "^0.8.0"
->>>>>>> ef6c8b44
 
 [tool.poetry.dev-dependencies]
 pytest = "^7.1.2"
