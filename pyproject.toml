[tool.poetry]
name = "vitrina"
version = "0.1.0"
description = ""
authors = ["IVPK <atviriduomenys@ivpk.lt>"]

[tool.poetry.dependencies]
python = "^3.10"
Django = "^3.2.14"
django-cms = "^3.10.1"
django-sekizai = "^3.0.1"
django-filer = "^2.2.1"
djangocms-text-ckeditor = "^5.0.1"
djangocms-blog = "^1.2.3"
django-compressor = "^4.0"
django-libsass = "^0.9"
libsass = "^0.21.0"
django-sass-processor = "^1.2"
django-environ = "^0.9.0"
django-hitcount = "^1.3.5"
flake8 = "^4.0.1"
psycopg2-binary = "^2.9.3"
pytest-cov = "^3.0.0"
django-crispy-forms = "^1.14.0"
python-slugify = "^6.1.2"
bcrypt = "^4.0.0"
<<<<<<< HEAD
tqdm = "^4.64.1"
dataset = "^1.5.2"
=======
itsdangerous = "^2.1.2"
>>>>>>> d3f4247c

[tool.poetry.dev-dependencies]
pytest = "^7.1.2"
pytest-django = "^4.5.2"
WebTest = "^3.0.0"
django-webtest = "^1.9.10"
factory-boy = "^3.2.1"

[tool.poetry.group.dev.dependencies]
typer = "^0.6.1"

[build-system]
requires = ["poetry-core>=1.0.0"]
build-backend = "poetry.core.masonry.api"<|MERGE_RESOLUTION|>--- conflicted
+++ resolved
@@ -24,12 +24,10 @@
 django-crispy-forms = "^1.14.0"
 python-slugify = "^6.1.2"
 bcrypt = "^4.0.0"
-<<<<<<< HEAD
 tqdm = "^4.64.1"
 dataset = "^1.5.2"
-=======
+typer = "^0.6.1"
 itsdangerous = "^2.1.2"
->>>>>>> d3f4247c
 
 [tool.poetry.dev-dependencies]
 pytest = "^7.1.2"
@@ -38,9 +36,6 @@
 django-webtest = "^1.9.10"
 factory-boy = "^3.2.1"
 
-[tool.poetry.group.dev.dependencies]
-typer = "^0.6.1"
-
 [build-system]
 requires = ["poetry-core>=1.0.0"]
 build-backend = "poetry.core.masonry.api"