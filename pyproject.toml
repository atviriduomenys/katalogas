--- conflicted
+++ resolved
@@ -16,8 +16,6 @@
 django-libsass = "^0.9"
 libsass = "^0.21.0"
 django-sass-processor = "^1.2"
-<<<<<<< HEAD
-=======
 django-environ = "^0.9.0"
 django-hitcount = "^1.3.5"
 flake8 = "^4.0.1"
@@ -25,7 +23,6 @@
 psycopg2-binary = "^2.9.3"
 pytest-cov = "^3.0.0"
 django-crispy-forms = "^1.14.0"
->>>>>>> a9e04502
 
 [tool.poetry.dev-dependencies]
 pytest = "^7.1.2"
