[tool.poetry]
name = "vitrina"
version = "0.1.0"
description = ""
authors = ["IVPK <atviriduomenys@ivpk.lt>"]

[tool.poetry.dependencies]
python = "^3.10"
Django = "^3.2.14"
django-cms = "^3.10.1"
django-sekizai = "^3.0.1"
django-filer = "^2.2.1"
djangocms-text-ckeditor = "^5.0.1"
djangocms-blog = "^1.2.3"
django-compressor = "^4.0"
django-libsass = "^0.9"
libsass = "^0.21.0"
django-sass-processor = "^1.2"
django-environ = "^0.9.0"
django-hitcount = "^1.3.5"
flake8 = "^4.0.1"
psycopg2-binary = "^2.9.3"
pytest-cov = "^3.0.0"
django-crispy-forms = "^1.14.0"
python-slugify = "^6.1.2"
bcrypt = "^4.0.0"
tqdm = "^4.64.1"
dataset = "^1.5.2"
typer = "^0.6.1"
itsdangerous = "^2.1.2"
django-haystack = {extras = ["elasticsearch"], version = "^3.2.1"}
django-tagulous = "^1.3.3"
elasticsearch = "7.8.1"
<<<<<<< HEAD
requests = "^2.28.1"
crispy-bulma = "^0.8.0"
=======
django-reversion = "^5.0.3"
>>>>>>> ec723fab

[tool.poetry.dev-dependencies]
pytest = "^7.1.2"
pytest-django = "^4.5.2"
WebTest = "^3.0.0"
django-webtest = "^1.9.10"
factory-boy = "^3.2.1"

[build-system]
requires = ["poetry-core>=1.0.0"]
build-backend = "poetry.core.masonry.api"<|MERGE_RESOLUTION|>--- conflicted
+++ resolved
@@ -31,12 +31,7 @@
 django-haystack = {extras = ["elasticsearch"], version = "^3.2.1"}
 django-tagulous = "^1.3.3"
 elasticsearch = "7.8.1"
-<<<<<<< HEAD
-requests = "^2.28.1"
-crispy-bulma = "^0.8.0"
-=======
 django-reversion = "^5.0.3"
->>>>>>> ec723fab
 
 [tool.poetry.dev-dependencies]
 pytest = "^7.1.2"
