--- conflicted
+++ resolved
@@ -617,34 +617,6 @@
 
 
 @pytest.mark.django_db
-<<<<<<< HEAD
-def test_dataset_history_view_without_permission(app: DjangoTestApp):
-    user = User.objects.create_user(email="test@test.com", password="test123")
-    dataset = DatasetFactory()
-    app.set_user(user)
-    resp = app.get(reverse('dataset-history', args=[dataset.pk]), expect_errors=True)
-    assert resp.status_code == 403
-
-
-@pytest.mark.django_db
-def test_dataset_history_view_with_permission(app: DjangoTestApp):
-    organization = OrganizationFactory()
-    user = User.objects.create_user(email="test@test.com", password="test123", organization=organization)
-    dataset = DatasetFactory(organization=organization)
-    app.set_user(user)
-
-    form = app.get(reverse("dataset-change", args=[dataset.pk])).forms['dataset-form']
-    form['title'] = "Updated title"
-    form['description'] = "Updated description"
-    form.submit()
-
-    resp = app.get(reverse('dataset-history', args=[dataset.pk]))
-    assert resp.context['detail_url_name'] == 'dataset-detail'
-    assert resp.context['history_url_name'] == 'dataset-history'
-    assert len(resp.context['history']) == 1
-    assert resp.context['history'][0]['action'] == "Redaguota"
-    assert resp.context['history'][0]['user'] == user
-=======
 def test_dataset_add_form_initial_values(app: DjangoTestApp):
     default_licence = LicenceFactory(is_default=True)
     default_frequency = FrequencyFactory(is_default=True)
@@ -658,4 +630,32 @@
     form = app.get(reverse('dataset-add', kwargs={'pk': organization.id})).forms['dataset-form']
     assert form['licence'].value == str(default_licence.pk)
     assert form['frequency'].value == str(default_frequency.pk)
->>>>>>> b284841b
+
+
+@pytest.mark.django_db
+def test_dataset_history_view_without_permission(app: DjangoTestApp):
+    user = User.objects.create_user(email="test@test.com", password="test123")
+    dataset = DatasetFactory()
+    app.set_user(user)
+    resp = app.get(reverse('dataset-history', args=[dataset.pk]), expect_errors=True)
+    assert resp.status_code == 403
+
+
+@pytest.mark.django_db
+def test_dataset_history_view_with_permission(app: DjangoTestApp):
+    organization = OrganizationFactory()
+    user = User.objects.create_user(email="test@test.com", password="test123", organization=organization)
+    dataset = DatasetFactory(organization=organization)
+    app.set_user(user)
+
+    form = app.get(reverse("dataset-change", args=[dataset.pk])).forms['dataset-form']
+    form['title'] = "Updated title"
+    form['description'] = "Updated description"
+    form.submit()
+
+    resp = app.get(reverse('dataset-history', args=[dataset.pk]))
+    assert resp.context['detail_url_name'] == 'dataset-detail'
+    assert resp.context['history_url_name'] == 'dataset-history'
+    assert len(resp.context['history']) == 1
+    assert resp.context['history'][0]['action'] == "Redaguota"
+    assert resp.context['history'][0]['user'] == user