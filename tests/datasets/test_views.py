--- conflicted
+++ resolved
@@ -6,13 +6,8 @@
 from factory.django import FileField
 
 from vitrina import settings
-<<<<<<< HEAD
-from vitrina.classifiers.factories import CategoryFactory, FrequencyFactory
-from vitrina.datasets.factories import DatasetFactory, DatasetStructureFactory, DatasetTranslationFactory
-=======
 from vitrina.classifiers.factories import CategoryFactory, FrequencyFactory, LicenceFactory
 from vitrina.datasets.factories import DatasetFactory, DatasetStructureFactory
->>>>>>> 6ea42217
 from vitrina.datasets.models import Dataset
 from vitrina.orgs.factories import OrganizationFactory
 from vitrina.users.models import User
@@ -83,36 +78,27 @@
 def datasets():
     dataset1 = DatasetFactory(
         slug="ds1",
-<<<<<<< HEAD
-=======
-        title="Duomenų rinkinys vienas",
-        title_en="Dataset 1",
->>>>>>> 6ea42217
         published=datetime(2022, 6, 1)
     )
-    DatasetTranslationFactory(master=dataset1, title="Duomenų rinkinys 1", language_code='lt')
+    DatasetTranslationFactory(master=dataset1, title="Duomenų rinkinys vienas",
+                              language_code='lt',
+                              published=datetime(2022, 6, 1))
     DatasetTranslationFactory(master=dataset1, title="Dataset 1", language_code='en')
     dataset2 = DatasetFactory(
         slug="ds2",
-<<<<<<< HEAD
-=======
-        title="Duomenų rinkinys du\"<'>\\",
-        title_en="Dataset 2",
->>>>>>> 6ea42217
         published=datetime(2022, 8, 1)
     )
-    DatasetTranslationFactory(master=dataset2, title="Duomenų rinkinys 2 \"<'>\\", language_code='lt')
+    DatasetTranslationFactory(master=dataset2, title="Duomenų rinkinys du\"<'>\\",
+                              language_code='lt',
+                              published=datetime(2022, 8, 1))
     DatasetTranslationFactory(master=dataset2, title="Dataset 2 \"<'>\\", language_code='en')
     dataset3 = DatasetFactory(
         slug="ds3",
-<<<<<<< HEAD
-=======
-        title="Duomenų rinkinys trys",
-        title_en="Dataset 3",
->>>>>>> 6ea42217
         published=datetime(2022, 7, 1)
     )
-    DatasetTranslationFactory(master=dataset3, title="Duomenų rinkinys 3", language_code='lt')
+    DatasetTranslationFactory(master=dataset3, title="Duomenų rinkinys trys",
+                              language_code='lt',
+                              published=datetime(2022, 7, 1))
     DatasetTranslationFactory(master=dataset3, title="Dataset 3", language_code='en')
     return [dataset1, dataset2, dataset3]
 
@@ -180,7 +166,6 @@
     assert resp.context['selected_status'] == Dataset.INVENTORED
 
 
-<<<<<<< HEAD
 @pytest.mark.django_db
 def test_status_filter_has_structure(app: DjangoTestApp, status_filter_data):
     resp = app.get("%s?status=%s" % (reverse('dataset-list'), Dataset.HAS_STRUCTURE))
@@ -192,19 +177,6 @@
 def test_organization_filter_without_query(app: DjangoTestApp):
     dataset_with_organization1 = DatasetFactory(slug="ds1")
     dataset_with_organization2 = DatasetFactory(slug="ds2")
-    resp = app.get(reverse('dataset-list'))
-    assert list(resp.context['object_list']) == [dataset_with_organization1, dataset_with_organization2]
-    assert resp.context['selected_organization'] is None
-
-
-@pytest.mark.django_db
-def test_organization_filter_with_organization(app: DjangoTestApp):
-    organization = OrganizationFactory()
-    dataset_with_organization1 = DatasetFactory(organization=organization, slug="ds1")
-    resp = app.get("%s?organization=%s" % (reverse("dataset-list"), organization.pk))
-    assert list(resp.context['object_list']) == [dataset_with_organization1]
-    assert resp.context['selected_organization'] == organization.pk
-=======
 @pytest.fixture
 def organization_filter_data():
     organization = OrganizationFactory()
@@ -219,6 +191,7 @@
 @pytest.mark.haystack
 def test_organization_filter_without_query(app: DjangoTestApp, organization_filter_data):
     resp = app.get(reverse('dataset-list'))
+    assert list(resp.context['object_list']) == [dataset_with_organization1, dataset_with_organization2]
     assert [int(obj.pk) for obj in resp.context['object_list']] == [
         organization_filter_data["datasets"][0].pk,
         organization_filter_data['datasets'][1].pk
@@ -226,6 +199,13 @@
     assert resp.context['selected_organization'] is None
 
 
+@pytest.mark.django_db
+def test_organization_filter_with_organization(app: DjangoTestApp):
+    organization = OrganizationFactory()
+    dataset_with_organization1 = DatasetFactory(organization=organization, slug="ds1")
+    resp = app.get("%s?organization=%s" % (reverse("dataset-list"), organization.pk))
+    assert list(resp.context['object_list']) == [dataset_with_organization1]
+    assert resp.context['selected_organization'] == organization.pk
 @pytest.mark.haystack
 def test_organization_filter_with_organization(app: DjangoTestApp, organization_filter_data):
     resp = app.get("%s?selected_facets=organization_exact:%s" % (
@@ -237,7 +217,6 @@
         organization_filter_data['datasets'][1].pk
     ]
     assert resp.context['selected_organization'] == organization_filter_data["organization"].pk
->>>>>>> 6ea42217
 
 
 @pytest.fixture
@@ -562,13 +541,10 @@
     dataset = DatasetFactory(
         published=datetime(2022, 9, 7),
         slug='test-dataset-slug',
-<<<<<<< HEAD
-=======
         description='test description',
         category=category,
         licence=licence,
         frequency=frequency
->>>>>>> 6ea42217
     )
     DatasetTranslationFactory(master=dataset, title="dataset_title", description='test description',)
     user = User.objects.create_user(email="test@test.com", password="test123",
@@ -664,7 +640,6 @@
 
 
 @pytest.mark.django_db
-<<<<<<< HEAD
 def test_translations_default_language(app: DjangoTestApp):
     dataset = DatasetFactory()
     default_language = dataset.get_current_language()
@@ -678,7 +653,10 @@
     dataset.set_current_language('en')
     dataset.save()
     assert dataset.get_current_language() == 'en'
-=======
+
+
+
+@pytest.mark.django_db
 def test_dataset_add_form_initial_values(app: DjangoTestApp):
     default_licence = LicenceFactory(is_default=True)
     default_frequency = FrequencyFactory(is_default=True)
@@ -691,5 +669,4 @@
     app.set_user(user)
     form = app.get(reverse('dataset-add', kwargs={'pk': organization.id})).forms['dataset-form']
     assert form['licence'].value == str(default_licence.pk)
-    assert form['frequency'].value == str(default_frequency.pk)
->>>>>>> 6ea42217
+    assert form['frequency'].value == str(default_frequency.pk)