--- conflicted
+++ resolved
@@ -190,13 +190,6 @@
         organization_filter_data['datasets'][1].pk
     ]
     assert resp.context['selected_organization'] is None
-
-
-@pytest.mark.django_db
-def test_organization_filter_with_organization(app: DjangoTestApp, organization_filter_data):
-    resp = app.get("%s?organization=%s" % (reverse("dataset-list"), organization_filter_data['organization'].pk))
-    assert list(resp.context['object_list']) == [organization_filter_data['dataset']]
-    assert resp.context['selected_organization'] == organization_filter_data['organization'].pk
 
 
 @pytest.mark.haystack
@@ -291,53 +284,39 @@
     ]
 
 
-<<<<<<< HEAD
-@pytest.fixture
-def tag_filter_data():
-    organization = OrganizationFactory()
-
-    dataset1 = DatasetFactory(tags="tag1, tag2, tag3", organization=organization)
-    dataset2 = DatasetFactory(tags="tag3, tag4, tag5, tag1", organization=organization)
-
-    return [dataset1, dataset2]
-
-
-=======
->>>>>>> 04b55fed
-@pytest.mark.haystack
-def test_tag_filter_without_query(app: DjangoTestApp):
+@pytest.fixture
+def datasets():
     dataset1 = DatasetFactory(tags=('tag1', 'tag2', 'tag3'), slug="ds1")
     dataset2 = DatasetFactory(tags=('tag3', 'tag4', 'tag5'), slug="ds2")
+
+    return [dataset1, dataset2]
+
+
+@pytest.mark.haystack
+def test_tag_filter_without_query(app: DjangoTestApp, datasets):
     resp = app.get(reverse('dataset-list'))
-    assert [int(obj.pk) for obj in resp.context['object_list']] == [dataset1.pk, dataset2.pk]
+    assert [int(obj.pk) for obj in resp.context['object_list']] == [datasets[0].pk, datasets[1].pk]
     assert resp.context['selected_tags'] == []
 
 
 @pytest.mark.haystack
-def test_tag_filter_with_one_tag(app: DjangoTestApp):
-    dataset1 = DatasetFactory(tags=('tag1', 'tag2', 'tag3'), slug="ds1")
-    dataset2 = DatasetFactory(tags=('tag3', 'tag4', 'tag5'), slug="ds2")
-    print(dataset1.get_tag_list())
+def test_tag_filter_with_one_tag(app: DjangoTestApp, datasets):
     resp = app.get("%s?selected_facets=tags_exact:tag2" % reverse("dataset-list"))
-    assert [int(obj.pk) for obj in resp.context['object_list']] == [dataset1.pk]
+    assert [int(obj.pk) for obj in resp.context['object_list']] == [datasets[0].pk]
     assert resp.context['selected_tags'] == ['tag2']
 
 
 @pytest.mark.haystack
-def test_tag_filter_with_shared_tag(app: DjangoTestApp):
-    dataset1 = DatasetFactory(tags=('tag1', 'tag2', 'tag3'), slug="ds1")
-    dataset2 = DatasetFactory(tags=('tag3', 'tag4', 'tag5'), slug="ds2")
+def test_tag_filter_with_shared_tag(app: DjangoTestApp, datasets):
     resp = app.get("%s?selected_facets=tags_exact:tag3" % reverse("dataset-list"))
-    assert [int(obj.pk) for obj in resp.context['object_list']] == [dataset1.pk, dataset2.pk]
+    assert [int(obj.pk) for obj in resp.context['object_list']] == [datasets[0].pk, datasets[1].pk]
     assert resp.context['selected_tags'] == ['tag3']
 
 
 @pytest.mark.haystack
-def test_tag_filter_with_multiple_tags(app: DjangoTestApp):
-    dataset1 = DatasetFactory(tags=('tag1', 'tag2', 'tag3'), slug="ds1")
-    dataset2 = DatasetFactory(tags=('tag3', 'tag4', 'tag5'), slug="ds2")
+def test_tag_filter_with_multiple_tags(app: DjangoTestApp, datasets):
     resp = app.get("%s?selected_facets=tags_exact:tag4&selected_facets=tags_exact:tag3" % reverse("dataset-list"))
-    assert [int(obj.pk) for obj in resp.context['object_list']] == [dataset2.pk]
+    assert [int(obj.pk) for obj in resp.context['object_list']] == [datasets[1].pk]
     assert resp.context['selected_tags'] == ['tag4', 'tag3']
 
 
