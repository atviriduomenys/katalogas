--- conflicted
+++ resolved
@@ -11,17 +11,14 @@
 from vitrina import settings
 from vitrina.classifiers.factories import CategoryFactory, FrequencyFactory, LicenceFactory
 from vitrina.datasets.factories import DatasetFactory, DatasetStructureFactory
-<<<<<<< HEAD
+from vitrina.datasets.factories import MANIFEST
+from vitrina.datasets.models import Dataset, DatasetStructure
+from vitrina.orgs.factories import OrganizationFactory
+from vitrina.users.factories import UserFactory, ManagerFactory
 from vitrina.datasets.models import Dataset
 from vitrina.orgs.factories import OrganizationFactory, RepresentativeFactory
 from vitrina.orgs.models import Representative
 from vitrina.users.factories import UserFactory
-=======
-from vitrina.datasets.factories import MANIFEST
-from vitrina.datasets.models import Dataset, DatasetStructure
-from vitrina.orgs.factories import OrganizationFactory
-from vitrina.users.factories import UserFactory, ManagerFactory
->>>>>>> ef6c8b44
 from vitrina.users.models import User
 from vitrina.resources.factories import DatasetDistributionFactory
 
@@ -636,35 +633,6 @@
 
 
 @pytest.mark.django_db
-<<<<<<< HEAD
-def test_dataset_members_view_bad_login(app: DjangoTestApp):
-    dataset = DatasetFactory()
-    ct = ContentType.objects.get_for_model(dataset)
-    representative = RepresentativeFactory(
-        content_type=ct,
-        object_id=dataset.pk,
-        role=Representative.MANAGER
-    )
-    user = UserFactory()
-    app.set_user(user)
-    response = app.get(reverse('dataset-members', kwargs={'pk': representative.object_id}))
-    assert response.status_code == 302
-
-
-@pytest.mark.django_db
-def test_dataset_members_view_no_login(app: DjangoTestApp):
-    dataset = DatasetFactory()
-    ct = ContentType.objects.get_for_model(dataset)
-    representative = RepresentativeFactory(
-        content_type=ct,
-        object_id=dataset.pk,
-        role=Representative.MANAGER
-    )
-    user = UserFactory(is_staff=True)
-    app.set_user(user)
-    response = app.get(reverse('dataset-members', kwargs={'pk': representative.object_id}))
-    assert response.status_code == 200
-=======
 def test_dataset_history_view_without_permission(app: DjangoTestApp):
     user = UserFactory()
     dataset = DatasetFactory()
@@ -733,4 +701,33 @@
     dataset.refresh_from_db()
     structure = DatasetStructure.objects.get(dataset=dataset)
     assert dataset.current_structure == structure
->>>>>>> ef6c8b44
+
+
+@pytest.mark.django_db
+def test_dataset_members_view_bad_login(app: DjangoTestApp):
+    dataset = DatasetFactory()
+    ct = ContentType.objects.get_for_model(dataset)
+    representative = RepresentativeFactory(
+        content_type=ct,
+        object_id=dataset.pk,
+        role=Representative.MANAGER
+    )
+    user = UserFactory()
+    app.set_user(user)
+    response = app.get(reverse('dataset-members', kwargs={'pk': representative.object_id}))
+    assert response.status_code == 302
+
+
+@pytest.mark.django_db
+def test_dataset_members_view_no_login(app: DjangoTestApp):
+    dataset = DatasetFactory()
+    ct = ContentType.objects.get_for_model(dataset)
+    representative = RepresentativeFactory(
+        content_type=ct,
+        object_id=dataset.pk,
+        role=Representative.MANAGER
+    )
+    user = UserFactory(is_staff=True)
+    app.set_user(user)
+    response = app.get(reverse('dataset-members', kwargs={'pk': representative.object_id}))
+    assert response.status_code == 200