from datetime import datetime, date

import pytz
from django.conf import settings
from django.contrib.contenttypes.models import ContentType
from django.core import mail
from django.urls import reverse
from django_webtest import DjangoTestApp

import pytest
from factory.django import FileField
from filer.models import File
from reversion.models import Version
from webtest import Upload

from vitrina.classifiers.factories import CategoryFactory, FrequencyFactory
from vitrina.classifiers.factories import LicenceFactory
from vitrina.classifiers.models import Category
from vitrina.cms.factories import FilerFileFactory
<<<<<<< HEAD
from vitrina.datasets.factories import DatasetFactory, DatasetStructureFactory, DatasetGroupFactory, TypeFactory, \
    DataServiceTypeFactory, DataServiceSpecTypeFactory, RelationFactory, DatasetRelationFactory
=======
from vitrina.datasets.factories import DatasetFactory, DatasetStructureFactory, DatasetGroupFactory, AttributionFactory, \
    DatasetAttributionFactory
>>>>>>> af4c0c7b
from vitrina.datasets.factories import MANIFEST
from vitrina.datasets.models import Dataset, DatasetStructure
from vitrina.orgs.factories import OrganizationFactory
from vitrina.orgs.factories import RepresentativeFactory
from vitrina.orgs.models import Representative
from vitrina.projects.factories import ProjectFactory
from vitrina.resources.factories import DatasetDistributionFactory
from vitrina.users.factories import UserFactory, ManagerFactory
from vitrina.users.models import User

timezone = pytz.timezone(settings.TIME_ZONE)


@pytest.fixture
def dataset_detail_data():
    dataset = DatasetFactory()
    dataset_distribution = DatasetDistributionFactory(dataset=dataset)
    return {
        'dataset': dataset_distribution.dataset,
        'dataset_distribution': dataset_distribution
    }


@pytest.mark.django_db
def test_dataset_detail_without_tags(app: DjangoTestApp, dataset_detail_data):
    resp = app.get(dataset_detail_data['dataset'].get_absolute_url())
    assert resp.context['tags'] == []


@pytest.mark.django_db
def test_dataset_detail_tags(app: DjangoTestApp, dataset_detail_data):
    dataset = DatasetFactory(tags=('tag-1', 'tag-2', 'tag-3'), status="HAS_DATA")
    resp = app.get(dataset.get_absolute_url())
    assert len(resp.context['tags']) == 3
    assert resp.context['tags'] == ['tag-1', 'tag-2', 'tag-3']


@pytest.mark.django_db
def test_dataset_detail_status(app: DjangoTestApp, dataset_detail_data):
    resp = app.get(dataset_detail_data['dataset'].get_absolute_url())
    assert resp.context['status'] == "Atvertas"


@pytest.mark.django_db
def test_dataset_detail_resources(app: DjangoTestApp, dataset_detail_data):
    resp = app.get(dataset_detail_data['dataset'].get_absolute_url())
    assert list(resp.context['resources']) == [dataset_detail_data['dataset_distribution']]


@pytest.mark.django_db
def test_distribution_preview(app: DjangoTestApp, dataset_detail_data):
    resp = app.get(reverse('dataset-distribution-preview', kwargs={
        'dataset_id': dataset_detail_data['dataset'].pk,
        'distribution_id': dataset_detail_data['dataset_distribution'].pk
    }))
    assert resp.json == {'data': [['Column'], ['Value']]}


@pytest.fixture
def search_datasets():
    dataset1 = DatasetFactory(slug='ds1', published=timezone.localize(datetime(2022, 6, 1)))
    dataset1.set_current_language('en')
    dataset1.title = 'Dataset 1'
    dataset1.save()
    dataset1.set_current_language('lt')
    dataset1.title = "Duomenų rinkinys vienas"
    dataset1.save()

    dataset2 = DatasetFactory(slug='ds2', published=timezone.localize(datetime(2022, 8, 1)))
    dataset2.set_current_language('en')
    dataset2.title = 'Dataset 2'
    dataset2.save()
    dataset2.set_current_language('lt')
    dataset2.title = "Duomenų rinkinys du\"<'>\\"
    dataset2.save()

    dataset3 = DatasetFactory(slug='ds3', published=timezone.localize(datetime(2022, 7, 1)))
    dataset3.set_current_language('en')
    dataset3.title = 'Dataset 3'
    dataset3.save()
    dataset3.set_current_language('lt')
    dataset3.title = "Duomenų rinkinys trys"
    dataset3.save()
    return [dataset1, dataset2, dataset3]


@pytest.mark.haystack
def test_search_without_query(app: DjangoTestApp, search_datasets):
    resp = app.get(reverse('dataset-list'))
    assert [int(obj.pk) for obj in resp.context['object_list']] == [search_datasets[1].pk, search_datasets[2].pk, search_datasets[0].pk]


@pytest.mark.haystack
def test_search_with_query_that_doesnt_match(app: DjangoTestApp, search_datasets):
    resp = app.get("%s?q=%s" % (reverse('dataset-list'), "doesnt-match"))
    assert [int(obj.pk) for obj in resp.context['object_list']] == []


@pytest.mark.haystack
def test_search_with_query_that_matches_one(app: DjangoTestApp, search_datasets):
    resp = app.get("%s?q=%s" % (reverse('dataset-list'), "vienas"))
    assert [int(obj.pk) for obj in resp.context['object_list']] == [search_datasets[0].pk]


@pytest.mark.haystack
def test_search_with_query_that_matches_all(app: DjangoTestApp, search_datasets):
    resp = app.get("%s?q=%s" % (reverse('dataset-list'), "rinkinys"))
    assert [int(obj.pk) for obj in resp.context['object_list']] == [search_datasets[1].pk, search_datasets[2].pk, search_datasets[0].pk]


@pytest.mark.haystack
def test_search_with_query_that_matches_all_with_english_title(app: DjangoTestApp, search_datasets):
    for dataset in search_datasets:
        dataset.set_current_language('en')
    resp = app.get("%s?q=%s" % (reverse('dataset-list'), "Dataset"))
    assert [int(obj.pk) for obj in resp.context['object_list']] == [search_datasets[1].pk, search_datasets[2].pk, search_datasets[0].pk]


@pytest.mark.haystack
def test_search_with_query_containing_special_characters(app: DjangoTestApp, search_datasets):
    resp = app.get("%s?q=%s" % (reverse('dataset-list'), "du\"<'>\\"))
    assert [int(obj.pk) for obj in resp.context['object_list']] == [search_datasets[1].pk]


@pytest.fixture
def status_filter_data():
    dataset1 = DatasetFactory()
    dataset2 = DatasetFactory(status=Dataset.INVENTORED)
    return [dataset1, dataset2]


@pytest.mark.haystack
def test_status_filter_without_query(app: DjangoTestApp, status_filter_data):
    resp = app.get(reverse('dataset-list'))
    assert [int(obj.pk) for obj in resp.context['object_list']] == [
        status_filter_data[0].pk,
        status_filter_data[1].pk
    ]
    assert resp.context['selected_status'] is None


@pytest.mark.haystack
def test_status_filter_inventored(app: DjangoTestApp, status_filter_data):
    resp = app.get("%s?selected_facets=filter_status_exact:%s" % (
        reverse('dataset-list'),
        Dataset.INVENTORED
    ))
    assert [int(obj.pk) for obj in resp.context['object_list']] == [status_filter_data[1].pk]
    assert resp.context['selected_status'] == Dataset.INVENTORED


@pytest.fixture
def organization_filter_data():
    organization = OrganizationFactory()

    dataset1 = DatasetFactory(organization=organization, slug='ds1')
    dataset2 = DatasetFactory(organization=organization, slug='ds2')

    return {
        "organization": organization,
        "datasets": [dataset1, dataset2]
    }


@pytest.mark.haystack
def test_organization_filter_without_query(app: DjangoTestApp, organization_filter_data):
    resp = app.get(reverse('dataset-list'))
    assert [int(obj.pk) for obj in resp.context['object_list']] == [
        organization_filter_data["datasets"][0].pk,
        organization_filter_data['datasets'][1].pk
    ]
    assert resp.context['selected_organization'] == []


@pytest.mark.haystack
def test_organization_filter_with_organization(app: DjangoTestApp, organization_filter_data):
    resp = app.get("%s?selected_facets=organization_exact:%s" % (
        reverse("dataset-list"),
        organization_filter_data["organization"].pk
    ))
    assert [int(obj.pk) for obj in resp.context['object_list']] == [
        organization_filter_data["datasets"][0].pk,
        organization_filter_data['datasets'][1].pk
    ]
    assert resp.context['selected_organization'][0] == str(organization_filter_data["organization"].pk)


@pytest.fixture
def category_filter_data():
    organization = OrganizationFactory()

    category1 = CategoryFactory(title='Cat 1')
    category2 = category1.add_child(
        instance=CategoryFactory.build(title='Cat 1.1'),
    )
    category3 = category1.add_child(
        instance=CategoryFactory.build(title='Cat 1.2'),
    )
    category4 = category2.add_child(
        instance=CategoryFactory.build(title='Cat 2.1'),
    )
    dataset_with_category1 = DatasetFactory(slug="ds1", organization=organization)
    dataset_with_category1.category.add(category1)
    dataset_with_category1.save()
    dataset_with_category2 = DatasetFactory(slug="ds2", organization=organization)
    dataset_with_category2.category.add(category2)
    dataset_with_category2.save()
    dataset_with_category3 = DatasetFactory(slug="ds3", organization=organization)
    dataset_with_category3.category.add(category3)
    dataset_with_category3.save()
    dataset_with_category4 = DatasetFactory(slug="ds4", organization=organization)
    dataset_with_category4.category.add(category4)
    dataset_with_category4.save()

    return {
        "categories": [category1, category2, category3, category4],
        "datasets": [
            dataset_with_category1,
            dataset_with_category2,
            dataset_with_category3,
            dataset_with_category4,
        ],
    }


@pytest.mark.haystack
def test_category_filter_without_query(app: DjangoTestApp, category_filter_data):
    resp = app.get(reverse('dataset-list'))
    assert len(resp.context['object_list']) == 4
    assert resp.context['selected_categories'] == []


@pytest.mark.haystack
def test_category_filter_with_parent_category(app: DjangoTestApp, category_filter_data):
    resp = app.get("%s?selected_facets=category_exact:%s" % (
        reverse("dataset-list"),
        category_filter_data["categories"][0].pk
    ))
    assert sorted([int(obj.pk) for obj in resp.context['object_list']]) == sorted([
        category_filter_data["datasets"][0].pk,
        category_filter_data["datasets"][1].pk,
        category_filter_data["datasets"][2].pk,
        category_filter_data["datasets"][3].pk
    ])
    assert resp.context['selected_categories'] == [str(category_filter_data["categories"][0].pk)]


@pytest.mark.haystack
def test_category_filter_with_middle_category(
    app: DjangoTestApp,
    category_filter_data: dict[str, list[Category]],
):
    resp = app.get("%s?selected_facets=category_exact:%s" % (
        reverse("dataset-list"),
        category_filter_data["categories"][1].pk
    ))
    assert sorted([int(obj.pk) for obj in resp.context['object_list']]) == sorted([
        category_filter_data["datasets"][1].pk,
        category_filter_data["datasets"][3].pk,
    ])
    assert resp.context['selected_categories'] == [
        str(category_filter_data["categories"][1].pk),
    ]


@pytest.mark.haystack
def test_category_filter_with_child_category(
    app: DjangoTestApp,
    category_filter_data: dict[str, list[Category]],
):
    resp = app.get("%s?selected_facets=category_exact:%s" % (
        reverse("dataset-list"),
        category_filter_data["categories"][3].pk
    ))
    assert [int(obj.pk) for obj in resp.context['object_list']] == [
        category_filter_data["datasets"][3].pk,
    ]
    assert resp.context['selected_categories'] == [
        str(category_filter_data["categories"][3].pk),
    ]


@pytest.mark.haystack
def test_category_filter_with_parent_and_child_category(
    app: DjangoTestApp,
    category_filter_data: dict[str, list[Category]],
):
    resp = app.get((
        '%s?'
        'selected_facets=category_exact:%s&'
        'selected_facets=category_exact:%s'
    ) % (
        reverse("dataset-list"),
        category_filter_data["categories"][0].pk,
        category_filter_data["categories"][3].pk
    ))
    assert [int(obj.pk) for obj in resp.context['object_list']] == [
        category_filter_data["datasets"][3].pk,
    ]
    assert sorted(resp.context['selected_categories']) == sorted([
        str(category_filter_data["categories"][0].pk),
        str(category_filter_data["categories"][3].pk)
    ])


@pytest.mark.haystack
def test_data_group_filter_header_visible_if_data_groups_exist(
    app: DjangoTestApp,
):
    group = DatasetGroupFactory()
    category = CategoryFactory()
    category.groups.add(group)
    dataset = DatasetFactory()
    dataset.category.add(category)
    dataset.save()
    resp = app.get(reverse('dataset-list'))
    assert resp.html.find(id='data_group_filter_header')


@pytest.mark.haystack
def test_data_group_filter_header_not_visible_if_data_groups_do_not_exist(
    app: DjangoTestApp,
):
    dataset = DatasetFactory()
    resp = app.get(reverse('dataset-list'))
    assert not resp.html.find(id='data_group_filter_header')


@pytest.fixture
def datasets():
    dataset1 = DatasetFactory(tags=('tag1', 'tag2', 'tag3'), slug="ds1")
    dataset2 = DatasetFactory(tags=('tag3', 'tag4', 'tag5'), slug="ds2")

    return [dataset1, dataset2]


@pytest.mark.haystack
def test_tag_filter_without_query(app: DjangoTestApp, datasets):
    resp = app.get(reverse('dataset-list'))
    assert [int(obj.pk) for obj in resp.context['object_list']] == [
        datasets[0].pk, datasets[1].pk,
    ]
    assert [int(obj.pk) for obj in resp.context['object_list']] == [datasets[0].pk, datasets[1].pk]
    assert resp.context['selected_tags'] == []


@pytest.mark.haystack
def test_tag_filter_with_one_tag(app: DjangoTestApp, datasets):
    resp = app.get("%s?selected_facets=tags_exact:tag2" % reverse("dataset-list"))
    assert [int(obj.pk) for obj in resp.context['object_list']] == [datasets[0].pk]
    assert resp.context['selected_tags'] == ['tag2']


@pytest.mark.haystack
def test_tag_filter_with_shared_tag(app: DjangoTestApp, datasets):
    resp = app.get("%s?selected_facets=tags_exact:tag3" % reverse("dataset-list"))
    assert [int(obj.pk) for obj in resp.context['object_list']] == [datasets[0].pk, datasets[1].pk]
    assert resp.context['selected_tags'] == ['tag3']


@pytest.mark.haystack
def test_tag_filter_with_multiple_tags(app: DjangoTestApp, datasets):
    resp = app.get("%s?selected_facets=tags_exact:tag4&selected_facets=tags_exact:tag3" % reverse("dataset-list"))
    assert [int(obj.pk) for obj in resp.context['object_list']] == [datasets[1].pk]
    assert resp.context['selected_tags'] == ['tag4', 'tag3']


@pytest.fixture
def frequency_filter_data():
    frequency = FrequencyFactory()
    organization = OrganizationFactory()

    dataset1 = DatasetFactory(frequency=frequency, organization=organization)
    dataset2 = DatasetFactory(frequency=frequency, organization=organization)

    return {
        "frequency": frequency,
        "datasets": [dataset1, dataset2]
    }


@pytest.mark.haystack
def test_frequency_filter_without_query(app: DjangoTestApp, frequency_filter_data):
    resp = app.get(reverse('dataset-list'))
    assert [int(obj.pk) for obj in resp.context['object_list']] == [
        frequency_filter_data["datasets"][0].pk,
        frequency_filter_data["datasets"][1].pk
    ]
    assert resp.context['selected_frequency'] is None


@pytest.mark.haystack
def test_frequency_filter_with_frequency(app: DjangoTestApp, frequency_filter_data):
    resp = app.get("%s?selected_facets=frequency_exact:%s" % (
        reverse("dataset-list"),
        frequency_filter_data["frequency"].pk
    ))
    assert [int(obj.pk) for obj in resp.context['object_list']] == [
        frequency_filter_data["datasets"][0].pk,
        frequency_filter_data["datasets"][1].pk
    ]
    assert resp.context['selected_frequency'] == frequency_filter_data["frequency"].pk


@pytest.fixture
def date_filter_data():
    org = OrganizationFactory()
    dataset1 = DatasetFactory(organization=org, slug='ds1', published=timezone.localize(datetime(2022, 3, 1)))
    dataset2 = DatasetFactory(organization=org, slug='ds2', published=timezone.localize(datetime(2022, 2, 1)))
    dataset3 = DatasetFactory(organization=org, slug='ds3', published=timezone.localize(datetime(2021, 12, 1)))
    return [dataset1, dataset2, dataset3]


@pytest.mark.haystack
def test_date_filter_without_query(app: DjangoTestApp, date_filter_data):
    resp = app.get(reverse('dataset-list'))
    assert [int(obj.pk) for obj in resp.context['object_list']] == [
        date_filter_data[0].pk,
        date_filter_data[1].pk,
        date_filter_data[2].pk
    ]
    assert resp.context['selected_date_from'] is None
    assert resp.context['selected_date_to'] is None


@pytest.mark.haystack
def test_date_filter_wit_date_from(app: DjangoTestApp, date_filter_data):
    resp = app.get("%s?date_from=2022-02-10" % reverse("dataset-list"))
    assert [int(obj.pk) for obj in resp.context['object_list']] == [date_filter_data[0].pk]
    assert resp.context['selected_date_from'] == date(2022, 2, 10)
    assert resp.context['selected_date_to'] is None


@pytest.mark.haystack
def test_date_filter_with_date_to(app: DjangoTestApp, date_filter_data):
    resp = app.get("%s?date_to=2022-02-10" % reverse("dataset-list"))
    assert [int(obj.pk) for obj in resp.context['object_list']] == [date_filter_data[1].pk, date_filter_data[2].pk]
    assert resp.context['selected_date_from'] is None
    assert resp.context['selected_date_to'] == date(2022, 2, 10)


@pytest.mark.haystack
def test_date_filter_with_dates_from_and_to(app: DjangoTestApp, date_filter_data):
    resp = app.get("%s?date_from=2022-01-01&date_to=2022-02-10" % reverse("dataset-list"))
    assert [int(obj.pk) for obj in resp.context['object_list']] == [date_filter_data[1].pk]
    assert resp.context['selected_date_from'] == date(2022, 1, 1)
    assert resp.context['selected_date_to'] == date(2022, 2, 10)


@pytest.mark.haystack
def test_dataset_filter_all(app: DjangoTestApp):
    organization = OrganizationFactory()
    category = CategoryFactory()
    frequency = FrequencyFactory()
    dataset_with_all_filters = DatasetFactory(
        status=Dataset.HAS_DATA,
        tags=('tag1', 'tag2', 'tag3'),
        published=timezone.localize(datetime(2022, 2, 9)),
        organization=organization,
        frequency=frequency
    )
    dataset_with_all_filters.category.add(category)

    distribution = DatasetDistributionFactory()
    distribution.dataset = dataset_with_all_filters
    distribution.save()

    dataset_with_all_filters.set_current_language(settings.LANGUAGE_CODE)
    dataset_with_all_filters.slug = 'ds1'
    dataset_with_all_filters.save()

    resp = app.get(
        "%s?selected_facets=filter_status_exact:%s"
        "&selected_facets=organization_exact:%s&"
        "selected_facets=category_exact:%s&"
        "selected_facets=tags_exact:tag1&"
        "selected_facets=tags_exact:tag2&"
        "selected_facets=frequency_exact:%s"
        "&date_from=2022-01-01&"
        "date_to=2022-02-10" % (reverse("dataset-list"), Dataset.HAS_DATA, organization.pk, category.pk, frequency.pk))

    assert [int(obj.pk) for obj in resp.context['object_list']] == [dataset_with_all_filters.pk]
    assert resp.context['selected_status'] == Dataset.HAS_DATA
    assert resp.context['selected_organization'][0] == str(organization.pk)
    assert resp.context['selected_categories'] == [str(category.pk)]
    assert resp.context['selected_tags'] == ["tag1", "tag2"]
    assert resp.context['selected_frequency'] == frequency.pk
    assert resp.context['selected_date_from'] == date(2022, 1, 1)
    assert resp.context['selected_date_to'] == date(2022, 2, 10)


@pytest.mark.haystack
def test_dataset_filter_with_pages(app: DjangoTestApp):
    inventored_dataset = None
    for i in range(25):
        if i == 0:
            inventored_dataset = DatasetFactory(status=Dataset.INVENTORED)
        else:
            DatasetFactory()

    resp = app.get("%s?page=2" % (reverse('dataset-list')))
    assert 'page' not in resp.html.find(id="%s_id" % Dataset.INVENTORED).attrs['href']
    resp = resp.click(linkid="%s_id" % Dataset.INVENTORED)
    assert [int(obj.pk) for obj in resp.context['object_list']] == [inventored_dataset.pk]
    assert resp.context['selected_status'] == Dataset.INVENTORED


@pytest.fixture
def dataset_structure_data():
    organization = OrganizationFactory(slug="org", kind="gov")

    dataset1 = DatasetFactory(slug='ds2', organization=organization)
    dataset1.set_current_language(settings.LANGUAGE_CODE)
    dataset1.title = 'dataset1'
    dataset1.save()

    dataset2 = DatasetFactory(slug='ds3', organization=organization)
    dataset2.set_current_language(settings.LANGUAGE_CODE)
    dataset2.title = 'dataset2'
    dataset2.save()

    structure1 = DatasetStructureFactory(dataset=dataset1)
    structure2 = DatasetStructureFactory(dataset=dataset2, file=FileField(filename='file.csv', data=b'ab\0c'))
    return {
        'structure1': structure1,
        'structure2': structure2
    }


@pytest.mark.django_db
def test_public_manager_filtering(app: DjangoTestApp):
    organization = OrganizationFactory(slug="org", kind="gov")

    DatasetFactory(is_public=False, organization=organization)
    DatasetFactory(deleted=True, deleted_on=timezone.localize(datetime.now()), organization=organization)
    DatasetFactory(deleted=True, deleted_on=None, organization=organization)
    DatasetFactory(deleted=None, deleted_on=None, organization=organization)
    DatasetFactory(deleted=None, deleted_on=None, organization=None)
    DatasetFactory(organization=organization)

    public_datasets = Dataset.public.all()
    assert public_datasets.count() == 2


@pytest.mark.django_db
def test_change_form_no_login(app: DjangoTestApp):
    org = OrganizationFactory()
    dataset = DatasetFactory(organization=org)
    response = app.get(reverse('dataset-change', kwargs={'pk': dataset.id}))
    assert response.status_code == 302
    assert settings.LOGIN_URL in response.location


@pytest.mark.django_db
def test_change_form_wrong_login(app: DjangoTestApp):
    org = OrganizationFactory()
    dataset = DatasetFactory(organization=org)
    user = User.objects.create_user(email="test@test.com", password="test123")
    app.set_user(user)
    response = app.get(reverse('dataset-change', kwargs={'pk': dataset.id}))
    assert response.status_code == 302
    assert str(dataset.id) in response.location


@pytest.mark.django_db
def test_change_form_correct_login(app: DjangoTestApp):
    licence = LicenceFactory(is_default=True)
    frequency = FrequencyFactory(is_default=True)
    category = CategoryFactory()
    org = OrganizationFactory()
    dataset = DatasetFactory(
        published=timezone.localize(datetime(2022, 9, 7)),
        slug='test-dataset-slug',
        description='test description',
        licence=licence,
        frequency=frequency,
        organization=org
    )
    dataset.category.add(category)
    user = UserFactory(is_staff=True)
    app.set_user(user)
    dataset.manager = user
    form = app.get(reverse('dataset-change', kwargs={'pk': dataset.id})).forms['dataset-form']
    form['title'] = 'Edited title'
    form['description'] = 'edited dataset description'
    resp = form.submit()
    dataset.refresh_from_db()
    assert resp.status_code == 302
    assert resp.url == reverse('dataset-detail', kwargs={'pk': dataset.id})
    assert dataset.title == 'Edited title'
    assert dataset.description == 'edited dataset description'
    assert Version.objects.get_for_object(dataset).count() == 1
    assert Version.objects.get_for_object(dataset).first().revision.comment == Dataset.EDITED


@pytest.mark.django_db
def test_click_edit_button(app: DjangoTestApp):
    org = OrganizationFactory()
    dataset = DatasetFactory(
        published=timezone.localize(datetime(2022, 9, 7)),
        slug='test-dataset-slug',
        organization=org
    )
    user = UserFactory(is_staff=True)
    app.set_user(user)
    dataset.manager = user
    response = app.get(reverse('dataset-detail', kwargs={'pk': dataset.id}))
    response.click(linkid='change_dataset')
    assert response.status_code == 200


@pytest.mark.django_db
def test_add_form_no_login(app: DjangoTestApp):
    org = OrganizationFactory()
    response = app.get(reverse('dataset-add', kwargs={'pk': org.id}))
    assert response.status_code == 302
    assert settings.LOGIN_URL in response.location


@pytest.mark.django_db
def test_add_form_wrong_login(app: DjangoTestApp):
    user = User.objects.create_user(email="test@test.com", password="test123")
    app.set_user(user)
    org = OrganizationFactory()
    response = app.get(reverse('dataset-add', kwargs={'pk': org.id}))
    assert response.status_code == 302
    assert str(org.id) in response.location


@pytest.mark.django_db
def test_add_form_correct_login(app: DjangoTestApp):
    LicenceFactory(is_default=True)
    FrequencyFactory(is_default=True)
    org = OrganizationFactory(
        title="Org_title",
        created=timezone.localize(datetime(2022, 8, 22, 10, 30)),
        jurisdiction="Jurisdiction1",
        slug='test-org-slug',
        kind='test_org_kind'
    )
    user = UserFactory(is_staff=True)
    app.set_user(user)
    form = app.get(reverse('dataset-add', kwargs={'pk': org.id})).forms['dataset-form']
    form['title'] = 'Added title'
    form['description'] = 'Added new dataset description'
    resp = form.submit()
    added_dataset = Dataset.objects.filter(translations__title="Added title")
    assert added_dataset.count() == 1
    assert resp.status_code == 302
    assert str(added_dataset[0].id) in resp.url
    assert Version.objects.get_for_object(added_dataset.first()).count() == 1
    assert Version.objects.get_for_object(added_dataset.first()).first().revision.comment == Dataset.CREATED


@pytest.mark.haystack
@pytest.mark.django_db
def test_click_add_button(app: DjangoTestApp):
    org = OrganizationFactory(
        title="Org_title",
        created=timezone.localize(datetime(2022, 8, 22, 10, 30)),
        jurisdiction="Jurisdiction1",
        slug='test-org-slug',
        kind='test_org_kind'
    )
    user = UserFactory(is_staff=True)
    app.set_user(user)
    response = app.get(reverse('organization-datasets', kwargs={'pk': org.id}))
    response.click(linkid='add_dataset')
    assert response.status_code == 200


@pytest.fixture
def dataset():
    organization = OrganizationFactory(slug="org", kind="gov")
    dataset1 = DatasetFactory(slug='ds2', organization=organization)
    dataset1.set_current_language('en')
    dataset1.title = 'dataset1'
    dataset1.save()
    dataset1.set_current_language('lt')
    dataset1.title = 'dataset1'
    dataset1.save()

    return dataset1


@pytest.mark.django_db
def test_translations_default_language(app: DjangoTestApp, dataset):
    default_language = dataset.get_current_language()
    assert default_language == 'lt'


@pytest.mark.django_db
def test_language_change(app: DjangoTestApp, dataset):
    dataset.set_current_language('en')
    current = dataset.get_current_language()
    assert current == 'en'


@pytest.mark.django_db
def test_dataset_add_form_initial_values(app: DjangoTestApp):
    default_licence = LicenceFactory(is_default=True)
    default_frequency = FrequencyFactory(is_default=True)
    organization = OrganizationFactory()
    user = UserFactory(is_staff=True)
    app.set_user(user)
    form = app.get(reverse('dataset-add', kwargs={'pk': organization.id})).forms['dataset-form']
    assert form['licence'].value == str(default_licence.pk)
    assert form['frequency'].value == str(default_frequency.pk)


@pytest.mark.django_db
def test_dataset_history_view_without_permission(app: DjangoTestApp):
    user = UserFactory()
    dataset = DatasetFactory()
    app.set_user(user)
    resp = app.get(reverse('dataset-history', args=[dataset.pk]), expect_errors=True)
    assert resp.status_code == 403


@pytest.mark.django_db
def test_dataset_history_view_with_permission(app: DjangoTestApp):
    user = ManagerFactory(is_staff=True)
    dataset = DatasetFactory(organization=user.organization)
    app.set_user(user)

    form = app.get(reverse("dataset-change", args=[dataset.pk])).forms['dataset-form']
    form['title'] = "Updated title"
    form['description'] = "Updated description"
    resp = form.submit().follow()
    resp = resp.click(linkid="history-tab")
    assert resp.context['detail_url_name'] == 'dataset-detail'
    assert resp.context['history_url_name'] == 'dataset-history'
    assert len(resp.context['history']) == 1
    assert resp.context['history'][0]['action'] == "Redaguota"
    assert resp.context['history'][0]['user'] == user


@pytest.mark.django_db
def test_dataset_structure_import_without_permission(app: DjangoTestApp):
    user = UserFactory()
    dataset = DatasetFactory()

    app.set_user(user)
    url = reverse('dataset-structure-import', args=[dataset.pk])
    resp = app.get(url, expect_errors=True)

    assert resp.status_code == 403


@pytest.mark.django_db
def test_dataset_structure_import_not_standardized(app: DjangoTestApp):
    user = UserFactory(is_staff=True)
    dataset = DatasetFactory()

    app.set_user(user)
    resp = app.get(reverse('dataset-structure-import', args=[dataset.pk]))
    form = resp.forms['dataset-structure-form']
    form['file'] = Upload('manifest.csv', b'Column\nValue')
    form.submit()

    dataset.refresh_from_db()
    structure = DatasetStructure.objects.get(dataset=dataset)
    assert dataset.current_structure == structure
    assert File.objects.count() == 1
    assert structure.file.original_filename == "manifest.csv"


@pytest.mark.django_db
def test_dataset_structure_import_standardized(app: DjangoTestApp):
    user = UserFactory(is_staff=True)
    dataset = DatasetFactory()

    app.set_user(user)
    resp = app.get(reverse('dataset-structure-import', args=[dataset.pk]))
    form = resp.forms['dataset-structure-form']
    form['file'] = Upload('file.csv', MANIFEST.encode())
    form.submit()

    dataset.refresh_from_db()
    structure = DatasetStructure.objects.get(dataset=dataset)
    assert dataset.current_structure == structure
    assert File.objects.count() == 1
    assert structure.file.original_filename == "file.csv"


@pytest.mark.django_db
def test_dataset_members_view_bad_login(app: DjangoTestApp):
    dataset = DatasetFactory()
    ct = ContentType.objects.get_for_model(dataset)
    representative = RepresentativeFactory(
        content_type=ct,
        object_id=dataset.pk,
        role=Representative.MANAGER
    )
    user = UserFactory()
    app.set_user(user)
    url = reverse('dataset-members', kwargs={
        'pk': representative.object_id,
    })
    response = app.get(url, expect_errors=True)
    assert response.status_code == 403


@pytest.mark.django_db
def test_dataset_members_view_no_login(app: DjangoTestApp):
    dataset = DatasetFactory()
    ct = ContentType.objects.get_for_model(dataset)
    RepresentativeFactory(
        content_type=ct,
        object_id=dataset.pk,
        role=Representative.MANAGER
    )
    user = UserFactory(is_staff=True)
    app.set_user(user)
    response = app.get(reverse('dataset-members', kwargs={'pk': dataset.pk}))
    assert response.status_code == 200


@pytest.mark.django_db
def test_dataset_members_create_member(app: DjangoTestApp):
    dataset = DatasetFactory()
    ct = ContentType.objects.get_for_model(Dataset)
    url = reverse('dataset-members', kwargs={'pk': dataset.pk})

    coordinator = RepresentativeFactory(
        content_type=ct,
        object_id=dataset.pk,
        role=Representative.COORDINATOR,
    )

    app.set_user(coordinator.user)

    resp = app.get(url)

    resp = resp.click(linkid="add-member-btn")

    form = resp.forms['representative-form']
    form['email'] = 'test@example.com'
    form['role'] = Representative.MANAGER
    resp = form.submit()

    assert resp.headers['location'] == url

    rep = Representative.objects.get(
        content_type=ct,
        object_id=dataset.id,
        email='test@example.com',
    )
    assert rep.role == Representative.MANAGER
    assert rep.user is None
    assert rep.has_api_access is False
    assert rep.apikey_set.count() == 0

    assert len(mail.outbox) == 1
    assert '/register/' in mail.outbox[0].body


@pytest.mark.django_db
def test_dataset_members_add_member(app: DjangoTestApp):
    dataset = DatasetFactory()
    ct = ContentType.objects.get_for_model(Dataset)
    url = reverse('dataset-members', kwargs={'pk': dataset.pk})
    user = UserFactory(email='test@example.com')
    coordinator = RepresentativeFactory(
        content_type=ct,
        object_id=dataset.pk,
        role=Representative.COORDINATOR,
    )

    app.set_user(coordinator.user)

    resp = app.get(url)

    resp = resp.click(linkid="add-member-btn")

    form = resp.forms['representative-form']
    form['email'] = 'test@example.com'
    form['role'] = Representative.MANAGER
    resp = form.submit()

    assert resp.headers['location'] == url

    rep = Representative.objects.get(
        content_type=ct,
        object_id=dataset.id,
        email='test@example.com',
    )
    assert rep.user == user
    assert rep.role == Representative.MANAGER
    assert rep.has_api_access is False
    assert rep.apikey_set.count() == 0

    assert len(mail.outbox) == 0


@pytest.mark.django_db
def test_dataset_members_create_member_with_api_access(app: DjangoTestApp):
    dataset = DatasetFactory()
    ct = ContentType.objects.get_for_model(Dataset)
    user = UserFactory(email='test@example.com')
    coordinator = RepresentativeFactory(
        content_type=ct,
        object_id=dataset.pk,
        role=Representative.COORDINATOR,
    )

    app.set_user(coordinator.user)
    resp = app.get(reverse('dataset-members', kwargs={'pk': dataset.pk}))
    resp = resp.click(linkid="add-member-btn")

    form = resp.forms['representative-form']
    form['email'] = 'test@example.com'
    form['role'] = Representative.MANAGER
    form['has_api_access'] = True
    form.submit()

    rep = Representative.objects.get(
        content_type=ct,
        object_id=dataset.id,
        email='test@example.com',
    )
    assert rep.user == user
    assert rep.has_api_access is True
    assert rep.apikey_set.count() == 1


@pytest.mark.django_db
def test_dataset_members_update_member(app: DjangoTestApp):
    dataset = DatasetFactory()
    ct = ContentType.objects.get_for_model(Dataset)
    url = reverse('dataset-members', kwargs={'pk': dataset.pk})

    manager = RepresentativeFactory(
        content_type=ct,
        object_id=dataset.pk,
        role=Representative.COORDINATOR,
    )

    coordinator = RepresentativeFactory(
        content_type=ct,
        object_id=dataset.pk,
        role=Representative.COORDINATOR,
    )

    app.set_user(coordinator.user)

    resp = app.get(url)

    resp = resp.click(linkid=f"update-member-{manager.pk}-btn")

    form = resp.forms['representative-form']
    form['role'] = Representative.MANAGER
    resp = form.submit()

    assert resp.headers['location'] == url

    manager.refresh_from_db()
    assert manager.role == Representative.MANAGER

    assert len(mail.outbox) == 0


@pytest.mark.django_db
def test_dataset_members_update_with_api_access(app: DjangoTestApp):
    dataset = DatasetFactory()
    ct = ContentType.objects.get_for_model(Dataset)

    coordinator = RepresentativeFactory(
        content_type=ct,
        object_id=dataset.pk,
        role=Representative.COORDINATOR,
    )

    app.set_user(coordinator.user)
    resp = app.get(reverse('dataset-members', kwargs={'pk': dataset.pk}))
    resp = resp.click(linkid=f"update-member-{coordinator.pk}-btn")

    form = resp.forms['representative-form']
    form['has_api_access'] = True
    form.submit()

    coordinator.refresh_from_db()
    assert coordinator.has_api_access is True
    assert coordinator.apikey_set.count() == 1


@pytest.mark.django_db
def test_dataset_members_delete_member(app: DjangoTestApp):
    dataset = DatasetFactory()
    ct = ContentType.objects.get_for_model(Dataset)
    url = reverse('dataset-members', kwargs={'pk': dataset.pk})

    manager = RepresentativeFactory(
        content_type=ct,
        object_id=dataset.pk,
        role=Representative.COORDINATOR,
    )

    coordinator = RepresentativeFactory(
        content_type=ct,
        object_id=dataset.pk,
        role=Representative.COORDINATOR,
    )

    app.set_user(coordinator.user)

    resp = app.get(url)

    resp = resp.click(linkid=f"delete-member-{manager.pk}-btn")

    form = resp.forms['delete-form']
    resp = form.submit()

    assert resp.headers['location'] == url

    qs = Representative.objects.filter(
        content_type=ct,
        object_id=dataset.id,
        user=manager.user,
    )
    assert not qs.exists()

    assert len(mail.outbox) == 0


@pytest.mark.django_db
def test_add_project_with_permission(app: DjangoTestApp):
    user = UserFactory(is_staff=True)
    project = ProjectFactory()
    dataset = DatasetFactory()
    app.set_user(user)
    resp = app.get(reverse('dataset-project-add', kwargs={'pk': dataset.pk}))
    form = resp.forms['dataset-add-project-form']
    form['projects'] = (project.pk,)
    resp = form.submit()
    dataset.refresh_from_db()
    assert resp.status_code == 302
    assert resp.url == reverse('dataset-projects', kwargs={'pk': dataset.pk})
    assert project.datasets.all().first() == dataset


@pytest.mark.django_db
def test_add_project_with_no_permission(app: DjangoTestApp):
    user = UserFactory()
    dataset = DatasetFactory()
    app.set_user(user)
    resp = app.get(reverse('dataset-project-add', kwargs={'pk': dataset.pk}), expect_errors=True)
    assert resp.status_code == 403


@pytest.mark.django_db
def test_remove_project_no_permission(app: DjangoTestApp):
    user = UserFactory()
    project = ProjectFactory()
    dataset = DatasetFactory()
    project.datasets.add(dataset)
    assert project.datasets.all().count() == 1

    app.set_user(user)

    resp = app.get(reverse('dataset-project-remove', kwargs={'pk': dataset.pk, 'project_id': project.pk}),
                   expect_errors=True)

    assert resp.status_code == 302


@pytest.mark.django_db
def test_remove_project_with_permission(app: DjangoTestApp):
    user = UserFactory(is_staff=True)
    project = ProjectFactory()
    dataset = DatasetFactory()
    url = reverse('dataset-projects', kwargs={'pk': dataset.pk})

    project.datasets.add(dataset)
    assert project.datasets.all().count() == 1

    app.set_user(user)

    resp = app.get(url)
    resp = resp.click(linkid=f"remove-project-{project.pk}-btn")

    form = resp.forms['delete-form']
    resp = form.submit()

    assert resp.headers['location'] == url
    assert project.datasets.all().count() == 0


@pytest.mark.haystack
def test_dataset_stats_view_no_login_with_query(app: DjangoTestApp,
                                                category_filter_data: dict[str, list[Category]]):
    resp = app.get("%s?selected_facets=category_exact:%s" % (
        reverse("dataset-list"),
        category_filter_data["categories"][1].pk
    ))
    # old_object_list = resp.context['object_list']
    # resp = resp.click(linkid="Dataset-status-stats")

    assert resp.status_code == 200
    # assert resp.context['dataset_count'] == len(old_object_list)


@pytest.mark.haystack
def test_dataset_jurisdictions(app: DjangoTestApp):
    parent_org = OrganizationFactory()
    child_org1 = parent_org.add_child(
        instance=OrganizationFactory.build(title='org-test-1')
    )
    child_org2 = parent_org.add_child(
        instance=OrganizationFactory.build(title='org-test-2')
    )
    DatasetFactory(organization=parent_org)
    DatasetFactory(organization=child_org1)
    DatasetFactory(organization=child_org1)
    DatasetFactory(organization=child_org2)
    DatasetFactory(organization=child_org2)

    resp = app.get(reverse("dataset-list"))
    jurisdictions = resp.context['jurisdiction_facet']
    # resp = resp.click(linkid="dataset-stats-supervisor")

    dataset_count = 0
    for org in jurisdictions:
        if dataset_count < org.get('count'):
            dataset_count = org.get('count')

    # assert resp.context['jurisdictions'] == jurisdictions
    # assert resp.context['max_count'] == dataset_count
    # assert len(resp.context['jurisdictions']) == 1
    # assert dataset_count == 5
    assert resp.status_code == 200


@pytest.mark.django_db
def test_dataset_resource_create_button(app: DjangoTestApp):
    user = UserFactory(is_staff=True)
    app.set_user(user)
    dataset = DatasetFactory()
    resp = app.get(dataset.get_absolute_url())
    resp = resp.click(linkid="add_resource")
    assert resp.request.path == reverse('resource-add', args=[dataset.pk])


@pytest.mark.django_db
<<<<<<< HEAD
def test_dataset_with_type_error(app: DjangoTestApp):
    user = UserFactory(is_staff=True)
    app.set_user(user)
    dataset = DatasetFactory()
    series_type = TypeFactory(name='series')
    service_type = TypeFactory(name='service')

    form = app.get(reverse('dataset-change', args=[dataset.pk])).forms['dataset-form']
    form['type'] = [service_type.pk, series_type.pk]
    resp = form.submit()
    assert list(resp.context['form'].errors.values()) == [[
        'Tipai "service" ir "series" negali būti pažymėti abu kartu, gali būti pažymėtas tik vienas arba kitas.'
=======
def test_dataset_assign_new_category_without_permission(app: DjangoTestApp):
    user = UserFactory()
    app.set_user(user)

    group = DatasetGroupFactory()
    category = CategoryFactory()
    category.groups.add(group)

    dataset = DatasetFactory()
    resp = app.get(reverse('assign-category', args=[dataset.pk]), expect_errors=True)
    assert resp.status_code == 403


@pytest.mark.django_db
def test_dataset_assign_new_category(csrf_exempt_django_app: DjangoTestApp):
    user = UserFactory(is_staff=True)
    csrf_exempt_django_app.set_user(user)

    group = DatasetGroupFactory()
    category1 = CategoryFactory()
    category1.groups.add(group)
    category2 = CategoryFactory()
    category2.groups.add(group)
    category3 = CategoryFactory()
    category3.groups.add(group)

    dataset = DatasetFactory()
    resp = csrf_exempt_django_app.post(reverse('assign-category', args=[dataset.pk]), {
        'category': [category1.pk, category2.pk]
    })
    assert resp.status_code == 302
    assert resp.url == dataset.get_absolute_url()
    assert list(dataset.category.order_by('pk')) == [category1, category2]


@pytest.mark.django_db
def test_dataset_change_category(csrf_exempt_django_app: DjangoTestApp):
    user = UserFactory(is_staff=True)
    csrf_exempt_django_app.set_user(user)

    group = DatasetGroupFactory()
    category1 = CategoryFactory()
    category1.groups.add(group)
    category2 = CategoryFactory()
    category2.groups.add(group)
    category3 = CategoryFactory()
    category3.groups.add(group)

    dataset = DatasetFactory()
    dataset.category.add(category1)
    dataset.category.add(category2)

    resp = csrf_exempt_django_app.post(reverse('assign-category', args=[dataset.pk]), {
        'category': [category3.pk]
    })
    assert resp.status_code == 302
    assert resp.url == dataset.get_absolute_url()
    assert list(dataset.category.all()) == [category3]


@pytest.mark.django_db
def test_dataset_create_attribution_with_organization_and_agent(app: DjangoTestApp):
    user = UserFactory(is_staff=True)
    app.set_user(user)
    dataset = DatasetFactory()
    organization = OrganizationFactory()
    attribution = AttributionFactory()

    form = app.get(reverse('attribution-add', args=[dataset.pk])).forms['attribution-form']
    form['attribution'] = attribution.pk
    form['organization'].force_value(organization.pk)
    form['agent'] = "Test organization"
    resp = form.submit()

    assert list(resp.context['form'].errors.values()) == [[
        'Negalima užpildyti abiejų "Organizacija" ir "Agentas" laukų.'
>>>>>>> af4c0c7b
    ]]


@pytest.mark.django_db
<<<<<<< HEAD
def test_dataset_with_type(app: DjangoTestApp):
    user = UserFactory(is_staff=True)
    app.set_user(user)
    dataset = DatasetFactory()
    type = TypeFactory(name='service')
    service_type = DataServiceTypeFactory()
    service_spec_type = DataServiceSpecTypeFactory()

    form = app.get(reverse('dataset-change', args=[dataset.pk])).forms['dataset-form']
    form['type'] = [type.pk]
    form['endpoint_url'] = "https://test.com"
    form['endpoint_type'] = service_type.pk
    form['endpoint_description'] = "https://testdescription.com"
    form['endpoint_description_type'] = service_spec_type.pk
    resp = form.submit()
    dataset.refresh_from_db()
    assert resp.url == dataset.get_absolute_url()
    assert list(dataset.type.all()) == [type]
    assert dataset.series is False
    assert dataset.service is True
    assert dataset.endpoint_url == "https://test.com"
    assert dataset.endpoint_type == service_type
    assert dataset.endpoint_description == "https://testdescription.com"
    assert dataset.endpoint_description_type == service_spec_type


@pytest.mark.django_db
def test_dataset_add_relation_with_existing_relation(app: DjangoTestApp):
    user = UserFactory(is_staff=True)
    app.set_user(user)
    dataset_relation = DatasetRelationFactory()

    form = app.get(reverse('dataset-relation-add', args=[dataset_relation.dataset.pk])).forms['dataset-relation-form']
    form['relation_type'] = f"{dataset_relation.relation.pk}"
    form['part_of'].force_value(dataset_relation.part_of.pk)
    resp = form.submit()
    assert list(resp.context['form'].errors.values()) == [[
        f'"{dataset_relation.relation.title}" ryšys su šiuo duomenų rinkiniu jau egzistuoja.'
=======
def test_dataset_create_attribution_without_organization_and_agent(app: DjangoTestApp):
    user = UserFactory(is_staff=True)
    app.set_user(user)
    dataset = DatasetFactory()
    attribution = AttributionFactory()

    form = app.get(reverse('attribution-add', args=[dataset.pk])).forms['attribution-form']
    form['attribution'] = attribution.pk
    resp = form.submit()

    assert list(resp.context['form'].errors.values()) == [[
        'Privaloma užpildyti "Organizacija" arba "Agentas" lauką.'
    ]]


@pytest.mark.django_db
def test_dataset_create_attribution_with_existing_organization(app: DjangoTestApp):
    user = UserFactory(is_staff=True)
    app.set_user(user)
    dataset = DatasetFactory()
    attribution = AttributionFactory()
    organization = OrganizationFactory()
    DatasetAttributionFactory(
        dataset=dataset,
        attribution=attribution,
        organization=organization
    )

    form = app.get(reverse('attribution-add', args=[dataset.pk])).forms['attribution-form']
    form['attribution'] = attribution.pk
    form['organization'].force_value(organization.pk)
    resp = form.submit()

    assert list(resp.context['form'].errors.values()) == [[
        f'Ryšys "{attribution.title}" su šia organizacija jau egzistuoja.'
>>>>>>> af4c0c7b
    ]]


@pytest.mark.django_db
<<<<<<< HEAD
def test_dataset_add_relation_with_existing_inverse_relation(app: DjangoTestApp):
    user = UserFactory(is_staff=True)
    app.set_user(user)
    dataset_relation = DatasetRelationFactory()

    form = app.get(reverse('dataset-relation-add', args=[dataset_relation.part_of.pk])).forms['dataset-relation-form']
    form['relation_type'] = f"{dataset_relation.relation.pk}_inv"
    form['part_of'].force_value(dataset_relation.dataset.pk)
    resp = form.submit()
    assert list(resp.context['form'].errors.values()) == [[
        f'"{dataset_relation.relation.inversive_title}" ryšys su šiuo duomenų rinkiniu jau egzistuoja.'
=======
def test_dataset_create_attribution_with_existing_agent(app: DjangoTestApp):
    user = UserFactory(is_staff=True)
    app.set_user(user)
    dataset = DatasetFactory()
    attribution = AttributionFactory()
    DatasetAttributionFactory(
        dataset=dataset,
        attribution=attribution,
        agent="Test organization"
    )

    form = app.get(reverse('attribution-add', args=[dataset.pk])).forms['attribution-form']
    form['attribution'] = attribution.pk
    form['agent'] = "Test organization"
    resp = form.submit()

    assert list(resp.context['form'].errors.values()) == [[
        f'Ryšys "{attribution.title}" su šiuo agentu jau egzistuoja.'
>>>>>>> af4c0c7b
    ]]


@pytest.mark.django_db
<<<<<<< HEAD
def test_dataset_add_relation(app: DjangoTestApp):
    user = UserFactory(is_staff=True)
    app.set_user(user)
    dataset = DatasetFactory()
    dataset_part_of = DatasetFactory()
    relation = RelationFactory()

    form = app.get(reverse('dataset-relation-add', args=[dataset.pk])).forms['dataset-relation-form']
    form['relation_type'] = f"{relation.pk}"
    form['part_of'].force_value(dataset_part_of.pk)
    resp = form.submit()
    dataset.refresh_from_db()
    assert resp.url == dataset.get_absolute_url()
    assert dataset.part_of.count() == 1
    assert dataset.part_of.first().part_of == dataset_part_of
    assert dataset.part_of.first().relation == relation


@pytest.mark.django_db
def test_dataset_add_inverse_relation(app: DjangoTestApp):
    user = UserFactory(is_staff=True)
    app.set_user(user)
    dataset = DatasetFactory()
    dataset_part_of = DatasetFactory()
    relation = RelationFactory()

    form = app.get(reverse('dataset-relation-add', args=[dataset.pk])).forms['dataset-relation-form']
    form['relation_type'] = f"{relation.pk}_inv"
    form['part_of'].force_value(dataset_part_of.pk)
    resp = form.submit()
    dataset.refresh_from_db()
    assert resp.url == dataset.get_absolute_url()
    assert dataset_part_of.part_of.count() == 1
    assert dataset_part_of.part_of.first().part_of == dataset
    assert dataset_part_of.part_of.first().relation == relation
=======
def test_dataset_create_attribution_with_organization(app: DjangoTestApp):
    user = UserFactory(is_staff=True)
    app.set_user(user)
    dataset = DatasetFactory()
    organization = OrganizationFactory()
    attribution = AttributionFactory()

    form = app.get(reverse('attribution-add', args=[dataset.pk])).forms['attribution-form']
    form['attribution'] = attribution.pk
    form['organization'].force_value(organization.pk)
    resp = form.submit()

    assert resp.url == dataset.get_absolute_url()
    assert dataset.datasetattribution_set.count() == 1
    assert dataset.datasetattribution_set.first().organization == organization
    assert dataset.datasetattribution_set.first().attribution == attribution
    assert dataset.datasetattribution_set.first().agent is None


@pytest.mark.django_db
def test_dataset_create_attribution_with_agent(app: DjangoTestApp):
    user = UserFactory(is_staff=True)
    app.set_user(user)
    dataset = DatasetFactory()
    attribution = AttributionFactory()

    form = app.get(reverse('attribution-add', args=[dataset.pk])).forms['attribution-form']
    form['attribution'] = attribution.pk
    form['agent'] = "Test organization"
    resp = form.submit()

    assert resp.url == dataset.get_absolute_url()
    assert dataset.datasetattribution_set.count() == 1
    assert dataset.datasetattribution_set.first().agent == "Test organization"
    assert dataset.datasetattribution_set.first().attribution == attribution
    assert dataset.datasetattribution_set.first().organization is None


@pytest.mark.django_db
def test_dataset_delete_attribution(app: DjangoTestApp):
    user = UserFactory(is_staff=True)
    app.set_user(user)
    dataset_attribution = DatasetAttributionFactory()
    dataset = dataset_attribution.dataset

    resp = app.get(reverse('attribution-delete', args=[
        dataset.pk,
        dataset_attribution.pk
    ]))

    assert resp.url == dataset.get_absolute_url()
    assert dataset.datasetattribution_set.count() == 0
>>>>>>> af4c0c7b
<|MERGE_RESOLUTION|>--- conflicted
+++ resolved
@@ -17,13 +17,8 @@
 from vitrina.classifiers.factories import LicenceFactory
 from vitrina.classifiers.models import Category
 from vitrina.cms.factories import FilerFileFactory
-<<<<<<< HEAD
-from vitrina.datasets.factories import DatasetFactory, DatasetStructureFactory, DatasetGroupFactory, TypeFactory, \
-    DataServiceTypeFactory, DataServiceSpecTypeFactory, RelationFactory, DatasetRelationFactory
-=======
 from vitrina.datasets.factories import DatasetFactory, DatasetStructureFactory, DatasetGroupFactory, AttributionFactory, \
-    DatasetAttributionFactory
->>>>>>> af4c0c7b
+    DatasetAttributionFactory, TypeFactory, DataServiceTypeFactory, DataServiceSpecTypeFactory, RelationFactory, DatasetRelationFactory
 from vitrina.datasets.factories import MANIFEST
 from vitrina.datasets.models import Dataset, DatasetStructure
 from vitrina.orgs.factories import OrganizationFactory
@@ -1168,20 +1163,6 @@
 
 
 @pytest.mark.django_db
-<<<<<<< HEAD
-def test_dataset_with_type_error(app: DjangoTestApp):
-    user = UserFactory(is_staff=True)
-    app.set_user(user)
-    dataset = DatasetFactory()
-    series_type = TypeFactory(name='series')
-    service_type = TypeFactory(name='service')
-
-    form = app.get(reverse('dataset-change', args=[dataset.pk])).forms['dataset-form']
-    form['type'] = [service_type.pk, series_type.pk]
-    resp = form.submit()
-    assert list(resp.context['form'].errors.values()) == [[
-        'Tipai "service" ir "series" negali būti pažymėti abu kartu, gali būti pažymėtas tik vienas arba kitas.'
-=======
 def test_dataset_assign_new_category_without_permission(app: DjangoTestApp):
     user = UserFactory()
     app.set_user(user)
@@ -1258,12 +1239,142 @@
 
     assert list(resp.context['form'].errors.values()) == [[
         'Negalima užpildyti abiejų "Organizacija" ir "Agentas" laukų.'
->>>>>>> af4c0c7b
     ]]
 
 
 @pytest.mark.django_db
-<<<<<<< HEAD
+def test_dataset_create_attribution_without_organization_and_agent(app: DjangoTestApp):
+    user = UserFactory(is_staff=True)
+    app.set_user(user)
+    dataset = DatasetFactory()
+    attribution = AttributionFactory()
+
+    form = app.get(reverse('attribution-add', args=[dataset.pk])).forms['attribution-form']
+    form['attribution'] = attribution.pk
+    resp = form.submit()
+
+    assert list(resp.context['form'].errors.values()) == [[
+        'Privaloma užpildyti "Organizacija" arba "Agentas" lauką.'
+    ]]
+
+
+@pytest.mark.django_db
+def test_dataset_create_attribution_with_existing_organization(app: DjangoTestApp):
+    user = UserFactory(is_staff=True)
+    app.set_user(user)
+    dataset = DatasetFactory()
+    attribution = AttributionFactory()
+    organization = OrganizationFactory()
+    DatasetAttributionFactory(
+        dataset=dataset,
+        attribution=attribution,
+        organization=organization
+    )
+
+    form = app.get(reverse('attribution-add', args=[dataset.pk])).forms['attribution-form']
+    form['attribution'] = attribution.pk
+    form['organization'].force_value(organization.pk)
+    resp = form.submit()
+
+    assert list(resp.context['form'].errors.values()) == [[
+        f'Ryšys "{attribution.title}" su šia organizacija jau egzistuoja.'
+    ]]
+
+
+@pytest.mark.django_db
+def test_dataset_create_attribution_with_existing_agent(app: DjangoTestApp):
+    user = UserFactory(is_staff=True)
+    app.set_user(user)
+    dataset = DatasetFactory()
+    attribution = AttributionFactory()
+    DatasetAttributionFactory(
+        dataset=dataset,
+        attribution=attribution,
+        agent="Test organization"
+    )
+
+    form = app.get(reverse('attribution-add', args=[dataset.pk])).forms['attribution-form']
+    form['attribution'] = attribution.pk
+    form['agent'] = "Test organization"
+    resp = form.submit()
+
+    assert list(resp.context['form'].errors.values()) == [[
+        f'Ryšys "{attribution.title}" su šiuo agentu jau egzistuoja.'
+    ]]
+
+
+@pytest.mark.django_db
+def test_dataset_create_attribution_with_organization(app: DjangoTestApp):
+    user = UserFactory(is_staff=True)
+    app.set_user(user)
+    dataset = DatasetFactory()
+    organization = OrganizationFactory()
+    attribution = AttributionFactory()
+
+    form = app.get(reverse('attribution-add', args=[dataset.pk])).forms['attribution-form']
+    form['attribution'] = attribution.pk
+    form['organization'].force_value(organization.pk)
+    resp = form.submit()
+
+    assert resp.url == dataset.get_absolute_url()
+    assert dataset.datasetattribution_set.count() == 1
+    assert dataset.datasetattribution_set.first().organization == organization
+    assert dataset.datasetattribution_set.first().attribution == attribution
+    assert dataset.datasetattribution_set.first().agent is None
+
+
+@pytest.mark.django_db
+def test_dataset_create_attribution_with_agent(app: DjangoTestApp):
+    user = UserFactory(is_staff=True)
+    app.set_user(user)
+    dataset = DatasetFactory()
+    attribution = AttributionFactory()
+
+    form = app.get(reverse('attribution-add', args=[dataset.pk])).forms['attribution-form']
+    form['attribution'] = attribution.pk
+    form['agent'] = "Test organization"
+    resp = form.submit()
+
+    assert resp.url == dataset.get_absolute_url()
+    assert dataset.datasetattribution_set.count() == 1
+    assert dataset.datasetattribution_set.first().agent == "Test organization"
+    assert dataset.datasetattribution_set.first().attribution == attribution
+    assert dataset.datasetattribution_set.first().organization is None
+
+
+@pytest.mark.django_db
+def test_dataset_delete_attribution(app: DjangoTestApp):
+    user = UserFactory(is_staff=True)
+    app.set_user(user)
+    dataset_attribution = DatasetAttributionFactory()
+    dataset = dataset_attribution.dataset
+
+    resp = app.get(reverse('attribution-delete', args=[
+        dataset.pk,
+        dataset_attribution.pk
+    ]))
+
+    assert resp.url == dataset.get_absolute_url()
+    assert dataset.datasetattribution_set.count() == 0
+
+
+@pytest.mark.django_db
+def test_dataset_with_type_error(app: DjangoTestApp):
+    user = UserFactory(is_staff=True)
+    app.set_user(user)
+    dataset = DatasetFactory()
+    series_type = TypeFactory(name='series')
+    service_type = TypeFactory(name='service')
+
+    form = app.get(reverse('dataset-change', args=[dataset.pk])).forms['dataset-form']
+    form['type'] = [service_type.pk, series_type.pk]
+    resp = form.submit()
+    assert list(resp.context['form'].errors.values()) == [[
+        'Tipai "service" ir "series" negali būti pažymėti abu kartu, gali būti pažymėtas tik vienas arba kitas.'
+    ]]
+
+
+@pytest.mark.django_db
 def test_dataset_with_type(app: DjangoTestApp):
     user = UserFactory(is_staff=True)
     app.set_user(user)
@@ -1302,48 +1413,10 @@
     resp = form.submit()
     assert list(resp.context['form'].errors.values()) == [[
         f'"{dataset_relation.relation.title}" ryšys su šiuo duomenų rinkiniu jau egzistuoja.'
-=======
-def test_dataset_create_attribution_without_organization_and_agent(app: DjangoTestApp):
-    user = UserFactory(is_staff=True)
-    app.set_user(user)
-    dataset = DatasetFactory()
-    attribution = AttributionFactory()
-
-    form = app.get(reverse('attribution-add', args=[dataset.pk])).forms['attribution-form']
-    form['attribution'] = attribution.pk
-    resp = form.submit()
-
-    assert list(resp.context['form'].errors.values()) == [[
-        'Privaloma užpildyti "Organizacija" arba "Agentas" lauką.'
     ]]
 
 
 @pytest.mark.django_db
-def test_dataset_create_attribution_with_existing_organization(app: DjangoTestApp):
-    user = UserFactory(is_staff=True)
-    app.set_user(user)
-    dataset = DatasetFactory()
-    attribution = AttributionFactory()
-    organization = OrganizationFactory()
-    DatasetAttributionFactory(
-        dataset=dataset,
-        attribution=attribution,
-        organization=organization
-    )
-
-    form = app.get(reverse('attribution-add', args=[dataset.pk])).forms['attribution-form']
-    form['attribution'] = attribution.pk
-    form['organization'].force_value(organization.pk)
-    resp = form.submit()
-
-    assert list(resp.context['form'].errors.values()) == [[
-        f'Ryšys "{attribution.title}" su šia organizacija jau egzistuoja.'
->>>>>>> af4c0c7b
-    ]]
-
-
-@pytest.mark.django_db
-<<<<<<< HEAD
 def test_dataset_add_relation_with_existing_inverse_relation(app: DjangoTestApp):
     user = UserFactory(is_staff=True)
     app.set_user(user)
@@ -1355,31 +1428,10 @@
     resp = form.submit()
     assert list(resp.context['form'].errors.values()) == [[
         f'"{dataset_relation.relation.inversive_title}" ryšys su šiuo duomenų rinkiniu jau egzistuoja.'
-=======
-def test_dataset_create_attribution_with_existing_agent(app: DjangoTestApp):
-    user = UserFactory(is_staff=True)
-    app.set_user(user)
-    dataset = DatasetFactory()
-    attribution = AttributionFactory()
-    DatasetAttributionFactory(
-        dataset=dataset,
-        attribution=attribution,
-        agent="Test organization"
-    )
-
-    form = app.get(reverse('attribution-add', args=[dataset.pk])).forms['attribution-form']
-    form['attribution'] = attribution.pk
-    form['agent'] = "Test organization"
-    resp = form.submit()
-
-    assert list(resp.context['form'].errors.values()) == [[
-        f'Ryšys "{attribution.title}" su šiuo agentu jau egzistuoja.'
->>>>>>> af4c0c7b
     ]]
 
 
 @pytest.mark.django_db
-<<<<<<< HEAD
 def test_dataset_add_relation(app: DjangoTestApp):
     user = UserFactory(is_staff=True)
     app.set_user(user)
@@ -1414,58 +1466,4 @@
     assert resp.url == dataset.get_absolute_url()
     assert dataset_part_of.part_of.count() == 1
     assert dataset_part_of.part_of.first().part_of == dataset
-    assert dataset_part_of.part_of.first().relation == relation
-=======
-def test_dataset_create_attribution_with_organization(app: DjangoTestApp):
-    user = UserFactory(is_staff=True)
-    app.set_user(user)
-    dataset = DatasetFactory()
-    organization = OrganizationFactory()
-    attribution = AttributionFactory()
-
-    form = app.get(reverse('attribution-add', args=[dataset.pk])).forms['attribution-form']
-    form['attribution'] = attribution.pk
-    form['organization'].force_value(organization.pk)
-    resp = form.submit()
-
-    assert resp.url == dataset.get_absolute_url()
-    assert dataset.datasetattribution_set.count() == 1
-    assert dataset.datasetattribution_set.first().organization == organization
-    assert dataset.datasetattribution_set.first().attribution == attribution
-    assert dataset.datasetattribution_set.first().agent is None
-
-
-@pytest.mark.django_db
-def test_dataset_create_attribution_with_agent(app: DjangoTestApp):
-    user = UserFactory(is_staff=True)
-    app.set_user(user)
-    dataset = DatasetFactory()
-    attribution = AttributionFactory()
-
-    form = app.get(reverse('attribution-add', args=[dataset.pk])).forms['attribution-form']
-    form['attribution'] = attribution.pk
-    form['agent'] = "Test organization"
-    resp = form.submit()
-
-    assert resp.url == dataset.get_absolute_url()
-    assert dataset.datasetattribution_set.count() == 1
-    assert dataset.datasetattribution_set.first().agent == "Test organization"
-    assert dataset.datasetattribution_set.first().attribution == attribution
-    assert dataset.datasetattribution_set.first().organization is None
-
-
-@pytest.mark.django_db
-def test_dataset_delete_attribution(app: DjangoTestApp):
-    user = UserFactory(is_staff=True)
-    app.set_user(user)
-    dataset_attribution = DatasetAttributionFactory()
-    dataset = dataset_attribution.dataset
-
-    resp = app.get(reverse('attribution-delete', args=[
-        dataset.pk,
-        dataset_attribution.pk
-    ]))
-
-    assert resp.url == dataset.get_absolute_url()
-    assert dataset.datasetattribution_set.count() == 0
->>>>>>> af4c0c7b
+    assert dataset_part_of.part_of.first().relation == relation