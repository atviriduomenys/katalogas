from datetime import datetime
import pytest
from django.urls import reverse
from django_webtest import DjangoTestApp
from factory.django import FileField

from vitrina import settings
from vitrina.classifiers.factories import CategoryFactory, FrequencyFactory
from vitrina.datasets.factories import DatasetFactory, DatasetStructureFactory
from vitrina.datasets.models import Dataset
from vitrina.orgs.factories import OrganizationFactory
from vitrina.users.models import User
from vitrina.resources.factories import DatasetDistributionFactory


@pytest.fixture
def dataset_detail_data():
    dataset_distribution = DatasetDistributionFactory()
    return {
        'dataset': dataset_distribution.dataset,
        'dataset_distribution': dataset_distribution
    }


@pytest.mark.django_db
def test_dataset_detail_without_tags(app: DjangoTestApp, dataset_detail_data):
    resp = app.get(dataset_detail_data['dataset'].get_absolute_url())
    assert resp.context['tags'] == []


@pytest.mark.django_db
def test_dataset_detail_tags(app: DjangoTestApp, dataset_detail_data):
    dataset_detail_data['dataset'].tags = "tag-1, tag-2, tag-3"
    dataset_detail_data['dataset'].save()
    resp = app.get(dataset_detail_data['dataset'].get_absolute_url())
    assert resp.context['tags'] == ['tag-1', 'tag-2', 'tag-3']


@pytest.mark.django_db
def test_dataset_detail_status(app: DjangoTestApp, dataset_detail_data):
    resp = app.get(dataset_detail_data['dataset'].get_absolute_url())
    assert resp.context['status'] == "Atvertas"


@pytest.mark.django_db
def test_dataset_detail_resources(app: DjangoTestApp, dataset_detail_data):
    resp = app.get(dataset_detail_data['dataset'].get_absolute_url())
    assert list(resp.context['resources']) == [dataset_detail_data['dataset_distribution']]


@pytest.mark.django_db
def test_download_non_existent_distribution(app: DjangoTestApp, dataset_detail_data):
    resp = app.get(reverse('dataset-distribution-download', kwargs={
        'dataset_id': 1000,
        'distribution_id': 1000,
        'filename': "doesntexist",
    }), expect_errors=True)
    assert resp.status_code == 404


@pytest.mark.django_db
def test_download_distribution(app: DjangoTestApp, dataset_detail_data):
    resp = app.get(dataset_detail_data['dataset_distribution'].get_download_url())
    assert resp.content == b'Column\nValue'


@pytest.mark.django_db
def test_distribution_preview(app: DjangoTestApp, dataset_detail_data):
    resp = app.get(reverse('dataset-distribution-preview', kwargs={
        'dataset_id': dataset_detail_data['dataset'].pk,
        'distribution_id': dataset_detail_data['dataset_distribution'].pk
    }))
    assert resp.json == {'data': [['Column'], ['Value']]}


@pytest.fixture
def datasets():
    dataset1 = DatasetFactory(
        slug="ds1",
        title="Duomenų rinkinys 1",
        title_en="Dataset 1",
        published=datetime(2022, 6, 1)
    )
    dataset2 = DatasetFactory(
        slug="ds2",
        title="Duomenų rinkinys 2 \"<'>\\",
        title_en="Dataset 2",
        published=datetime(2022, 8, 1)
    )
    dataset3 = DatasetFactory(
        slug="ds3",
        title="Duomenų rinkinys 3",
        title_en="Dataset 3",
        published=datetime(2022, 7, 1)
    )
    return [dataset1, dataset2, dataset3]


@pytest.mark.django_db
def test_search_without_query(app: DjangoTestApp, datasets):
    resp = app.get(reverse('dataset-list'))
    assert list(resp.context['object_list']) == [datasets[1], datasets[2], datasets[0]]


@pytest.mark.django_db
def test_search_with_query_that_doesnt_match(app: DjangoTestApp, datasets):
    resp = app.get("%s?q=%s" % (reverse('dataset-list'), "doesnt-match"))
    assert len(resp.context['object_list']) == 0


@pytest.mark.django_db
def test_search_with_query_that_matches_one(app: DjangoTestApp, datasets):
    resp = app.get("%s?q=%s" % (reverse('dataset-list'), "1"))
    assert list(resp.context['object_list']) == [datasets[0]]


@pytest.mark.django_db
def test_search_with_query_that_matches_all(app: DjangoTestApp, datasets):
    resp = app.get("%s?q=%s" % (reverse('dataset-list'), "rinkinys"))
    assert list(resp.context['object_list']) == [datasets[1], datasets[2], datasets[0]]


@pytest.mark.django_db
def test_search_with_query_that_matches_all_with_english_title(app: DjangoTestApp, datasets):
    resp = app.get("%s?q=%s" % (reverse('dataset-list'), "dataset"))
    assert list(resp.context['object_list']) == [datasets[1], datasets[2], datasets[0]]


@pytest.mark.django_db
def test_search_with_query_containing_special_characters(app: DjangoTestApp, datasets):
    resp = app.get("%s?q=%s" % (reverse('dataset-list'), "\"<'>\\"))
    assert list(resp.context['object_list']) == [datasets[1]]


@pytest.fixture
def status_filter_data():
    dataset1 = DatasetFactory(status=Dataset.INVENTORED, slug="ds1")
    dataset2 = DatasetFactory(slug="ds2")
    DatasetStructureFactory(dataset=dataset2)
    return [dataset1, dataset2]


@pytest.mark.django_db
def test_status_filter_without_query(app: DjangoTestApp, status_filter_data):
    resp = app.get(reverse('dataset-list'))
    assert list(resp.context['object_list']) == status_filter_data
    assert resp.context['selected_status'] is None


@pytest.mark.django_db
def test_status_filter_has_data(app: DjangoTestApp, status_filter_data):
    resp = app.get("%s?status=%s" % (reverse('dataset-list'), Dataset.INVENTORED))
    assert list(resp.context['object_list']) == [status_filter_data[0]]
    assert resp.context['selected_status'] == Dataset.INVENTORED


@pytest.mark.django_db
def test_status_filter_has_structure(app: DjangoTestApp, status_filter_data):
    resp = app.get("%s?status=%s" % (reverse('dataset-list'), Dataset.HAS_STRUCTURE))
    assert list(resp.context['object_list']) == [status_filter_data[1]]
    assert resp.context['selected_status'] == Dataset.HAS_STRUCTURE


@pytest.fixture
def organization_filter_data():
    organization = OrganizationFactory()
    dataset_with_organization1 = DatasetFactory(organization=organization, slug="ds1")
    dataset_with_organization2 = DatasetFactory(organization=organization, slug="ds2")
    return {
        "organization": organization,
        "datasets": [dataset_with_organization1, dataset_with_organization2]
    }


@pytest.mark.django_db
def test_organization_filter_without_query(app: DjangoTestApp, organization_filter_data):
    resp = app.get(reverse('dataset-list'))
    assert list(resp.context['object_list']) == organization_filter_data["datasets"]
    assert resp.context['selected_organization'] is None


@pytest.mark.django_db
def test_organization_filter_with_organization(app: DjangoTestApp, organization_filter_data):
    resp = app.get("%s?organization=%s" % (reverse("dataset-list"),
                                           organization_filter_data["organization"].pk))
    assert list(resp.context['object_list']) == organization_filter_data["datasets"]
    assert resp.context['selected_organization'] == organization_filter_data["organization"].pk


@pytest.fixture
def category_filter_data():
    category1 = CategoryFactory()
    category2 = CategoryFactory(parent_id=category1.pk)
    category3 = CategoryFactory(parent_id=category1.pk)
    category4 = CategoryFactory(parent_id=category2.pk)
    dataset_with_category1 = DatasetFactory(category=category1, slug="ds1")
    dataset_with_category2 = DatasetFactory(category=category2, slug="ds2")
    dataset_with_category3 = DatasetFactory(category=category3, slug="ds3")
    dataset_with_category4 = DatasetFactory(category=category4, slug="ds4")
    return {
        "categories": [category1, category2, category3, category4],
        "datasets": [dataset_with_category1, dataset_with_category2, dataset_with_category3, dataset_with_category4]
    }


@pytest.mark.django_db
def test_category_filter_without_query(app: DjangoTestApp, category_filter_data):
    resp = app.get(reverse('dataset-list'))
    assert len(resp.context['object_list']) == 4
    assert resp.context['selected_categories'] == []
    assert resp.context['related_categories'] == []


@pytest.mark.django_db
def test_category_filter_with_parent_category(app: DjangoTestApp, category_filter_data):
    resp = app.get("%s?category=%s" % (reverse("dataset-list"), category_filter_data["categories"][0].pk))
    assert list(resp.context['object_list']) == category_filter_data["datasets"]
    assert resp.context['selected_categories'] == [category_filter_data["categories"][0].pk]
    assert resp.context['related_categories'] == [
        category_filter_data["categories"][0].pk,
        category_filter_data["categories"][1].pk,
        category_filter_data["categories"][2].pk,
        category_filter_data["categories"][3].pk
    ]


@pytest.mark.django_db
def test_category_filter_with_middle_category(app: DjangoTestApp, category_filter_data):
    resp = app.get("%s?category=%s" % (reverse("dataset-list"), category_filter_data["categories"][1].pk))
    assert list(resp.context['object_list']) == [
        category_filter_data["datasets"][1],
        category_filter_data["datasets"][3],
    ]
    assert resp.context['selected_categories'] == [category_filter_data["categories"][1].pk]
    assert resp.context['related_categories'] == [
        category_filter_data["categories"][0].pk,
        category_filter_data["categories"][1].pk,
        category_filter_data["categories"][3].pk
    ]


@pytest.mark.django_db
def test_category_filter_with_child_category(app: DjangoTestApp, category_filter_data):
    resp = app.get("%s?category=%s" % (reverse("dataset-list"), category_filter_data["categories"][3].pk))
    assert list(resp.context['object_list']) == [category_filter_data["datasets"][3]]
    assert resp.context['selected_categories'] == [category_filter_data["categories"][3].pk]
    assert resp.context['related_categories'] == [
        category_filter_data["categories"][0].pk,
        category_filter_data["categories"][1].pk,
        category_filter_data["categories"][3].pk
    ]


@pytest.mark.django_db
def test_category_filter_with_parent_and_child_category(app: DjangoTestApp, category_filter_data):
    resp = app.get("%s?category=%s&category=%s" % (reverse("dataset-list"),
                                                   category_filter_data["categories"][0].pk,
                                                   category_filter_data["categories"][3].pk))
    assert list(resp.context['object_list']) == [category_filter_data["datasets"][3]]
    assert resp.context['selected_categories'] == [
        category_filter_data["categories"][0].pk,
        category_filter_data["categories"][3].pk
    ]
    assert resp.context['related_categories'] == [
        category_filter_data["categories"][0].pk,
        category_filter_data["categories"][1].pk,
        category_filter_data["categories"][3].pk
    ]


@pytest.fixture
def tag_filter_data():
    dataset1 = DatasetFactory(tags="tag1, tag2, tag3", slug="ds1")
    dataset2 = DatasetFactory(tags="tag3, tag4, tag5, tag1", slug="ds2")
    return [dataset1, dataset2]


@pytest.mark.django_db
def test_tag_filter_without_query(app: DjangoTestApp, tag_filter_data):
    resp = app.get(reverse('dataset-list'))
    assert list(resp.context['object_list']) == tag_filter_data
    assert resp.context['selected_tags'] == []
    assert resp.context['related_tags'] == []


@pytest.mark.django_db
def test_tag_filter_with_one_tag(app: DjangoTestApp, tag_filter_data):
    resp = app.get("%s?tags=tag2" % reverse("dataset-list"))
    assert list(resp.context['object_list']) == [tag_filter_data[0]]
    assert resp.context['selected_tags'] == ['tag2']
    assert resp.context['related_tags'] == ['tag1', 'tag2', 'tag3']


@pytest.mark.django_db
def test_tag_filter_with_shared_tag(app: DjangoTestApp, tag_filter_data):
    resp = app.get("%s?tags=tag3" % reverse("dataset-list"))
    assert list(resp.context['object_list']) == tag_filter_data
    assert resp.context['selected_tags'] == ['tag3']
    assert resp.context['related_tags'] == ['tag1', 'tag2', 'tag3', 'tag4', 'tag5']


@pytest.mark.django_db
def test_tag_filter_with_multiple_tags(app: DjangoTestApp, tag_filter_data):
    resp = app.get("%s?tags=tag4&tags=tag3" % reverse("dataset-list"))
    assert list(resp.context['object_list']) == [tag_filter_data[1]]
    assert resp.context['selected_tags'] == ['tag4', 'tag3']
    assert resp.context['related_tags'] == ['tag1', 'tag3', 'tag4', 'tag5']


@pytest.fixture
def frequency_filter_data():
    frequency = FrequencyFactory()
    dataset1 = DatasetFactory(frequency=frequency, slug="ds1")
    dataset2 = DatasetFactory(frequency=frequency, slug="ds2")
    return {
        "frequency": frequency,
        "datasets": [dataset1, dataset2]
    }


@pytest.mark.django_db
def test_frequency_filter_without_query(app: DjangoTestApp, frequency_filter_data):
    resp = app.get(reverse('dataset-list'))
    assert list(resp.context['object_list']) == frequency_filter_data["datasets"]
    assert resp.context['selected_frequency'] is None


@pytest.mark.django_db
def test_frequency_filter_with_frequency(app: DjangoTestApp, frequency_filter_data):
    resp = app.get("%s?frequency=%s" % (reverse("dataset-list"),  frequency_filter_data["frequency"].pk))
    assert list(resp.context['object_list']) == frequency_filter_data["datasets"]
    assert resp.context['selected_frequency'] == frequency_filter_data["frequency"].pk


@pytest.fixture
def date_filter_data():
    dataset1 = DatasetFactory(published=datetime(2022, 3, 1), slug="ds1")
    dataset2 = DatasetFactory(published=datetime(2022, 2, 1), slug="ds2")
    dataset3 = DatasetFactory(published=datetime(2021, 12, 1), slug="ds3")
    return [dataset1, dataset2, dataset3]


@pytest.mark.django_db
def test_date_filter_without_query(app: DjangoTestApp, date_filter_data):
    resp = app.get(reverse('dataset-list'))
    assert list(resp.context['object_list']) == date_filter_data
    assert resp.context['selected_date_from'] is None
    assert resp.context['selected_date_to'] is None


@pytest.mark.django_db
def test_date_filter_wit_date_from(app: DjangoTestApp, date_filter_data):
    resp = app.get("%s?date_from=2022-02-10" % reverse("dataset-list"))
    assert list(resp.context['object_list']) == [date_filter_data[0]]
    assert resp.context['selected_date_from'] == "2022-02-10"
    assert resp.context['selected_date_to'] is None


@pytest.mark.django_db
def test_date_filter_with_date_to(app: DjangoTestApp, date_filter_data):
    resp = app.get("%s?date_to=2022-02-10" % reverse("dataset-list"))
    assert list(resp.context['object_list']) == [date_filter_data[1], date_filter_data[2]]
    assert resp.context['selected_date_from'] is None
    assert resp.context['selected_date_to'] == "2022-02-10"


@pytest.mark.django_db
def test_date_filter_with_dates_from_and_to(app: DjangoTestApp, date_filter_data):
    resp = app.get("%s?date_from=2022-01-01&date_to=2022-02-10" % reverse("dataset-list"))
    assert list(resp.context['object_list']) == [date_filter_data[1]]
    assert resp.context['selected_date_from'] == "2022-01-01"
    assert resp.context['selected_date_to'] == "2022-02-10"


@pytest.mark.django_db
def test_dataset_filter_all(app: DjangoTestApp):
    organization = OrganizationFactory()
    category = CategoryFactory()
    frequency = FrequencyFactory()
    dataset_with_all_filters = DatasetFactory(
        status=Dataset.HAS_DATA,
        tags="tag1, tag2, tag3",
        published=datetime(2022, 2, 9),
        organization=organization,
        category=category,
        frequency=frequency
    )

    resp = app.get(reverse("dataset-list"), {
        'status': Dataset.HAS_DATA,
        'organization': organization.pk,
        'category': category.pk,
        'tags': ['tag1', 'tag2'],
        'frequency': frequency.pk,
        'date_from': '2022-01-01',
        'date_to': '2022-02-10',
    })

    assert list(resp.context['object_list']) == [dataset_with_all_filters]
    assert resp.context['selected_status'] == Dataset.HAS_DATA
    assert resp.context['selected_organization'] == organization.pk
    assert resp.context['selected_categories'] == [category.pk]
    assert resp.context['related_categories'] == [category.pk]
    assert resp.context['selected_tags'] == ["tag1", "tag2"]
    assert resp.context['related_tags'] == ["tag1", "tag2", "tag3"]
    assert resp.context['selected_frequency'] == frequency.pk
    assert resp.context['selected_date_from'] == "2022-01-01"
    assert resp.context['selected_date_to'] == "2022-02-10"


@pytest.fixture
def dataset_structure_data():
    organization = OrganizationFactory(slug="org", kind="gov")
    dataset1 = DatasetFactory(slug="ds2", organization=organization)
    dataset2 = DatasetFactory(slug="ds3", organization=organization)
    structure1 = DatasetStructureFactory(dataset=dataset1)
    structure2 = DatasetStructureFactory(dataset=dataset2, file=FileField(filename='file.csv', data=b'ab\0c'))
    return {
        'structure1': structure1,
        'structure2': structure2
    }


@pytest.mark.django_db
def test_with_structure(app: DjangoTestApp, dataset_structure_data):
    resp = app.get(dataset_structure_data['structure1'].get_absolute_url())
    assert resp.context['can_show'] is True
    assert list(resp.context['structure_data']) == [["Column"], ["Value"]]


@pytest.mark.django_db
def test_with_non_readable_structure(app: DjangoTestApp, dataset_structure_data):
    resp = app.get(dataset_structure_data['structure2'].get_absolute_url())
    assert resp.context['can_show'] is False
    assert resp.context['structure_data'] == []


@pytest.mark.django_db
def test_download_non_existent_structure(app: DjangoTestApp, dataset_structure_data):
    resp = app.get(reverse('dataset-structure-download', kwargs={'pk': 1000}), expect_errors=True)
    assert resp.status_code == 404


@pytest.mark.django_db
def test_download_structure(app: DjangoTestApp, dataset_structure_data):
    resp = app.get(dataset_structure_data['structure1'].get_absolute_url() + "download/")
    assert resp.content == b'Column\nValue'


@pytest.mark.django_db
<<<<<<< HEAD
def test_translations_default_language(app: DjangoTestApp):
    dataset = DatasetFactory()
    default_language = dataset.get_current_language()
    assert default_language == 'lt'


@pytest.mark.django_db
def test_translations_change_language(app: DjangoTestApp):
    dataset = DatasetFactory(title='pavadinimas')
    dataset.set_current_language('en')
    dataset.save()
    assert dataset.title != 'pavadinimas'
=======
def test_public_manager_filtering(app: DjangoTestApp):
    DatasetFactory(is_public=False)
    DatasetFactory(deleted=True, deleted_on=datetime.now())
    DatasetFactory(deleted=True, deleted_on=None)
    DatasetFactory(deleted=None, deleted_on=None)
    DatasetFactory(organization=None)
    DatasetFactory()

    public_datasets = Dataset.public.all()
    assert public_datasets.count() == 2
    
    
@pytest.mark.django_db
def test_change_form_no_login(app: DjangoTestApp):
    dataset = DatasetFactory()
    response = app.get(reverse('dataset-change', kwargs={'pk': dataset.id}))
    assert response.status_code == 302
    assert settings.LOGIN_URL in response.location


@pytest.mark.django_db
def test_change_form_wrong_login(app: DjangoTestApp):
    dataset = DatasetFactory()
    user = User.objects.create_user(email="test@test.com", password="test123")
    app.set_user(user)
    response = app.get(reverse('dataset-change', kwargs={'pk': dataset.id}))
    assert response.status_code == 302
    assert str(dataset.id) in response.location


@pytest.mark.django_db
def test_change_form_correct_login(app: DjangoTestApp):
    dataset = DatasetFactory(
        title="dataset_title",
        title_en="dataset_title",
        published=datetime(2022, 9, 7),
        slug='test-dataset-slug',
        description='test description',
    )
    user = User.objects.create_user(email="test@test.com", password="test123",
                                    organization=dataset.organization)
    app.set_user(user)
    dataset.manager = user
    form = app.get(reverse('dataset-change', kwargs={'pk': dataset.id})).forms['dataset-form']
    form['title'] = 'Edited title'
    form['description'] = 'edited dataset description'
    resp = form.submit()
    dataset.refresh_from_db()
    assert resp.status_code == 302
    assert resp.url == reverse('dataset-detail', kwargs={'pk': dataset.id})
    assert dataset.title == 'Edited title'
    assert dataset.description == 'edited dataset description'


@pytest.mark.django_db
def test_click_edit_button(app: DjangoTestApp):
    dataset = DatasetFactory(
        title="dataset_title",
        title_en="dataset_title",
        published=datetime(2022, 9, 7),
        slug='test-dataset-slug',
        description='test description',
    )
    user = User.objects.create_user(email="test@test.com", password="test123",
                                    organization=dataset.organization)
    app.set_user(user)
    dataset.manager = user
    response = app.get(reverse('dataset-detail', kwargs={'pk': dataset.id}))
    response.click(linkid='change_dataset')
    assert response.status_code == 200


@pytest.mark.django_db
def test_add_form_no_login(app: DjangoTestApp):
    org = OrganizationFactory()
    response = app.get(reverse('dataset-add', kwargs={'pk': org.id}))
    assert response.status_code == 302
    assert settings.LOGIN_URL in response.location


@pytest.mark.django_db
def test_add_form_wrong_login(app: DjangoTestApp):
    user = User.objects.create_user(email="test@test.com", password="test123")
    app.set_user(user)
    org = OrganizationFactory()
    response = app.get(reverse('dataset-add', kwargs={'pk': org.id}))
    assert response.status_code == 302
    assert str(org.id) in response.location


@pytest.mark.django_db
def test_add_form_correct_login(app: DjangoTestApp):
    org = OrganizationFactory(
        title="Org_title",
        created=datetime(2022, 8, 22, 10, 30),
        jurisdiction="Jurisdiction1",
        slug='test-org-slug',
        kind='test_org_kind'
    )
    user = User.objects.create_user(email="test@test.com", password="test123",
                                    organization=org)
    app.set_user(user)
    form = app.get(reverse('dataset-add', kwargs={'pk': org.id})).forms['dataset-form']
    form['title'] = 'Added title'
    form['description'] = 'Added new dataset description'
    resp = form.submit()
    added_dataset = Dataset.objects.filter(title="Added title")
    assert added_dataset.count() == 1
    assert resp.status_code == 302
    assert str(added_dataset[0].id) in resp.url


@pytest.mark.django_db
def test_click_add_button(app: DjangoTestApp):
    org = OrganizationFactory(
        title="Org_title",
        created=datetime(2022, 8, 22, 10, 30),
        jurisdiction="Jurisdiction1",
        slug='test-org-slug',
        kind='test_org_kind'
    )
    user = User.objects.create_user(email="test@test.com", password="test123",
                                    organization=org)
    app.set_user(user)
    response = app.get(reverse('organization-datasets', kwargs={'pk': org.id}))
    response.click(linkid='add_dataset')
    assert response.status_code == 200
>>>>>>> 82856877
<|MERGE_RESOLUTION|>--- conflicted
+++ resolved
@@ -448,20 +448,6 @@
 
 
 @pytest.mark.django_db
-<<<<<<< HEAD
-def test_translations_default_language(app: DjangoTestApp):
-    dataset = DatasetFactory()
-    default_language = dataset.get_current_language()
-    assert default_language == 'lt'
-
-
-@pytest.mark.django_db
-def test_translations_change_language(app: DjangoTestApp):
-    dataset = DatasetFactory(title='pavadinimas')
-    dataset.set_current_language('en')
-    dataset.save()
-    assert dataset.title != 'pavadinimas'
-=======
 def test_public_manager_filtering(app: DjangoTestApp):
     DatasetFactory(is_public=False)
     DatasetFactory(deleted=True, deleted_on=datetime.now())
@@ -472,8 +458,8 @@
 
     public_datasets = Dataset.public.all()
     assert public_datasets.count() == 2
-    
-    
+
+
 @pytest.mark.django_db
 def test_change_form_no_login(app: DjangoTestApp):
     dataset = DatasetFactory()
@@ -589,4 +575,18 @@
     response = app.get(reverse('organization-datasets', kwargs={'pk': org.id}))
     response.click(linkid='add_dataset')
     assert response.status_code == 200
->>>>>>> 82856877
+
+
+@pytest.mark.django_db
+def test_translations_default_language(app: DjangoTestApp):
+    dataset = DatasetFactory()
+    default_language = dataset.get_current_language()
+    assert default_language == 'lt'
+
+
+@pytest.mark.django_db
+def test_translations_change_language(app: DjangoTestApp):
+    dataset = DatasetFactory(title='pavadinimas')
+    dataset.set_current_language('en')
+    dataset.save()
+    assert dataset.title != 'pavadinimas'
