--- conflicted
+++ resolved
@@ -1162,140 +1162,6 @@
 
 
 @pytest.mark.django_db
-<<<<<<< HEAD
-def test_dataset_create_attribution_with_organization_and_agent(app: DjangoTestApp):
-    user = UserFactory(is_staff=True)
-    app.set_user(user)
-    dataset = DatasetFactory()
-    organization = OrganizationFactory()
-    attribution = AttributionFactory()
-
-    form = app.get(reverse('attribution-add', args=[dataset.pk])).forms['attribution-form']
-    form['attribution'] = attribution.pk
-    form['organization'].force_value(organization.pk)
-    form['agent'] = "Test organization"
-    resp = form.submit()
-
-    assert list(resp.context['form'].errors.values()) == [[
-        'Negalima užpildyti abiejų "Organizacija" ir "Agentas" laukų.'
-    ]]
-
-
-@pytest.mark.django_db
-def test_dataset_create_attribution_without_organization_and_agent(app: DjangoTestApp):
-    user = UserFactory(is_staff=True)
-    app.set_user(user)
-    dataset = DatasetFactory()
-    attribution = AttributionFactory()
-
-    form = app.get(reverse('attribution-add', args=[dataset.pk])).forms['attribution-form']
-    form['attribution'] = attribution.pk
-    resp = form.submit()
-
-    assert list(resp.context['form'].errors.values()) == [[
-        'Privaloma užpildyti "Organizacija" arba "Agentas" lauką.'
-    ]]
-
-
-@pytest.mark.django_db
-def test_dataset_create_attribution_with_existing_organization(app: DjangoTestApp):
-    user = UserFactory(is_staff=True)
-    app.set_user(user)
-    dataset = DatasetFactory()
-    attribution = AttributionFactory()
-    organization = OrganizationFactory()
-    DatasetAttributionFactory(
-        dataset=dataset,
-        attribution=attribution,
-        organization=organization
-    )
-
-    form = app.get(reverse('attribution-add', args=[dataset.pk])).forms['attribution-form']
-    form['attribution'] = attribution.pk
-    form['organization'].force_value(organization.pk)
-    resp = form.submit()
-
-    assert list(resp.context['form'].errors.values()) == [[
-        f'Ryšys "{attribution.title}" su šia organizacija jau egzistuoja.'
-    ]]
-
-
-@pytest.mark.django_db
-def test_dataset_create_attribution_with_existing_agent(app: DjangoTestApp):
-    user = UserFactory(is_staff=True)
-    app.set_user(user)
-    dataset = DatasetFactory()
-    attribution = AttributionFactory()
-    DatasetAttributionFactory(
-        dataset=dataset,
-        attribution=attribution,
-        agent="Test organization"
-    )
-
-    form = app.get(reverse('attribution-add', args=[dataset.pk])).forms['attribution-form']
-    form['attribution'] = attribution.pk
-    form['agent'] = "Test organization"
-    resp = form.submit()
-
-    assert list(resp.context['form'].errors.values()) == [[
-        f'Ryšys "{attribution.title}" su šiuo agentu jau egzistuoja.'
-    ]]
-
-
-@pytest.mark.django_db
-def test_dataset_create_attribution_with_organization(app: DjangoTestApp):
-    user = UserFactory(is_staff=True)
-    app.set_user(user)
-    dataset = DatasetFactory()
-    organization = OrganizationFactory()
-    attribution = AttributionFactory()
-
-    form = app.get(reverse('attribution-add', args=[dataset.pk])).forms['attribution-form']
-    form['attribution'] = attribution.pk
-    form['organization'].force_value(organization.pk)
-    resp = form.submit()
-
-    assert resp.url == dataset.get_absolute_url()
-    assert dataset.datasetattribution_set.count() == 1
-    assert dataset.datasetattribution_set.first().organization == organization
-    assert dataset.datasetattribution_set.first().attribution == attribution
-    assert dataset.datasetattribution_set.first().agent is None
-
-
-@pytest.mark.django_db
-def test_dataset_create_attribution_with_agent(app: DjangoTestApp):
-    user = UserFactory(is_staff=True)
-    app.set_user(user)
-    dataset = DatasetFactory()
-    attribution = AttributionFactory()
-
-    form = app.get(reverse('attribution-add', args=[dataset.pk])).forms['attribution-form']
-    form['attribution'] = attribution.pk
-    form['agent'] = "Test organization"
-    resp = form.submit()
-
-    assert resp.url == dataset.get_absolute_url()
-    assert dataset.datasetattribution_set.count() == 1
-    assert dataset.datasetattribution_set.first().agent == "Test organization"
-    assert dataset.datasetattribution_set.first().attribution == attribution
-    assert dataset.datasetattribution_set.first().organization is None
-
-
-@pytest.mark.django_db
-def test_dataset_delete_attribution(app: DjangoTestApp):
-    user = UserFactory(is_staff=True)
-    app.set_user(user)
-    dataset_attribution = DatasetAttributionFactory()
-    dataset = dataset_attribution.dataset
-
-    resp = app.get(reverse('attribution-delete', args=[
-        dataset.pk,
-        dataset_attribution.pk
-    ]))
-
-    assert resp.url == dataset.get_absolute_url()
-    assert dataset.datasetattribution_set.count() == 0
-=======
 def test_dataset_assign_new_category_without_permission(app: DjangoTestApp):
     user = UserFactory()
     app.set_user(user)
@@ -1354,4 +1220,138 @@
     assert resp.status_code == 302
     assert resp.url == dataset.get_absolute_url()
     assert list(dataset.category.all()) == [category3]
->>>>>>> 350fcdd6
+
+
+@pytest.mark.django_db
+def test_dataset_create_attribution_with_organization_and_agent(app: DjangoTestApp):
+    user = UserFactory(is_staff=True)
+    app.set_user(user)
+    dataset = DatasetFactory()
+    organization = OrganizationFactory()
+    attribution = AttributionFactory()
+
+    form = app.get(reverse('attribution-add', args=[dataset.pk])).forms['attribution-form']
+    form['attribution'] = attribution.pk
+    form['organization'].force_value(organization.pk)
+    form['agent'] = "Test organization"
+    resp = form.submit()
+
+    assert list(resp.context['form'].errors.values()) == [[
+        'Negalima užpildyti abiejų "Organizacija" ir "Agentas" laukų.'
+    ]]
+
+
+@pytest.mark.django_db
+def test_dataset_create_attribution_without_organization_and_agent(app: DjangoTestApp):
+    user = UserFactory(is_staff=True)
+    app.set_user(user)
+    dataset = DatasetFactory()
+    attribution = AttributionFactory()
+
+    form = app.get(reverse('attribution-add', args=[dataset.pk])).forms['attribution-form']
+    form['attribution'] = attribution.pk
+    resp = form.submit()
+
+    assert list(resp.context['form'].errors.values()) == [[
+        'Privaloma užpildyti "Organizacija" arba "Agentas" lauką.'
+    ]]
+
+
+@pytest.mark.django_db
+def test_dataset_create_attribution_with_existing_organization(app: DjangoTestApp):
+    user = UserFactory(is_staff=True)
+    app.set_user(user)
+    dataset = DatasetFactory()
+    attribution = AttributionFactory()
+    organization = OrganizationFactory()
+    DatasetAttributionFactory(
+        dataset=dataset,
+        attribution=attribution,
+        organization=organization
+    )
+
+    form = app.get(reverse('attribution-add', args=[dataset.pk])).forms['attribution-form']
+    form['attribution'] = attribution.pk
+    form['organization'].force_value(organization.pk)
+    resp = form.submit()
+
+    assert list(resp.context['form'].errors.values()) == [[
+        f'Ryšys "{attribution.title}" su šia organizacija jau egzistuoja.'
+    ]]
+
+
+@pytest.mark.django_db
+def test_dataset_create_attribution_with_existing_agent(app: DjangoTestApp):
+    user = UserFactory(is_staff=True)
+    app.set_user(user)
+    dataset = DatasetFactory()
+    attribution = AttributionFactory()
+    DatasetAttributionFactory(
+        dataset=dataset,
+        attribution=attribution,
+        agent="Test organization"
+    )
+
+    form = app.get(reverse('attribution-add', args=[dataset.pk])).forms['attribution-form']
+    form['attribution'] = attribution.pk
+    form['agent'] = "Test organization"
+    resp = form.submit()
+
+    assert list(resp.context['form'].errors.values()) == [[
+        f'Ryšys "{attribution.title}" su šiuo agentu jau egzistuoja.'
+    ]]
+
+
+@pytest.mark.django_db
+def test_dataset_create_attribution_with_organization(app: DjangoTestApp):
+    user = UserFactory(is_staff=True)
+    app.set_user(user)
+    dataset = DatasetFactory()
+    organization = OrganizationFactory()
+    attribution = AttributionFactory()
+
+    form = app.get(reverse('attribution-add', args=[dataset.pk])).forms['attribution-form']
+    form['attribution'] = attribution.pk
+    form['organization'].force_value(organization.pk)
+    resp = form.submit()
+
+    assert resp.url == dataset.get_absolute_url()
+    assert dataset.datasetattribution_set.count() == 1
+    assert dataset.datasetattribution_set.first().organization == organization
+    assert dataset.datasetattribution_set.first().attribution == attribution
+    assert dataset.datasetattribution_set.first().agent is None
+
+
+@pytest.mark.django_db
+def test_dataset_create_attribution_with_agent(app: DjangoTestApp):
+    user = UserFactory(is_staff=True)
+    app.set_user(user)
+    dataset = DatasetFactory()
+    attribution = AttributionFactory()
+
+    form = app.get(reverse('attribution-add', args=[dataset.pk])).forms['attribution-form']
+    form['attribution'] = attribution.pk
+    form['agent'] = "Test organization"
+    resp = form.submit()
+
+    assert resp.url == dataset.get_absolute_url()
+    assert dataset.datasetattribution_set.count() == 1
+    assert dataset.datasetattribution_set.first().agent == "Test organization"
+    assert dataset.datasetattribution_set.first().attribution == attribution
+    assert dataset.datasetattribution_set.first().organization is None
+
+
+@pytest.mark.django_db
+def test_dataset_delete_attribution(app: DjangoTestApp):
+    user = UserFactory(is_staff=True)
+    app.set_user(user)
+    dataset_attribution = DatasetAttributionFactory()
+    dataset = dataset_attribution.dataset
+
+    resp = app.get(reverse('attribution-delete', args=[
+        dataset.pk,
+        dataset_attribution.pk
+    ]))
+
+    assert resp.url == dataset.get_absolute_url()
+    assert dataset.datasetattribution_set.count() == 0