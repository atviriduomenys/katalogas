import io

import pytest
from PIL import Image
from django.urls import reverse
from django_webtest import DjangoTestApp
from reversion.models import Version
from webtest import Upload

from vitrina.projects.factories import ProjectFactory
from vitrina.projects.models import Project
<<<<<<< HEAD
from vitrina.users.models import User
=======
from vitrina.users.factories import UserFactory
>>>>>>> b284841b


def generate_photo_file() -> bytes:
    file = io.BytesIO()
    image = Image.new('RGBA', size=(100, 100), color=(155, 0, 0))
    image.save(file, 'png')
    file.name = 'example.png'
    return file.getvalue()


@pytest.mark.django_db
def test_project_create(app: DjangoTestApp):
<<<<<<< HEAD
    user = User.objects.create_user(email="test@test.com", password="test123")
    app.set_user(user)
=======
    user = UserFactory()
    app.set_user(user)

>>>>>>> b284841b
    form = app.get(reverse("project-create")).forms['project-form']
    form['title'] = "Project"
    form['description'] = "Description"
    form['url'] = "example.com"
    form['image'] = Upload('example.png', generate_photo_file(), 'image')
    resp = form.submit()
<<<<<<< HEAD
    added_project = Project.objects.filter(title='Project')
    assert added_project.exists()
=======

    assert Project.objects.filter(title='Project').exists()
>>>>>>> b284841b
    assert resp.status_code == 302
    assert resp.url == added_project.first().get_absolute_url()
    assert Version.objects.get_for_object(added_project.first()).count() == 1
    assert Version.objects.get_for_object(added_project.first()).first().revision.comment == Project.CREATED


@pytest.mark.django_db
def test_project_update(app: DjangoTestApp):
<<<<<<< HEAD
    user = User.objects.create_user(email="test@test.com", password="test123")
    project = ProjectFactory()
    app.set_user(user)
    form = app.get(reverse("project-update", args=[project.pk])).forms['project-form']
    form['title'] = "Updated title"
    form['description'] = "Updated description"
    resp = form.submit()
    project.refresh_from_db()
=======
    user = UserFactory()
    request = ProjectFactory(user=user)

    app.set_user(user)

    form = app.get(reverse("project-update", args=[request.pk])).forms['project-form']
    form['title'] = "Updated title"
    form['description'] = "Updated description"
    resp = form.submit()

    request.refresh_from_db()
>>>>>>> b284841b
    assert resp.status_code == 302
    assert resp.url == project.get_absolute_url()
    assert project.title == "Updated title"
    assert project.description == "Updated description"
    assert Version.objects.get_for_object(project).count() == 1
    assert Version.objects.get_for_object(project).first().revision.comment == Project.EDITED


@pytest.mark.django_db
def test_project_history_view_without_permission(app: DjangoTestApp):
    user = User.objects.create_user(email="test@test.com", password="test123")
    project = ProjectFactory()
    app.set_user(user)
    resp = app.get(reverse('project-history', args=[project.pk]), expect_errors=True)
    assert resp.status_code == 403


@pytest.mark.django_db
def test_project_history_view_with_permission(app: DjangoTestApp):
    user = User.objects.create_user(email="test@test.com", password="test123")
    project = ProjectFactory(user=user)
    app.set_user(user)

    form = app.get(reverse("project-update", args=[project.pk])).forms['project-form']
    form['title'] = "Updated title"
    form['description'] = "Updated description"
    form.submit()

    resp = app.get(reverse('project-history', args=[project.pk]))
    assert resp.context['detail_url_name'] == 'project-detail'
    assert resp.context['history_url_name'] == 'project-history'
    assert len(resp.context['history']) == 1
    assert resp.context['history'][0]['action'] == "Redaguota"
    assert resp.context['history'][0]['user'] == user<|MERGE_RESOLUTION|>--- conflicted
+++ resolved
@@ -9,11 +9,8 @@
 
 from vitrina.projects.factories import ProjectFactory
 from vitrina.projects.models import Project
-<<<<<<< HEAD
+from vitrina.users.factories import UserFactory
 from vitrina.users.models import User
-=======
-from vitrina.users.factories import UserFactory
->>>>>>> b284841b
 
 
 def generate_photo_file() -> bytes:
@@ -26,27 +23,18 @@
 
 @pytest.mark.django_db
 def test_project_create(app: DjangoTestApp):
-<<<<<<< HEAD
-    user = User.objects.create_user(email="test@test.com", password="test123")
-    app.set_user(user)
-=======
     user = UserFactory()
     app.set_user(user)
 
->>>>>>> b284841b
     form = app.get(reverse("project-create")).forms['project-form']
     form['title'] = "Project"
     form['description'] = "Description"
     form['url'] = "example.com"
     form['image'] = Upload('example.png', generate_photo_file(), 'image')
     resp = form.submit()
-<<<<<<< HEAD
+
     added_project = Project.objects.filter(title='Project')
     assert added_project.exists()
-=======
-
-    assert Project.objects.filter(title='Project').exists()
->>>>>>> b284841b
     assert resp.status_code == 302
     assert resp.url == added_project.first().get_absolute_url()
     assert Version.objects.get_for_object(added_project.first()).count() == 1
@@ -55,28 +43,17 @@
 
 @pytest.mark.django_db
 def test_project_update(app: DjangoTestApp):
-<<<<<<< HEAD
-    user = User.objects.create_user(email="test@test.com", password="test123")
-    project = ProjectFactory()
+    user = UserFactory()
+    project = ProjectFactory(user=user)
+
     app.set_user(user)
+
     form = app.get(reverse("project-update", args=[project.pk])).forms['project-form']
     form['title'] = "Updated title"
     form['description'] = "Updated description"
     resp = form.submit()
+
     project.refresh_from_db()
-=======
-    user = UserFactory()
-    request = ProjectFactory(user=user)
-
-    app.set_user(user)
-
-    form = app.get(reverse("project-update", args=[request.pk])).forms['project-form']
-    form['title'] = "Updated title"
-    form['description'] = "Updated description"
-    resp = form.submit()
-
-    request.refresh_from_db()
->>>>>>> b284841b
     assert resp.status_code == 302
     assert resp.url == project.get_absolute_url()
     assert project.title == "Updated title"
