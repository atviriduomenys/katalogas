import pytest
from django.urls import reverse
from django_webtest import DjangoTestApp
from reversion.models import Version

from vitrina.datasets.factories import DatasetFactory
from vitrina.requests.factories import RequestFactory, RequestStructureFactory
from vitrina.requests.models import Request
<<<<<<< HEAD
from vitrina.users.factories import UserFactory, ManagerFactory
from vitrina.users.models import User
=======
from vitrina.users.factories import UserFactory
>>>>>>> 999321f9


@pytest.mark.django_db
def test_request_create(app: DjangoTestApp):
    user = UserFactory(is_staff=True)

    app.set_user(user)
    form = app.get(reverse("request-create")).forms['request-form']
    form['title'] = "Request"
    form['description'] = "Description"
    resp = form.submit()
    added_request = Request.objects.filter(title="Request")
    assert added_request.count() == 1
    assert resp.status_code == 302
    assert resp.url == Request.objects.filter(title='Request').first().get_absolute_url()
    assert Version.objects.get_for_object(added_request.first()).count() == 1
    assert Version.objects.get_for_object(added_request.first()).first().revision.comment == Request.CREATED


@pytest.mark.django_db
def test_request_update_with_user_without_permission(app: DjangoTestApp):
    user = UserFactory()
    request = RequestFactory()

    app.set_user(user)
    resp = app.get(reverse("request-update", args=[request.pk]), expect_errors=True)
    assert resp.status_code == 403


@pytest.mark.django_db
def test_request_update_with_permitted_user(app: DjangoTestApp):
    user = UserFactory(is_staff=True)
    request = RequestFactory(user=user)

    app.set_user(user)
    form = app.get(reverse("request-update", args=[request.pk])).forms['request-form']
    form['title'] = "Updated title"
    form['description'] = "Updated description"
    resp = form.submit()
    request.refresh_from_db()
    assert resp.status_code == 302
    assert resp.url == request.get_absolute_url()
    assert request.title == "Updated title"
    assert request.description == "Updated description"
    assert Version.objects.get_for_object(request).count() == 1
    assert Version.objects.get_for_object(request).first().revision.comment == Request.EDITED


@pytest.mark.django_db
def test_request_detail_view(app: DjangoTestApp):
    dataset = DatasetFactory()
    request = RequestFactory(
        dataset_id=dataset.pk,
        is_existing=True,
        status="REJECTED",
        purpose="science,product",
        changes="format",
        format="csv, json, rdf",
    )
    structure1 = RequestStructureFactory(request_id=request.pk)
    structure2 = RequestStructureFactory(request_id=request.pk)

    resp = app.get(reverse('request-detail', args=[request.pk]))

    assert resp.context['status'] == "Atmestas"
    assert resp.context['purposes'] == ['science', 'product']
    assert resp.context['changes'] == ['format']
    assert resp.context['formats'] == ['csv', 'json', 'rdf']
    assert list(resp.context['structure']) == [structure1, structure2]


@pytest.mark.django_db
def test_request_history_view_without_permission(app: DjangoTestApp):
    user = UserFactory()
    request = RequestFactory()
    app.set_user(user)
    resp = app.get(reverse('request-history', args=[request.pk]), expect_errors=True)
    assert resp.status_code == 403


@pytest.mark.django_db
def test_request_history_view_with_permission(app: DjangoTestApp):
    user = ManagerFactory()
    request = RequestFactory(user=user, organization=user.organization)
    app.set_user(user)

    form = app.get(reverse("request-update", args=[request.pk])).forms['request-form']
    form['title'] = "Updated title"
    form['description'] = "Updated description"
    resp = form.submit().follow()
    resp = resp.click(linkid="history-tab")
    assert resp.context['detail_url_name'] == 'request-detail'
    assert resp.context['history_url_name'] == 'request-history'
    assert len(resp.context['history']) == 1
    assert resp.context['history'][0]['action'] == "Redaguota"
    assert resp.context['history'][0]['user'] == user<|MERGE_RESOLUTION|>--- conflicted
+++ resolved
@@ -6,12 +6,8 @@
 from vitrina.datasets.factories import DatasetFactory
 from vitrina.requests.factories import RequestFactory, RequestStructureFactory
 from vitrina.requests.models import Request
-<<<<<<< HEAD
 from vitrina.users.factories import UserFactory, ManagerFactory
-from vitrina.users.models import User
-=======
 from vitrina.users.factories import UserFactory
->>>>>>> 999321f9
 
 
 @pytest.mark.django_db
@@ -94,7 +90,7 @@
 
 @pytest.mark.django_db
 def test_request_history_view_with_permission(app: DjangoTestApp):
-    user = ManagerFactory()
+    user = ManagerFactory(is_staff=True)
     request = RequestFactory(user=user, organization=user.organization)
     app.set_user(user)
 
