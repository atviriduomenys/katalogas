--- conflicted
+++ resolved
@@ -69,23 +69,4 @@
     assert resp.context['purposes'] == ['science', 'product']
     assert resp.context['changes'] == ['format']
     assert resp.context['formats'] == ['csv', 'json', 'rdf']
-<<<<<<< HEAD
-    assert resp.context['structure'] == [
-        {
-            "data_title": 'data1',
-            "dictionary_title": 'dictionary1',
-            "data_type": 'type1',
-            "data_notes": 'notes1',
-        },
-        {
-            "data_title": 'data2',
-            "dictionary_title": 'dictionary2',
-            "data_type": 'type2',
-            "data_notes": 'notes2',
-        }
-    ]
-=======
-    assert resp.context['like_count'] == 0
-    assert not resp.context['liked']
-    assert list(resp.context['structure']) == [structure1, structure2]
->>>>>>> 35225dfb
+    assert list(resp.context['structure']) == [structure1, structure2]