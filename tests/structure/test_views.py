--- conflicted
+++ resolved
@@ -801,12 +801,6 @@
 
 
 @pytest.mark.django_db
-<<<<<<< HEAD
-def test_property_enum_item_create__string(app: DjangoTestApp):
-    user = UserFactory(is_staff=True)
-    app.set_user(user)
-
-=======
 def test_getall(app: DjangoTestApp):
     model = ModelFactory()
     dataset = model.dataset
@@ -891,70 +885,20 @@
 
 @pytest.mark.django_db
 def test_getall_with_query(app: DjangoTestApp):
->>>>>>> 0ce15e54
-    model = ModelFactory()
-    dataset = model.dataset
-    MetadataFactory(
-        content_type=ContentType.objects.get_for_model(model),
-        object_id=model.pk,
-        dataset=dataset,
-        name="test/dataset/TestModel"
-    )
-    MetadataFactory(
-        content_type=ContentType.objects.get_for_model(dataset),
-        object_id=dataset.pk,
-        dataset=dataset,
-        name="test/dataset"
-    )
-<<<<<<< HEAD
-    prop = PropertyFactory(model=model)
-    MetadataFactory(
-        content_type=ContentType.objects.get_for_model(prop),
-        object_id=prop.pk,
-        dataset=dataset,
-        name='prop',
-        type='string',
-    )
-
-    form = app.get(reverse('enum-create', args=[dataset.pk, model.name, prop.name])).forms['enum-form']
-    form['value'] = "test"
-    form['source'] = "TEST"
-    form['access'] = Metadata.OPEN
-    form['title'] = 'Test value'
-    form['description'] = 'For testing'
-    resp = form.submit()
-
-    assert resp.url == prop.get_absolute_url()
-    assert Enum.objects.filter(
-        content_type=ContentType.objects.get_for_model(prop),
-        object_id=prop.pk
-    ).count() == 1
-    assert list(EnumItem.objects.filter(
-        enum__content_type=ContentType.objects.get_for_model(prop),
-        enum__object_id=prop.pk
-    ).values(
-        'metadata__prepare',
-        'metadata__source',
-        'metadata__access',
-        'metadata__title',
-        'metadata__description'
-    )) == [
-        {
-            'metadata__prepare': '"test"',
-            'metadata__source': "TEST",
-            'metadata__access': Metadata.OPEN,
-            'metadata__title': "Test value",
-            'metadata__description': "For testing"
-        }
-    ]
-
-
-@pytest.mark.django_db
-def test_property_enum_item_create__integer(app: DjangoTestApp):
-    user = UserFactory(is_staff=True)
-    app.set_user(user)
-
-=======
+    model = ModelFactory()
+    dataset = model.dataset
+    MetadataFactory(
+        content_type=ContentType.objects.get_for_model(model),
+        object_id=model.pk,
+        dataset=dataset,
+        name="test/dataset/TestModel"
+    )
+    MetadataFactory(
+        content_type=ContentType.objects.get_for_model(dataset),
+        object_id=dataset.pk,
+        dataset=dataset,
+        name="test/dataset"
+    )
     prop_1 = PropertyFactory(model=model)
     prop_2 = PropertyFactory(model=model)
     MetadataFactory(
@@ -1185,28 +1129,284 @@
 
 @pytest.mark.django_db
 def test_api_tab_from_model_data(app: DjangoTestApp):
->>>>>>> 0ce15e54
-    model = ModelFactory()
-    dataset = model.dataset
-    MetadataFactory(
-        content_type=ContentType.objects.get_for_model(model),
-        object_id=model.pk,
-        dataset=dataset,
-        name="test/dataset/TestModel"
-    )
-    MetadataFactory(
-        content_type=ContentType.objects.get_for_model(dataset),
-        object_id=dataset.pk,
-        dataset=dataset,
-        name="test/dataset"
-    )
-    prop = PropertyFactory(model=model)
-    MetadataFactory(
-        content_type=ContentType.objects.get_for_model(prop),
-        object_id=prop.pk,
-        dataset=dataset,
-        name='prop',
-<<<<<<< HEAD
+    model = ModelFactory()
+    dataset = model.dataset
+    MetadataFactory(
+        content_type=ContentType.objects.get_for_model(model),
+        object_id=model.pk,
+        dataset=dataset,
+        name="test/dataset/TestModel"
+    )
+    MetadataFactory(
+        content_type=ContentType.objects.get_for_model(dataset),
+        object_id=dataset.pk,
+        dataset=dataset,
+        name="test/dataset"
+    )
+    prop = PropertyFactory(model=model)
+    MetadataFactory(
+        content_type=ContentType.objects.get_for_model(prop),
+        object_id=prop.pk,
+        dataset=dataset,
+        name='prop',
+        type='string',
+    )
+
+    resp = app.get(reverse('model-data', args=[dataset.pk, model.name]))
+    resp = resp.click(linkid='api_tab')
+    assert resp.request.path == model.get_api_url()
+
+
+@pytest.mark.django_db
+def test_api_tab_from_model_data_with_query(app: DjangoTestApp):
+    model = ModelFactory()
+    dataset = model.dataset
+    MetadataFactory(
+        content_type=ContentType.objects.get_for_model(model),
+        object_id=model.pk,
+        dataset=dataset,
+        name="test/dataset/TestModel"
+    )
+    MetadataFactory(
+        content_type=ContentType.objects.get_for_model(dataset),
+        object_id=dataset.pk,
+        dataset=dataset,
+        name="test/dataset"
+    )
+    prop = PropertyFactory(model=model)
+    MetadataFactory(
+        content_type=ContentType.objects.get_for_model(prop),
+        object_id=prop.pk,
+        dataset=dataset,
+        name='prop',
+        type='string',
+    )
+
+    resp = app.get("%s%s" % (
+        reverse('model-data', args=[dataset.pk, model.name]),
+        "?select(prop)"
+    ))
+    resp = resp.click(linkid='api_tab')
+    assert resp.request.path_qs == "%s%s" % (
+        model.get_api_url(),
+        "?select(prop)"
+    )
+
+
+@pytest.mark.django_db
+def test_api_tab_from_object_data(app: DjangoTestApp):
+    model = ModelFactory()
+    dataset = model.dataset
+    MetadataFactory(
+        content_type=ContentType.objects.get_for_model(model),
+        object_id=model.pk,
+        dataset=dataset,
+        name="test/dataset/TestModel"
+    )
+    MetadataFactory(
+        content_type=ContentType.objects.get_for_model(dataset),
+        object_id=dataset.pk,
+        dataset=dataset,
+        name="test/dataset"
+    )
+    prop = PropertyFactory(model=model)
+    MetadataFactory(
+        content_type=ContentType.objects.get_for_model(prop),
+        object_id=prop.pk,
+        dataset=dataset,
+        name='prop',
+        type='string',
+    )
+
+    _id = str(uuid.uuid4())
+    resp = app.get(reverse('object-data', args=[dataset.pk, model.name, _id]))
+    resp = resp.click(linkid='api_tab')
+    assert resp.request.path == reverse('getone-api', args=[dataset.pk, model.name, _id])
+
+
+@pytest.mark.django_db
+def test_data_tab_from_getone(app: DjangoTestApp):
+    model = ModelFactory()
+    dataset = model.dataset
+    MetadataFactory(
+        content_type=ContentType.objects.get_for_model(model),
+        object_id=model.pk,
+        dataset=dataset,
+        name="test/dataset/TestModel"
+    )
+    MetadataFactory(
+        content_type=ContentType.objects.get_for_model(dataset),
+        object_id=dataset.pk,
+        dataset=dataset,
+        name="test/dataset"
+    )
+    prop = PropertyFactory(model=model)
+    MetadataFactory(
+        content_type=ContentType.objects.get_for_model(prop),
+        object_id=prop.pk,
+        dataset=dataset,
+        name='prop',
+        type='string',
+    )
+
+    _id = str(uuid.uuid4())
+    resp = app.get(reverse('getone-api', args=[dataset.pk, model.name, _id]))
+    resp = resp.click(linkid='data_tab')
+    assert resp.request.path == reverse('object-data', args=[dataset.pk, model.name, _id])
+
+
+@pytest.mark.django_db
+def test_data_tab_from_getall(app: DjangoTestApp):
+    model = ModelFactory()
+    dataset = model.dataset
+    MetadataFactory(
+        content_type=ContentType.objects.get_for_model(model),
+        object_id=model.pk,
+        dataset=dataset,
+        name="test/dataset/TestModel"
+    )
+    MetadataFactory(
+        content_type=ContentType.objects.get_for_model(dataset),
+        object_id=dataset.pk,
+        dataset=dataset,
+        name="test/dataset"
+    )
+    prop = PropertyFactory(model=model)
+    MetadataFactory(
+        content_type=ContentType.objects.get_for_model(prop),
+        object_id=prop.pk,
+        dataset=dataset,
+        name='prop',
+        type='string',
+    )
+
+    resp = app.get(reverse('getall-api', args=[dataset.pk, model.name]))
+    resp = resp.click(linkid='data_tab')
+    assert resp.request.path == reverse('model-data', args=[dataset.pk, model.name])
+
+
+@pytest.mark.django_db
+def test_data_tab_from_getall_with_query(app: DjangoTestApp):
+    model = ModelFactory()
+    dataset = model.dataset
+    MetadataFactory(
+        content_type=ContentType.objects.get_for_model(model),
+        object_id=model.pk,
+        dataset=dataset,
+        name="test/dataset/TestModel"
+    )
+    MetadataFactory(
+        content_type=ContentType.objects.get_for_model(dataset),
+        object_id=dataset.pk,
+        dataset=dataset,
+        name="test/dataset"
+    )
+    prop = PropertyFactory(model=model)
+    MetadataFactory(
+        content_type=ContentType.objects.get_for_model(prop),
+        object_id=prop.pk,
+        dataset=dataset,
+        name='prop',
+        type='string',
+    )
+
+    resp = app.get("%s%s" % (
+        reverse('getall-api', args=[dataset.pk, model.name]),
+        "?select(prop)"
+    ))
+    resp = resp.click(linkid='data_tab')
+    assert resp.request.path_qs == "%s%s" % (
+        model.get_data_url(),
+        "?select(prop)"
+    )
+
+
+@pytest.mark.django_db
+def test_property_enum_item_create__string(app: DjangoTestApp):
+    user = UserFactory(is_staff=True)
+    app.set_user(user)
+
+    model = ModelFactory()
+    dataset = model.dataset
+    MetadataFactory(
+        content_type=ContentType.objects.get_for_model(model),
+        object_id=model.pk,
+        dataset=dataset,
+        name="test/dataset/TestModel"
+    )
+    MetadataFactory(
+        content_type=ContentType.objects.get_for_model(dataset),
+        object_id=dataset.pk,
+        dataset=dataset,
+        name="test/dataset"
+    )
+    prop = PropertyFactory(model=model)
+    MetadataFactory(
+        content_type=ContentType.objects.get_for_model(prop),
+        object_id=prop.pk,
+        dataset=dataset,
+        name='prop',
+        type='string',
+    )
+
+    form = app.get(reverse('enum-create', args=[dataset.pk, model.name, prop.name])).forms['enum-form']
+    form['value'] = "test"
+    form['source'] = "TEST"
+    form['access'] = Metadata.OPEN
+    form['title'] = 'Test value'
+    form['description'] = 'For testing'
+    resp = form.submit()
+
+    assert resp.url == prop.get_absolute_url()
+    assert Enum.objects.filter(
+        content_type=ContentType.objects.get_for_model(prop),
+        object_id=prop.pk
+    ).count() == 1
+    assert list(EnumItem.objects.filter(
+        enum__content_type=ContentType.objects.get_for_model(prop),
+        enum__object_id=prop.pk
+    ).values(
+        'metadata__prepare',
+        'metadata__source',
+        'metadata__access',
+        'metadata__title',
+        'metadata__description'
+    )) == [
+        {
+            'metadata__prepare': '"test"',
+            'metadata__source': "TEST",
+            'metadata__access': Metadata.OPEN,
+            'metadata__title': "Test value",
+            'metadata__description': "For testing"
+        }
+    ]
+
+
+@pytest.mark.django_db
+def test_property_enum_item_create__integer(app: DjangoTestApp):
+    user = UserFactory(is_staff=True)
+    app.set_user(user)
+
+    model = ModelFactory()
+    dataset = model.dataset
+    MetadataFactory(
+        content_type=ContentType.objects.get_for_model(model),
+        object_id=model.pk,
+        dataset=dataset,
+        name="test/dataset/TestModel"
+    )
+    MetadataFactory(
+        content_type=ContentType.objects.get_for_model(dataset),
+        object_id=dataset.pk,
+        dataset=dataset,
+        name="test/dataset"
+    )
+    prop = PropertyFactory(model=model)
+    MetadataFactory(
+        content_type=ContentType.objects.get_for_model(prop),
+        object_id=prop.pk,
+        dataset=dataset,
+        name='prop',
         type='integer',
     )
 
@@ -1248,39 +1448,26 @@
     user = UserFactory(is_staff=True)
     app.set_user(user)
 
-=======
-        type='string',
-    )
-
-    resp = app.get(reverse('model-data', args=[dataset.pk, model.name]))
-    resp = resp.click(linkid='api_tab')
-    assert resp.request.path == model.get_api_url()
-
-
-@pytest.mark.django_db
-def test_api_tab_from_model_data_with_query(app: DjangoTestApp):
->>>>>>> 0ce15e54
-    model = ModelFactory()
-    dataset = model.dataset
-    MetadataFactory(
-        content_type=ContentType.objects.get_for_model(model),
-        object_id=model.pk,
-        dataset=dataset,
-        name="test/dataset/TestModel"
-    )
-    MetadataFactory(
-        content_type=ContentType.objects.get_for_model(dataset),
-        object_id=dataset.pk,
-        dataset=dataset,
-        name="test/dataset"
-    )
-    prop = PropertyFactory(model=model)
-    MetadataFactory(
-        content_type=ContentType.objects.get_for_model(prop),
-        object_id=prop.pk,
-        dataset=dataset,
-        name='prop',
-<<<<<<< HEAD
+    model = ModelFactory()
+    dataset = model.dataset
+    MetadataFactory(
+        content_type=ContentType.objects.get_for_model(model),
+        object_id=model.pk,
+        dataset=dataset,
+        name="test/dataset/TestModel"
+    )
+    MetadataFactory(
+        content_type=ContentType.objects.get_for_model(dataset),
+        object_id=dataset.pk,
+        dataset=dataset,
+        name="test/dataset"
+    )
+    prop = PropertyFactory(model=model)
+    MetadataFactory(
+        content_type=ContentType.objects.get_for_model(prop),
+        object_id=prop.pk,
+        dataset=dataset,
+        name='prop',
         type='integer',
     )
 
@@ -1299,45 +1486,26 @@
     user = UserFactory(is_staff=True)
     app.set_user(user)
 
-=======
-        type='string',
-    )
-
-    resp = app.get("%s%s" % (
-        reverse('model-data', args=[dataset.pk, model.name]),
-        "?select(prop)"
-    ))
-    resp = resp.click(linkid='api_tab')
-    assert resp.request.path_qs == "%s%s" % (
-        model.get_api_url(),
-        "?select(prop)"
-    )
-
-
-@pytest.mark.django_db
-def test_api_tab_from_object_data(app: DjangoTestApp):
->>>>>>> 0ce15e54
-    model = ModelFactory()
-    dataset = model.dataset
-    MetadataFactory(
-        content_type=ContentType.objects.get_for_model(model),
-        object_id=model.pk,
-        dataset=dataset,
-        name="test/dataset/TestModel"
-    )
-    MetadataFactory(
-        content_type=ContentType.objects.get_for_model(dataset),
-        object_id=dataset.pk,
-        dataset=dataset,
-        name="test/dataset"
-    )
-    prop = PropertyFactory(model=model)
-    MetadataFactory(
-        content_type=ContentType.objects.get_for_model(prop),
-        object_id=prop.pk,
-        dataset=dataset,
-        name='prop',
-<<<<<<< HEAD
+    model = ModelFactory()
+    dataset = model.dataset
+    MetadataFactory(
+        content_type=ContentType.objects.get_for_model(model),
+        object_id=model.pk,
+        dataset=dataset,
+        name="test/dataset/TestModel"
+    )
+    MetadataFactory(
+        content_type=ContentType.objects.get_for_model(dataset),
+        object_id=dataset.pk,
+        dataset=dataset,
+        name="test/dataset"
+    )
+    prop = PropertyFactory(model=model)
+    MetadataFactory(
+        content_type=ContentType.objects.get_for_model(prop),
+        object_id=prop.pk,
+        dataset=dataset,
+        name='prop',
         type='integer',
     )
 
@@ -1397,71 +1565,26 @@
     user = UserFactory(is_staff=True)
     app.set_user(user)
 
-=======
-        type='string',
-    )
-
-    _id = str(uuid.uuid4())
-    resp = app.get(reverse('object-data', args=[dataset.pk, model.name, _id]))
-    resp = resp.click(linkid='api_tab')
-    assert resp.request.path == reverse('getone-api', args=[dataset.pk, model.name, _id])
-
-
-@pytest.mark.django_db
-def test_data_tab_from_getone(app: DjangoTestApp):
-    model = ModelFactory()
-    dataset = model.dataset
-    MetadataFactory(
-        content_type=ContentType.objects.get_for_model(model),
-        object_id=model.pk,
-        dataset=dataset,
-        name="test/dataset/TestModel"
-    )
-    MetadataFactory(
-        content_type=ContentType.objects.get_for_model(dataset),
-        object_id=dataset.pk,
-        dataset=dataset,
-        name="test/dataset"
-    )
-    prop = PropertyFactory(model=model)
-    MetadataFactory(
-        content_type=ContentType.objects.get_for_model(prop),
-        object_id=prop.pk,
-        dataset=dataset,
-        name='prop',
-        type='string',
-    )
-
-    _id = str(uuid.uuid4())
-    resp = app.get(reverse('getone-api', args=[dataset.pk, model.name, _id]))
-    resp = resp.click(linkid='data_tab')
-    assert resp.request.path == reverse('object-data', args=[dataset.pk, model.name, _id])
-
-
-@pytest.mark.django_db
-def test_data_tab_from_getall(app: DjangoTestApp):
->>>>>>> 0ce15e54
-    model = ModelFactory()
-    dataset = model.dataset
-    MetadataFactory(
-        content_type=ContentType.objects.get_for_model(model),
-        object_id=model.pk,
-        dataset=dataset,
-        name="test/dataset/TestModel"
-    )
-    MetadataFactory(
-        content_type=ContentType.objects.get_for_model(dataset),
-        object_id=dataset.pk,
-        dataset=dataset,
-        name="test/dataset"
-    )
-    prop = PropertyFactory(model=model)
-    MetadataFactory(
-        content_type=ContentType.objects.get_for_model(prop),
-        object_id=prop.pk,
-        dataset=dataset,
-        name='prop',
-<<<<<<< HEAD
+    model = ModelFactory()
+    dataset = model.dataset
+    MetadataFactory(
+        content_type=ContentType.objects.get_for_model(model),
+        object_id=model.pk,
+        dataset=dataset,
+        name="test/dataset/TestModel"
+    )
+    MetadataFactory(
+        content_type=ContentType.objects.get_for_model(dataset),
+        object_id=dataset.pk,
+        dataset=dataset,
+        name="test/dataset"
+    )
+    prop = PropertyFactory(model=model)
+    MetadataFactory(
+        content_type=ContentType.objects.get_for_model(prop),
+        object_id=prop.pk,
+        dataset=dataset,
+        name='prop',
         type='integer',
     )
 
@@ -1493,48 +1616,4 @@
     assert Metadata.objects.filter(
         content_type=ContentType.objects.get_for_model(enum_item),
         object_id=enum_item.pk
-    ).count() == 0
-=======
-        type='string',
-    )
-
-    resp = app.get(reverse('getall-api', args=[dataset.pk, model.name]))
-    resp = resp.click(linkid='data_tab')
-    assert resp.request.path == reverse('model-data', args=[dataset.pk, model.name])
-
-
-@pytest.mark.django_db
-def test_data_tab_from_getall_with_query(app: DjangoTestApp):
-    model = ModelFactory()
-    dataset = model.dataset
-    MetadataFactory(
-        content_type=ContentType.objects.get_for_model(model),
-        object_id=model.pk,
-        dataset=dataset,
-        name="test/dataset/TestModel"
-    )
-    MetadataFactory(
-        content_type=ContentType.objects.get_for_model(dataset),
-        object_id=dataset.pk,
-        dataset=dataset,
-        name="test/dataset"
-    )
-    prop = PropertyFactory(model=model)
-    MetadataFactory(
-        content_type=ContentType.objects.get_for_model(prop),
-        object_id=prop.pk,
-        dataset=dataset,
-        name='prop',
-        type='string',
-    )
-
-    resp = app.get("%s%s" % (
-        reverse('getall-api', args=[dataset.pk, model.name]),
-        "?select(prop)"
-    ))
-    resp = resp.click(linkid='data_tab')
-    assert resp.request.path_qs == "%s%s" % (
-        model.get_data_url(),
-        "?select(prop)"
-    )
->>>>>>> 0ce15e54
+    ).count() == 0