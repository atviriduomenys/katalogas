--- conflicted
+++ resolved
@@ -194,16 +194,11 @@
     assert resp.url == reverse('user-profile', kwargs={'pk': user.id})
 
     form = app.get(reverse('login')).forms['login-form']
-<<<<<<< HEAD
     form['username'] = "testas1@testas.com"
-    form['password'] = "testavicius1234"
+    form['password'] = "TestPassword123?"
     resp = form.submit(name="otp_challenge")
     form = resp.forms['login-form']
     form['otp_token'] = UserEmailDevice.objects.filter(user=user).first().token
-=======
-    form['email'] = "testas1@testas.com"
-    form['password'] = "TestPassword123?"
->>>>>>> 63442326
     resp = form.submit()
     assert resp.status_code == 302
     assert resp.url == reverse('home')
