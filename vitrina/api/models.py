from django.db import models

from vitrina.orgs.models import Organization, Representative


class ApiKey(models.Model):
    # TODO: https://github.com/atviriduomenys/katalogas/issues/59
    created = models.DateTimeField(blank=True, null=True, auto_now_add=True)
    modified = models.DateTimeField(blank=True, null=True, auto_now=True)
    deleted = models.BooleanField(blank=True, null=True)
    deleted_on = models.DateTimeField(blank=True, null=True)
    version = models.IntegerField(default=1)

    api_key = models.CharField(max_length=255, blank=True, null=True)
    enabled = models.BooleanField(blank=True, null=True)
    expires = models.DateTimeField(blank=True, null=True)
    representative = models.ForeignKey(Representative, models.CASCADE, blank=True, null=True)

    class Meta:
<<<<<<< HEAD
        managed = True
        db_table = 'api_key'


class ApiDescription(models.Model):
    created = models.DateTimeField(blank=True, null=True, auto_now_add=True)
    modified = models.DateTimeField(blank=True, null=True, auto_now=True)
    deleted = models.BooleanField(blank=True, null=True)
    deleted_on = models.DateTimeField(blank=True, null=True)
    version = models.IntegerField(default=1)

    api_version = models.CharField(blank=True, null=True, max_length=255)
    contact_email = models.CharField(blank=True, null=True, max_length=255)
    contact_name = models.CharField(blank=True, null=True, max_length=255)
    contact_url = models.CharField(blank=True, null=True, max_length=255)
    desription_html = models.TextField(blank=True, null=True)
    identifier = models.CharField(blank=True, null=True, max_length=255)
    licence = models.CharField(blank=True, null=True, max_length=255)
    licence_url = models.CharField(blank=True, null=True, max_length=255)
    title = models.CharField(blank=True, null=True, max_length=255)

    class Meta:
        managed = False
        db_table = 'api_description'
=======
        db_table = 'api_key'
>>>>>>> ed12e0f0
<|MERGE_RESOLUTION|>--- conflicted
+++ resolved
@@ -17,8 +17,6 @@
     representative = models.ForeignKey(Representative, models.CASCADE, blank=True, null=True)
 
     class Meta:
-<<<<<<< HEAD
-        managed = True
         db_table = 'api_key'
 
 
@@ -41,7 +39,4 @@
 
     class Meta:
         managed = False
-        db_table = 'api_description'
-=======
-        db_table = 'api_key'
->>>>>>> ed12e0f0
+        db_table = 'api_description'