import factory
from factory.django import DjangoModelFactory

from vitrina.classifiers.models import Category, Frequency, Licence


class CategoryFactory(DjangoModelFactory):
    class Meta:
        model = Category
        django_get_or_create = ('title',)

    title = factory.Faker('catch_phrase')
    description = factory.Faker('catch_phrase')
    version = 1
    featured = False

    @classmethod
    def _create(cls, model_class, *args, **kwargs):
        return model_class.add_root(**kwargs)


class FrequencyFactory(DjangoModelFactory):
    class Meta:
        model = Frequency
        django_get_or_create = ('title',)

    title = factory.Faker('word')


class LicenceFactory(DjangoModelFactory):
    class Meta:
        model = Licence
        django_get_or_create = ('title',)

<<<<<<< HEAD
    title = factory.Faker('word')
    description = factory.Faker('catch_phrase')
    identifier = factory.Faker('word')
=======
    identifier = factory.Faker('word')
    title = factory.Faker('word')
    description = factory.Faker('catch_phrase')
>>>>>>> bb8c4319
<|MERGE_RESOLUTION|>--- conflicted
+++ resolved
@@ -32,12 +32,6 @@
         model = Licence
         django_get_or_create = ('title',)
 
-<<<<<<< HEAD
+    identifier = factory.Sequence(lambda n: f'id{n}')
     title = factory.Faker('word')
-    description = factory.Faker('catch_phrase')
-    identifier = factory.Faker('word')
-=======
-    identifier = factory.Faker('word')
-    title = factory.Faker('word')
-    description = factory.Faker('catch_phrase')
->>>>>>> bb8c4319
+    description = factory.Faker('catch_phrase')