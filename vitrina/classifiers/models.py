--- conflicted
+++ resolved
@@ -24,10 +24,6 @@
     node_order_by = ['pk']
 
     class Meta:
-<<<<<<< HEAD
-=======
-        managed = True
->>>>>>> a9e04502
         db_table = 'category'
 
     def __str__(self):
