--- conflicted
+++ resolved
@@ -1,14 +1,8 @@
-<<<<<<< HEAD
 from django.contrib.contenttypes.fields import GenericForeignKey
 from django.contrib.contenttypes.models import ContentType
 from django.db import models
+from django.utils.translation import gettext_lazy as _
 from filer.fields.file import FilerFileField
-=======
-import pathlib
-
-from django.db import models
-from django.utils.translation import gettext_lazy as _
->>>>>>> 7a758754
 from filer.fields.image import FilerImageField
 
 from vitrina.users.models import User
