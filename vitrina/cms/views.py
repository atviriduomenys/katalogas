<<<<<<< HEAD
from django.contrib.contenttypes.models import ContentType
from django.views.generic import TemplateView
from djangocms_blog.views import PostDetailView as BasePostDetailView

from vitrina.cms.models import FileResource
=======
from django.views.generic import TemplateView, DetailView

from vitrina.cms.models import LearningMaterial, FileResource
from vitrina.orgs.models import PublishedReport
>>>>>>> 7a758754


class PolicyView(TemplateView):
    template_name = 'vitrina/cms/policy.html'


<<<<<<< HEAD
class PostDetailView(BasePostDetailView):

    def get_context_data(self, **kwargs):
        context = super().get_context_data(**kwargs)
        context['files'] = FileResource.objects.filter(
            content_type=ContentType.objects.get_for_model(self.object),
            object_id=self.object.pk
        )
        return context

    def get_template_names(self):
        return "vitrina/cms/post_detail.html"
=======
class LearningMaterialDetailView(DetailView):
    model = LearningMaterial
    template_name = 'vitrina/cms/learning_material_detail.html'


class ReportDetailView(DetailView):
    model = PublishedReport
    template_name = 'vitrina/cms/report_detail.html'

    def get_context_data(self, **kwargs):
        context = super().get_context_data(**kwargs)
        context.update({
            'lines': [{
                'cols': item.split("&&&")
            } for item in self.object.data.split("\n")]
        })
        return context


class SparqlView(TemplateView):
    template_name = 'vitrina/cms/sparql.html'
>>>>>>> 7a758754
<|MERGE_RESOLUTION|>--- conflicted
+++ resolved
@@ -1,22 +1,15 @@
-<<<<<<< HEAD
 from django.contrib.contenttypes.models import ContentType
-from django.views.generic import TemplateView
+from django.views.generic import TemplateView, DetailView
 from djangocms_blog.views import PostDetailView as BasePostDetailView
-
-from vitrina.cms.models import FileResource
-=======
-from django.views.generic import TemplateView, DetailView
 
 from vitrina.cms.models import LearningMaterial, FileResource
 from vitrina.orgs.models import PublishedReport
->>>>>>> 7a758754
 
 
 class PolicyView(TemplateView):
     template_name = 'vitrina/cms/policy.html'
 
 
-<<<<<<< HEAD
 class PostDetailView(BasePostDetailView):
 
     def get_context_data(self, **kwargs):
@@ -29,7 +22,8 @@
 
     def get_template_names(self):
         return "vitrina/cms/post_detail.html"
-=======
+
+
 class LearningMaterialDetailView(DetailView):
     model = LearningMaterial
     template_name = 'vitrina/cms/learning_material_detail.html'
@@ -50,5 +44,4 @@
 
 
 class SparqlView(TemplateView):
-    template_name = 'vitrina/cms/sparql.html'
->>>>>>> 7a758754
+    template_name = 'vitrina/cms/sparql.html'