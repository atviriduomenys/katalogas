--- conflicted
+++ resolved
@@ -2,7 +2,6 @@
 from django.shortcuts import get_object_or_404
 from vitrina.comments.models import Comment
 from vitrina.datasets.models import Dataset
-from vitrina.messages.helpers import prepare_email_by_identifier_for_sub # this function will be renamed to email
 from vitrina.messages.models import Subscription
 from vitrina.tasks.models import Task
 from vitrina.helpers import get_current_domain, email
@@ -90,12 +89,8 @@
                 org_email_list.append(sub.user.email)
     send_mail_to_object_subscribers(email_list, content_type, object_id, link, comment_type)
     if len(org_subs) > 0:
-<<<<<<< HEAD
         send_mail_to_object_subscribers(email_list, content_type, object_id, link, comment_type, org=obj.organization)
 
-=======
-        send_mail_to_object_subscribers(org_email_list, content_type, object_id, org=obj.organization)
->>>>>>> 37e073ea
 
 def send_mail_to_object_subscribers(
     email_list,
