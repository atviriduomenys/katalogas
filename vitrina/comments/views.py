from datetime import datetime, timezone

from django.contrib import messages
from django.contrib.auth.mixins import LoginRequiredMixin
from django.contrib.contenttypes.models import ContentType
from django.db.models import Exists, OuterRef
from django.shortcuts import get_object_or_404, redirect
from django.urls import reverse
from django.views import View

from reversion import set_comment
from reversion.views import RevisionMixin

from vitrina.comments.forms import CommentForm
from vitrina.comments.helpers import create_task, create_subscription, send_mail_and_create_tasks_for_subs
from vitrina.comments.models import Comment
from vitrina.comments.services import get_comment_form_class
from vitrina.datasets.models import Dataset
from vitrina.helpers import get_current_domain, prepare_email_by_identifier, send_email_with_logging
from vitrina.orgs.models import Representative
from vitrina.plans.models import Plan
from vitrina.requests.models import Request, RequestObject, RequestAssignment
from vitrina.resources.models import DatasetDistribution
from vitrina.tasks.models import Task


class CommentView(
    LoginRequiredMixin,
    RevisionMixin,
    View
):
    def post(self, request, content_type_id, object_id):
        email_content = """
            Sveiki, <br>
            portale užregistruotas naujas pasiūlymas/pastaba: <br>
            Pasiūlymo/pastabos teikėjo vardas: {0} <br>
            Pasiūlymas/pastaba: {1}        
        """
        content_type = get_object_or_404(ContentType, pk=content_type_id)
        obj = get_object_or_404(content_type.model_class(), pk=object_id)
        form_class = get_comment_form_class(obj, request.user)
        form = form_class(obj, request.POST)

        if form.is_valid():
            comment = form.save(commit=False)
            comment.user = request.user
            comment.content_type = content_type
            comment.object_id = object_id

            if form.cleaned_data.get('register_request'):
                frequency = form.cleaned_data.get('increase_frequency')
                title = obj.title
                if not title and hasattr(obj, 'name'):
                    title = obj.name
                new_request = Request.objects.create(
                    status=Request.CREATED,
                    user=request.user,
                    title=title,
                    description=comment.body,
                    periodicity=frequency.title if frequency else "",
                )
                if hasattr(obj, 'organization'):
                    new_request.organizations.add(obj.organization)
                RequestObject.objects.create(
                    request=new_request,
                    object_id=object_id,
                    content_type=content_type,
                )
                new_request.save()
                set_comment(Request.CREATED)

                comment.type = Comment.REQUEST
                comment.rel_content_type = ContentType.objects.get_for_model(new_request)
                comment.rel_object_id = new_request.pk

            elif status := form.cleaned_data.get('status'):
                user_org = request.user.organization
                comment.type = Comment.STATUS
<<<<<<< HEAD
                if isinstance(obj, Request):
                    user_org = request.user.organization
                    request_assignment = RequestAssignment.objects.filter(
                        organization=user_org,
                        request=obj
                    ).first()
                    obj.status = status
                    obj.comment = comment.body
                    obj.save()
                    set_comment(type(obj).STATUS_CHANGED)
                    if not request_assignment:
                        if user_org and status==Request.APPROVED:
                            request_assignment = RequestAssignment(
                                request=obj,
                                organization=user_org,
                                status=Request.APPROVED
                            )
                            request_assignment.save()
                            messages.info(request, _("Jūsų organizaciją įtraukta į poreikių organizacijų sąrašą"))
                        else:
                            messages.error(request, _("Jūsų organizaciją nėra įtraukta į poreikių organizacijų sąrašą"))
                            return redirect(obj.get_absolute_url())
                    if status == Request.OPENED:
                        obj.status = status
                        obj.comment = comment.body
                        obj.save()
                        set_comment(type(obj).STATUS_CHANGED)
                        request_plans = Plan.objects.filter(planrequest__request=obj)
                        for plan in request_plans:
                            if (
                                plan.planrequest_set.filter(
                                    request__status=Request.OPENED
                                ).count() == plan.planrequest_set.count() and
                                plan.plandataset_set.annotate(
                                    has_distributions=Exists(DatasetDistribution.objects.filter(
                                        dataset_id=OuterRef('dataset_id'),
                                    ))
                                ).count() == plan.plandataset_set.count()
                            ):
                                plan.is_closed = True
                                plan.save()
                    if status == Request.APPROVED:
                        obj.status = status
                        obj.comment = comment.body
                        obj.save()
                        set_comment(type(obj).STATUS_CHANGED)
                    if status == Request.REJECTED:
                        approved_assignments_exists = RequestAssignment.objects.filter(
                            status=Request.APPROVED,
                            request=obj
                        )
                        opened_assignments_exists = RequestAssignment.objects.filter(
                            status=Request.OPENED,
                            request=obj
                        )
                        if not approved_assignments_exists and not opened_assignments_exists:
                            obj.status = status
                            obj.comment = comment.body
                            obj.save()
                            set_comment(type(obj).STATUS_CHANGED)
                    ra_comment = form.save(commit=False)
                    request_assignment.status = status
                    request_assignment.comment = ra_comment.body
                    ra_comment.content_type = ContentType.objects.get_for_model(RequestAssignment)
                    ra_comment.object_id = request_assignment.pk
                    request_assignment.save()
                    ra_comment.save()
                else:
                    obj.status = status
                    obj.comment = comment.body
                    obj.save()
                    set_comment(type(obj).STATUS_CHANGED)
=======
                obj.status = status
                obj.comment = comment.body
                obj.save()
                set_comment(type(obj).STATUS_CHANGED)

                if isinstance(obj, Request) and status == Request.OPENED:
                    request_plans = Plan.objects.filter(planrequest__request=obj)

                    for plan in request_plans:
                        if (
                            plan.planrequest_set.filter(
                                request__status=Request.OPENED
                            ).count() == plan.planrequest_set.count() and
                            plan.plandataset_set.annotate(
                                has_distributions=Exists(DatasetDistribution.objects.filter(
                                    dataset_id=OuterRef('dataset_id'),
                                ))
                            ).count() == plan.plandataset_set.count()
                        ):
                            plan.is_closed = True
                            plan.save()
                if obj is not None:
                    if obj.status == 'REJECTED':
                        email_data = prepare_email_by_identifier('application-use-case-rejected', email_content,
                                                                 'Gautas naujas pasiūlymas',
                                                                 [obj.title, obj.description])
                        if obj.user is not None:
                            if obj.user.email is not None:
                                send_email_with_logging(email_data, [obj.user.email])
>>>>>>> 0f9dcd2b
            else:
                comment.type = Comment.USER
            comment.save()
            create_task("New", content_type, obj.pk, request.user, obj=obj)
            create_subscription(request.user, comment)
            send_mail_and_create_tasks_for_subs("New", content_type, obj.pk, request.user, obj=obj)
        else:
            messages.error(request, '\n'.join([error[0] for error in form.errors.values()]))
        return redirect(obj.get_absolute_url())


class ReplyView(LoginRequiredMixin, View):
    def post(self, request, content_type_id, object_id, parent_id):
        content_type = get_object_or_404(ContentType, pk=content_type_id)
        obj = get_object_or_404(content_type.model_class(), pk=object_id)
        form = CommentForm(obj, request.POST)

        if form.is_valid():
            comment = Comment.objects.create(
                type=Comment.USER,
                user=request.user,
                content_type=content_type,
                object_id=object_id,
                parent_id=parent_id,
                body=form.cleaned_data.get('body'),
                is_public=form.cleaned_data.get('is_public'),
            )
            comment_ct = ContentType.objects.get_for_model(comment)
            parent_comment = Comment.objects.get(pk=parent_id)
            create_task("Reply", content_type, object_id, request.user, obj=obj,
                        comment_object=comment, comment_ct=comment_ct)
            create_subscription(request.user, comment)

            send_mail_and_create_tasks_for_subs("Reply", comment_ct, parent_id,
                                                request.user, obj=obj, comment_object=parent_comment)
            comment_task = Task.objects.filter(
                comment_object=parent_comment
            ).first()
            if comment_task:
                comment_task.status = Task.COMPLETED
                comment_task.completed = datetime.now(timezone.utc)
                comment_task.save()
        else:
            messages.error(request, '\n'.join([error[0] for error in form.errors.values()]))
        return redirect(obj.get_absolute_url())


class ExternalCommentView(
    LoginRequiredMixin,
    RevisionMixin,
    View
):
    def post(self, request, dataset_id, external_content_type, external_object_id):
        form_class = get_comment_form_class()
        form = form_class(external_object_id, request.POST)
        base_email_content = """
            Gautas pranešimas, kad duomenyse yra klaida:
            {0}
            Klaida užregistruota objektui: {1},
            {2}/{3}'
        """
        if form.is_valid():
            comment = form.save(commit=False)
            comment.user = request.user
            comment.external_object_id = external_object_id
            comment.external_content_type = external_content_type
            comment.type = Comment.USER

            if form.cleaned_data.get('register_request'):
                new_request = Request.objects.create(
                    status=Request.CREATED,
                    user=request.user,
                    title=external_object_id,
                    description=comment.body,
                )
                RequestObject.objects.create(
                    request=new_request,
                    object_id=dataset_id,
                    content_type=ContentType.objects.get_for_model(Dataset),
                    external_object_id=external_object_id,
                    external_content_type=external_content_type,
                )
                representatives = Representative.objects.filter(
                    content_type=ContentType.objects.get_for_model(Dataset),
                    object_id=dataset_id)
                dataset = Dataset.objects.get(pk=dataset_id)
                emails = []
                title = f'Klaida duomenyse: {external_object_id}, {dataset.name}/{external_content_type}'
                for rep in representatives:
                    emails.append(rep.email)
                    Task.objects.create(
                        title=title,
                        description=f"Aptikta klaida duomenyse {external_object_id},"
                                    f" {dataset.name}/{external_content_type}.",
                        user=rep.user,
                        status=Task.CREATED,
                        type=Task.ERROR
                    )

                url = f"{get_current_domain(self.request)}/datasets/" \
                      f"{dataset_id}/data/{external_content_type}/{external_object_id}"
                email_data = prepare_email_by_identifier('error-in-data', base_email_content, title,
                                                         [url, external_object_id, dataset.name, external_content_type])
                send_email_with_logging(email_data, [emails])
                set_comment(Request.CREATED)
                comment.rel_content_type = ContentType.objects.get_for_model(new_request)
                comment.rel_object_id = new_request.pk
                comment.type = Comment.REQUEST
            create_task("New", external_content_type, external_object_id, request.user)
            comment.save()
        else:
            messages.error(request, '\n'.join([error[0] for error in form.errors.values()]))
        return redirect(reverse('object-data', kwargs={
            'pk': form.data.get('dataset_id'),
            'model': external_content_type,
            'uuid': external_object_id,
        }))


class ExternalReplyView(LoginRequiredMixin, View):
    def post(self, request, external_content_type, external_object_id, parent_id):
        form = CommentForm(None, request.POST)

        if form.is_valid():
            Comment.objects.create(
                type=Comment.USER,
                user=request.user,
                external_object_id=external_object_id,
                external_content_type=external_content_type,
                parent_id=parent_id,
                body=form.cleaned_data.get('body'),
                is_public=form.cleaned_data.get('is_public')
            )
            create_task("Reply", external_content_type, parent_id, request.user)
        else:
            messages.error(request, '\n'.join([error[0] for error in form.errors.values()]))
        return redirect(reverse('object-data', kwargs={
            'pk': form.data.get('dataset_id'),
            'model': external_content_type,
            'uuid': external_object_id,
        }))<|MERGE_RESOLUTION|>--- conflicted
+++ resolved
@@ -22,6 +22,8 @@
 from vitrina.requests.models import Request, RequestObject, RequestAssignment
 from vitrina.resources.models import DatasetDistribution
 from vitrina.tasks.models import Task
+from django.utils.translation import gettext_lazy as _
+
 
 
 class CommentView(
@@ -76,7 +78,6 @@
             elif status := form.cleaned_data.get('status'):
                 user_org = request.user.organization
                 comment.type = Comment.STATUS
-<<<<<<< HEAD
                 if isinstance(obj, Request):
                     user_org = request.user.organization
                     request_assignment = RequestAssignment.objects.filter(
@@ -149,37 +150,6 @@
                     obj.comment = comment.body
                     obj.save()
                     set_comment(type(obj).STATUS_CHANGED)
-=======
-                obj.status = status
-                obj.comment = comment.body
-                obj.save()
-                set_comment(type(obj).STATUS_CHANGED)
-
-                if isinstance(obj, Request) and status == Request.OPENED:
-                    request_plans = Plan.objects.filter(planrequest__request=obj)
-
-                    for plan in request_plans:
-                        if (
-                            plan.planrequest_set.filter(
-                                request__status=Request.OPENED
-                            ).count() == plan.planrequest_set.count() and
-                            plan.plandataset_set.annotate(
-                                has_distributions=Exists(DatasetDistribution.objects.filter(
-                                    dataset_id=OuterRef('dataset_id'),
-                                ))
-                            ).count() == plan.plandataset_set.count()
-                        ):
-                            plan.is_closed = True
-                            plan.save()
-                if obj is not None:
-                    if obj.status == 'REJECTED':
-                        email_data = prepare_email_by_identifier('application-use-case-rejected', email_content,
-                                                                 'Gautas naujas pasiūlymas',
-                                                                 [obj.title, obj.description])
-                        if obj.user is not None:
-                            if obj.user.email is not None:
-                                send_email_with_logging(email_data, [obj.user.email])
->>>>>>> 0f9dcd2b
             else:
                 comment.type = Comment.USER
             comment.save()
