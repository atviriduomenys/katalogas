--- conflicted
+++ resolved
@@ -1,22 +1,14 @@
 from django.contrib import admin
-<<<<<<< HEAD
 from parler.admin import TranslatableAdmin
-=======
 from reversion.admin import VersionAdmin
->>>>>>> ef6c8b44
 
 import tagulous
 
 from vitrina.datasets.models import Dataset
 
 
-<<<<<<< HEAD
-class DatasetAdmin(TranslatableAdmin):
+class DatasetAdmin(TranslatableAdmin, VersionAdmin):
     list_display = ('title', 'description', 'is_public')
-=======
-class DatasetAdmin(VersionAdmin):
->>>>>>> ef6c8b44
-    list_filter = ('organization',)
 
 
 admin.site.register(Dataset, DatasetAdmin)
