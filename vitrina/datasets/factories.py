--- conflicted
+++ resolved
@@ -11,11 +11,8 @@
 
     organization = factory.SubFactory(OrganizationFactory)
     title = factory.Faker('catch_phrase')
-<<<<<<< HEAD
     slug = factory.Faker('word')
-=======
     is_public = True
->>>>>>> 8890064e
     version = 1
     will_be_financed = False
     status = Dataset.HAS_DATA
