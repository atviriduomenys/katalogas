--- conflicted
+++ resolved
@@ -71,14 +71,10 @@
 
     version = 1
     title = factory.Faker('catch_phrase')
-<<<<<<< HEAD
     file = factory.SubFactory(
         FilerFileFactory,
         file=FileField(filename='manifest.csv', data=MANIFEST)
     )
-    dataset = factory.SubFactory(DatasetFactory)
-=======
-    file = factory.django.FileField(filename='manifest.csv', data=MANIFEST)
     dataset = factory.SubFactory(DatasetFactory)
 
 
@@ -94,5 +90,4 @@
             group.set_current_language(lang[0])
             group.title = fake.word()
         group.save()
-        return group
->>>>>>> 7a758754
+        return group