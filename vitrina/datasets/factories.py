import factory
import faker
from factory.django import DjangoModelFactory, FileField

from vitrina import settings
from vitrina.classifiers.factories import CategoryFactory, LicenceFactory, FrequencyFactory
from vitrina.cms.factories import FilerFileFactory
from vitrina.orgs.factories import OrganizationFactory
from vitrina.datasets.models import Dataset, DatasetStructure


MANIFEST = '''\
id,dataset,resource,base,model,property,type,ref,source,prepare,level,access,uri,title,description
,datasets/gov/ivpk/adk,,,,,,,,,,,,Opend Data Portal,
,,,,,,prefix,dcat,,,,,http://www.w3.org/ns/dcat#,,
,,,,,,,dct,,,,,http://purl.org/dc/terms/,,
,,,,,,,spinta,,,,,https://github.com/atviriduomenys/spinta/issues/,,
,,,,,,,,,,,,,,
,,,,Dataset,,,id,,,5,,dcat:Dataset,Dataset,
,,,,,id,integer,,,,5,open,dct:identifier,,
,,,,,title,string,,,,2,open,dct:title,,
,,,,,,comment,type,,"update(property: ""title@lt"", type: ""text"")",4,open,spinta:204,2022-10-23 11:00,
,,,,,description,string,,,,2,open,dct:description,,
,,,,,,comment,type,,"update(property: ""description@lt"", type: ""text"")",4,open,spinta:204,2022-10-23 11:00,
,,,,,licence,ref,Licence,,,2,open,dct:license,,
,,,,,,,,,,,,,,
,,,,Licence,,,id,,,,,,Licence,
,,,,,id,integer,,,,5,open,dct:identifier,Identifikatorius,
,,,,,title,string,,,,2,open,dct:title,,
,,,,,,comment,type,,"update(property: ""title@lt"", type: ""text"")",4,open,spinta:204,2022-10-23 11:00,
'''


class DatasetFactory(DjangoModelFactory):
    class Meta:
        model = Dataset
        django_get_or_create = ('organization', 'is_public')

    organization = factory.SubFactory(OrganizationFactory)
    is_public = True
    version = 1
    will_be_financed = False
    status = Dataset.HAS_DATA
    category = factory.SubFactory(CategoryFactory)
    licence = factory.SubFactory(LicenceFactory)
    frequency = factory.SubFactory(FrequencyFactory)

    @classmethod
    def _create(cls, model_class, *args, **kwargs):
        dataset = model_class(*args, **kwargs)
        fake = faker.Faker()
        for lang in reversed(settings.LANGUAGES):
            dataset.set_current_language(lang[0])
            dataset.title = fake.word()
            dataset.description = fake.catch_phrase()
        dataset.save()
        return dataset

    @factory.post_generation
    def tags(self, create, extracted, **kwargs):
        if not create:
            return
        if extracted:
            for tag in extracted:
                self.tags.add(tag)


class DatasetStructureFactory(DjangoModelFactory):
    class Meta:
        model = DatasetStructure
        django_get_or_create = ('title',)

    version = 1
    title = factory.Faker('catch_phrase')
<<<<<<< HEAD
    file = factory.SubFactory(
        FilerFileFactory,
        file=FileField(filename='manifest.csv', data=MANIFEST)
    )
=======
    file = factory.django.FileField(filename='manifest.csv', data=MANIFEST)
    dataset = factory.SubFactory(DatasetFactory)
>>>>>>> 92dceaca
<|MERGE_RESOLUTION|>--- conflicted
+++ resolved
@@ -72,12 +72,8 @@
 
     version = 1
     title = factory.Faker('catch_phrase')
-<<<<<<< HEAD
     file = factory.SubFactory(
         FilerFileFactory,
         file=FileField(filename='manifest.csv', data=MANIFEST)
     )
-=======
-    file = factory.django.FileField(filename='manifest.csv', data=MANIFEST)
-    dataset = factory.SubFactory(DatasetFactory)
->>>>>>> 92dceaca
+    dataset = factory.SubFactory(DatasetFactory)