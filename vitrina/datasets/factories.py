--- conflicted
+++ resolved
@@ -17,7 +17,6 @@
     will_be_financed = False
     status = Dataset.HAS_DATA
 
-<<<<<<< HEAD
     @classmethod
     def _create(cls, model_class, *args, **kwargs):
         dataset = model_class(*args, **kwargs)
@@ -27,7 +26,7 @@
             dataset.description = factory.Faker('catch_phrase')
         dataset.save()
         return dataset
-=======
+
     @factory.post_generation
     def tags(self, create, extracted, **kwargs):
         if not create:
@@ -35,7 +34,6 @@
         if extracted:
             for tag in extracted:
                 self.tags.add(tag)
->>>>>>> 04b55fed
 
 
 class DatasetStructureFactory(DjangoModelFactory):
