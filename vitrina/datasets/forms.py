--- conflicted
+++ resolved
@@ -1,39 +1,12 @@
-<<<<<<< HEAD
-from django.forms import DateField
-from haystack.forms import FacetedSearchForm
-
-=======
 from crispy_forms.helper import FormHelper
 from crispy_forms.layout import Div, Field, Submit, Layout
 from django import forms
 from .models import Dataset
 from django.utils.translation import gettext_lazy as _
-from django.forms import Form, CharField, DateTimeField, IntegerField
-from vitrina.fields import MultipleValueField, MultipleIntField
->>>>>>> 35225dfb
+from django.forms import DateField
+from haystack.forms import FacetedSearchForm
 
-class DatasetSearchForm(FacetedSearchForm):
-    date_from = DateField(required=False)
-    date_to = DateField(required=False)
 
-<<<<<<< HEAD
-    def search(self):
-        sqs = super().search()
-
-        if not self.is_valid():
-            return self.no_query_found()
-
-        if self.cleaned_data.get('date_from'):
-            sqs = sqs.filter(published__gte=self.cleaned_data['date_from'])
-
-        if self.cleaned_data.get('date_to'):
-            sqs = sqs.filter(published__lte=self.cleaned_data['date_to'])
-
-        return sqs
-
-    def no_query_found(self):
-        return self.searchqueryset.all()
-=======
 class NewDatasetForm(forms.ModelForm):
     class Meta:
         model = Dataset
@@ -76,14 +49,20 @@
         )
 
 
-class DatasetFilterForm(Form):
-    q = CharField(required=False)
-    date_from = DateTimeField(required=False)
-    date_to = DateTimeField(required=False)
-    status = CharField(required=False)
-    tags = MultipleValueField(required=False)
-    category = MultipleIntField(required=False)
-    organization = IntegerField(required=False)
-    frequency = IntegerField(required=False)
-    
->>>>>>> 35225dfb
+class DatasetSearchForm(FacetedSearchForm):
+    date_from = DateField(required=False)
+    date_to = DateField(required=False)
+
+    def search(self):
+        sqs = super().search()
+
+        if not self.is_valid():
+            return self.no_query_found()
+        if self.cleaned_data.get('date_from'):
+            sqs = sqs.filter(published__gte=self.cleaned_data['date_from'])
+        if self.cleaned_data.get('date_to'):
+            sqs = sqs.filter(published__lte=self.cleaned_data['date_to'])
+        return sqs
+
+    def no_query_found(self):
+        return self.searchqueryset.all()
