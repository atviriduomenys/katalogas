--- conflicted
+++ resolved
@@ -967,14 +967,6 @@
         db_table = 'dataset_structure'
 
     def __str__(self):
-<<<<<<< HEAD
-        if metadata := self.dataset.metadata.first():
-            if metadata.title:
-                return metadata.title
-            else:
-                return metadata.name
-        return ""
-=======
         if self.dataset.metadata.first():
             if self.dataset.metadata.first().title:
                 return self.dataset.metadata.first().title
@@ -982,7 +974,6 @@
                 return self.dataset.metadata.first().name
         else:
             return str(_("Struktūra"))
->>>>>>> aa4d7631
 
     def get_absolute_url(self):
         return reverse('dataset-structure', kwargs={'pk': self.dataset.pk})
