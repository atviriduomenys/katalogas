--- conflicted
+++ resolved
@@ -1,11 +1,8 @@
 import tagulous
 from django.db import models
 from django.urls import reverse
-<<<<<<< HEAD
 from parler.managers import TranslatableManager
 from parler.models import TranslatedFields, TranslatableModel
-=======
->>>>>>> 04b55fed
 
 from vitrina import settings
 from vitrina.users.models import User
