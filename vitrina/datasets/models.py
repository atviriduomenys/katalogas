--- conflicted
+++ resolved
@@ -86,11 +86,7 @@
     access_rights = models.TextField(blank=True, null=True, verbose_name=_('Prieigos teisės'))
     distribution_conditions = models.TextField(blank=True, null=True, verbose_name=_('Platinimo salygos'))
 
-<<<<<<< HEAD
     tags = tagulous.models.TagField(blank=True)
-=======
-    tags = models.CharField(max_length=255, blank=True, null=True, verbose_name=_('Raktiniai žodžiai'))
->>>>>>> 82856877
 
     notes = models.TextField(blank=True, null=True)
 
