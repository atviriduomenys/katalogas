--- conflicted
+++ resolved
@@ -149,7 +149,6 @@
     created = models.DateTimeField(null=True, auto_now_add=True)
     contact = models.BooleanField(default=False)
 
-<<<<<<< HEAD
 
 class DatasetMembers(models.Model):
     CREATOR = 'dct:creator'
@@ -171,29 +170,27 @@
         managed = True
         db_table = 'dataset_members'
 
-
-class DatasetMembers(models.Model):
-    CREATOR = 'dct:creator'
-    CONTRIBUTOR = 'dct:contributor'
-    PUBLISHER = 'dct:publisher'
+    def get_members_url(self):
+        return reverse('dataset-members', kwargs={'pk': self.pk})
+
+
+class DatasetMember(models.Model):
+    CREATOR = 'creator'
+    CONTRIBUTOR = 'contributor'
+    PUBLISHER = 'publisher'
 
     ROLE_CHOICES = (
         (CREATOR, _('Creator')),
         (CONTRIBUTOR, _('Contributor')),
         (PUBLISHER, _('Publisher')),
     )
-    user = models.ForeignKey(User, models.DO_NOTHING, blank=True)
-    organization = models.ForeignKey(Organization, models.DO_NOTHING)
+    user = models.ForeignKey(User, models.CASCADE)
+    organization = models.ForeignKey(Organization, models.CASCADE)
+    dataset = models.ForeignKey(Dataset, models.CASCADE)
     role = models.CharField(max_length=255, choices=ROLE_CHOICES)
     created = models.DateTimeField(null=True, auto_now_add=True)
-    contact = models.BooleanField(null=True)
-
-    class Meta:
-        managed = True
-        db_table = 'dataset_members'
-
-=======
->>>>>>> f1fd50a5
+    contact = models.BooleanField(default=False)
+
 
 # TODO: To be merged into Dataset:
 #       https://github.com/atviriduomenys/katalogas/issues/22
