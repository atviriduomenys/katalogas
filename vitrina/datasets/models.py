from django.db import models
from django.urls import reverse
from django.utils.translation import gettext_lazy as _

from vitrina.users.models import User
from vitrina.orgs.models import Organization
from vitrina.catalogs.models import Catalog
from vitrina.catalogs.models import HarvestingJob
from vitrina.classifiers.models import Category
from vitrina.classifiers.models import Licence
from vitrina.classifiers.models import Frequency
from vitrina.datasets.managers import PublicDatasetManager

<<<<<<< HEAD

=======
>>>>>>> 0b46657a

class Dataset(models.Model):
    HAS_DATA = "HAS_DATA"
    INVENTORED = "INVENTORED"
    METADATA = "METADATA"
    PRIORITIZED = "PRIORITIZED"
    FINANCING = "FINANCING"
    HAS_STRUCTURE = "HAS_STRUCTURE"
    STATUSES = {
        (HAS_DATA, _("Atvertas")),
        (INVENTORED, _("Inventorintas")),
        (METADATA, _("Parengti metaduomenys")),
        (PRIORITIZED, _("Įvertinti prioritetai")),
        (FINANCING, _("Įvertintas finansavimas")),
    }
    FILTER_STATUSES = {
        HAS_DATA: _("Atverti duomenys"),
        INVENTORED: _("Tik inventorintas"),
        HAS_STRUCTURE: _("Įkelta duomenų struktūra"),
        METADATA: _("Tik metaduomenys")
    }

    # TODO: https://github.com/atviriduomenys/katalogas/issues/59
    created = models.DateTimeField(blank=True, null=True, auto_now_add=True)
    modified = models.DateTimeField(blank=True, null=True, auto_now=True)
    deleted = models.BooleanField(blank=True, null=True)
    deleted_on = models.DateTimeField(blank=True, null=True)
    soft_deleted = models.DateTimeField(blank=True, null=True)
    version = models.IntegerField(default=1)
    slug = models.CharField(unique=True, max_length=255, blank=False, null=True)
    uuid = models.CharField(unique=True, max_length=36, blank=True, null=True)
    internal_id = models.CharField(max_length=255, blank=True, null=True)

    # TODO: https://github.com/atviriduomenys/katalogas/issues/61
    title = models.CharField(max_length=255, blank=False, null=True, verbose_name=_('Pavadinimas'))
    title_en = models.CharField(max_length=255, blank=True, null=True, verbose_name=_('Title'))
    description = models.TextField(blank=True, null=True, verbose_name=_('Aprašymas'))
    description_en = models.TextField(blank=True, null=True, verbose_name=_('Description'))

    theme = models.CharField(max_length=255, blank=True, null=True)
    category = models.ForeignKey(Category, models.DO_NOTHING, blank=True, null=True, verbose_name=_('Kategorija'))
    category_old = models.CharField(max_length=255, blank=True, null=True)

    catalog = models.ForeignKey(Catalog, models.DO_NOTHING, db_column='catalog', blank=True, null=True)
    # catalog = models.ForeignKey(Catalog, models.DO_NOTHING, blank=True, null=True)
    origin = models.CharField(max_length=255, blank=True, null=True)

    organization = models.ForeignKey(Organization, models.DO_NOTHING, blank=True, null=True)
    coordinator = models.ForeignKey(User, models.DO_NOTHING, db_column='coordinator', blank=True, null=True)
    # coordinator = models.ForeignKey(User, models.DO_NOTHING, blank=True, null=True)
    representative_id = models.BigIntegerField(blank=True, null=True, verbose_name=_('Rinkinio atstovas'))
    # TODO: Move this to orgs
    #       https://github.com/atviriduomenys/katalogas/issues/30
    manager = models.ForeignKey(User, models.DO_NOTHING, related_name='manager_datasets', blank=True, null=True, verbose_name=_('Rinkinio tvarkytojas'))

    licence = models.ForeignKey(Licence, models.DO_NOTHING, db_column='licence', blank=True, null=True, verbose_name=_('Licenzija'))
    # licence = models.ForeignKey('Licence', models.DO_NOTHING, blank=True, null=True)

    status = models.CharField(max_length=255, choices=STATUSES, blank=True, null=True)
    published = models.DateTimeField(blank=True, null=True)
    is_public = models.BooleanField(default=False, verbose_name=_('Duomenų rinkinys viešinamas'))

    language = models.CharField(max_length=255, blank=True, null=True)
    spatial_coverage = models.CharField(max_length=255, blank=True, null=True)
    temporal_coverage = models.CharField(max_length=255, blank=True, null=True)

    update_frequency = models.CharField(max_length=255, blank=True, null=True)
    frequency = models.ForeignKey(Frequency, models.DO_NOTHING, blank=True, null=True, verbose_name=_('Atnaujinimo dažnumas'))
    last_update = models.DateTimeField(blank=True, null=True)

    access_rights = models.TextField(blank=True, null=True, verbose_name=_('Prieigos teisės'))
    distribution_conditions = models.TextField(blank=True, null=True, verbose_name=_('Platinimo salygos'))

    tags = models.CharField(max_length=255, blank=True, null=True, verbose_name=_('Raktiniai žodžiai'))

    notes = models.TextField(blank=True, null=True)

    # TODO: To be removed:
    # ---------------------------8<-------------------------------------
    meta = models.TextField(blank=True, null=True)

    # TODO: https://github.com/atviriduomenys/katalogas/issues/9
    priority_score = models.IntegerField(blank=True, null=True)

    # TODO: https://github.com/atviriduomenys/katalogas/issues/14
    structure_data = models.TextField(blank=True, null=True)
    structure_filename = models.CharField(max_length=255, blank=True, null=True)
    current_structure = models.ForeignKey('DatasetStructure', models.DO_NOTHING, related_name='+', blank=True, null=True)

    # TODO: https://github.com/atviriduomenys/katalogas/issues/26
    financed = models.BooleanField(blank=True, null=True)
    financing_plan_id = models.BigIntegerField(blank=True, null=True)
    financing_priorities = models.TextField(blank=True, null=True)
    financing_received = models.BigIntegerField(blank=True, null=True)
    financing_required = models.BigIntegerField(blank=True, null=True)
    will_be_financed = models.BooleanField(blank=True, default=False)
    # --------------------------->8-------------------------------------

    objects = models.Manager()
    public = PublicDatasetManager()

    class Meta:
        managed = True
        db_table = 'dataset'
        unique_together = (('internal_id', 'organization_id'),)

    def __str__(self):
        return self.title

    def get_absolute_url(self):
        return reverse('dataset-detail', kwargs={'pk': self.pk})

    def get_tag_list(self):
        return str(self.tags).replace(" ", "").split(',') if self.tags else []

    @property
    def filter_status(self):
        if self.datasetstructure_set.exists():
            return self.HAS_STRUCTURE
        if self.status == self.HAS_DATA or self.status == self.INVENTORED or self.status == self.METADATA:
            return self.status
        return None

    @property
    def formats(self):
        return [obj.get_format().upper() for obj in self.datasetdistribution_set.all() if obj.get_format()]


# TODO: To be merged into Dataset:
#       https://github.com/atviriduomenys/katalogas/issues/22
# ---------------------------8<-------------------------------------
class GeoportalLtEntry(models.Model):
    created = models.DateTimeField(blank=True, null=True, auto_now_add=True)
    modified = models.DateTimeField(blank=True, null=True, auto_now=True)
    version = models.IntegerField()
    raw_data = models.TextField(blank=True, null=True)
    type = models.TextField(blank=True, null=True)
    deleted = models.BooleanField(blank=True, null=True)
    deleted_on = models.DateTimeField(blank=True, null=True)

    class Meta:
        managed = True
        db_table = 'geoportal_lt_entry'


class OpenDataGovLtEntry(models.Model):
    created = models.DateTimeField(blank=True, null=True, auto_now_add=True)
    modified = models.DateTimeField(blank=True, null=True, auto_now=True)
    version = models.IntegerField()
    alt_title = models.TextField(blank=True, null=True)
    code = models.TextField(blank=True, null=True)
    contact_info = models.TextField(blank=True, null=True)
    data_extent = models.TextField(blank=True, null=True)
    data_trustworthiness = models.TextField(blank=True, null=True)
    dataset_begins = models.TextField(blank=True, null=True)
    dataset_conditions = models.TextField(blank=True, null=True)
    dataset_ends = models.TextField(blank=True, null=True)
    dataset_type = models.TextField(blank=True, null=True)
    date_meta_published = models.TextField(blank=True, null=True)
    description = models.TextField(blank=True, null=True)
    format = models.TextField(blank=True, null=True)
    keywords = models.TextField(blank=True, null=True)
    publisher = models.TextField(blank=True, null=True)
    refresh_period = models.TextField(blank=True, null=True)
    title = models.TextField(blank=True, null=True)
    topic = models.TextField(blank=True, null=True)
    url = models.TextField(blank=True, null=True)
    deleted = models.BooleanField(blank=True, null=True)
    deleted_on = models.DateTimeField(blank=True, null=True)

    class Meta:
        managed = True
        db_table = 'open_data_gov_lt_entry'


class HarvestingResult(models.Model):
    published = models.BooleanField()
    created = models.DateTimeField(blank=True, null=True, auto_now_add=True)
    deleted = models.BooleanField(blank=True, null=True)
    deleted_on = models.DateTimeField(blank=True, null=True)
    modified = models.DateTimeField(blank=True, null=True, auto_now=True)
    version = models.IntegerField()
    description = models.TextField(blank=True, null=True)
    remote_id = models.CharField(max_length=255, blank=True, null=True)
    title = models.TextField(blank=True, null=True)
    job = models.ForeignKey(HarvestingJob, models.DO_NOTHING, blank=True, null=True)
    description_en = models.TextField(blank=True, null=True)
    keywords = models.TextField(blank=True, null=True)
    organization = models.TextField(blank=True, null=True)
    raw_data = models.TextField(blank=True, null=True)
    title_en = models.TextField(blank=True, null=True)
    category = models.ForeignKey(Category, models.DO_NOTHING, blank=True, null=True)

    class Meta:
        managed = True
        db_table = 'harvesting_result'
# --------------------------->8-------------------------------------


# TODO: To be removed:
# ---------------------------8<-------------------------------------
class DatasetMigrate(models.Model):
    created = models.DateTimeField(blank=True, null=True, auto_now_add=True)
    modified = models.DateTimeField(blank=True, null=True, auto_now=True)
    catalog_id = models.BigIntegerField(blank=True, null=True)
    category = models.CharField(max_length=255, blank=True, null=True)
    description = models.TextField(blank=True, null=True)
    licence_id = models.BigIntegerField(blank=True, null=True)
    organization_id = models.BigIntegerField(blank=True, null=True)
    representative_id = models.BigIntegerField(blank=True, null=True)
    tags = models.TextField(blank=True, null=True)
    theme = models.CharField(max_length=255, blank=True, null=True)
    title = models.TextField(blank=True, null=True)
    version = models.IntegerField()
    update_frequency = models.CharField(max_length=255, blank=True, null=True)
    internal_id = models.CharField(max_length=255, blank=True, null=True)
    origin = models.CharField(max_length=255, blank=True, null=True)
    published = models.DateTimeField(blank=True, null=True)
    language = models.CharField(max_length=255, blank=True, null=True)
    temporal_coverage = models.CharField(max_length=255, blank=True, null=True)
    spatial_coverage = models.CharField(max_length=255, blank=True, null=True)
    is_public = models.BooleanField(blank=True, null=True)
    meta = models.TextField(blank=True, null=True)
    coordinator_id = models.BigIntegerField(blank=True, null=True)
    financed = models.BooleanField(blank=True, null=True)
    financing_plan_id = models.BigIntegerField(blank=True, null=True)
    financing_priorities = models.TextField(blank=True, null=True)
    financing_received = models.BigIntegerField(blank=True, null=True)
    financing_required = models.BigIntegerField(blank=True, null=True)
    priority_score = models.IntegerField(blank=True, null=True)
    slug = models.CharField(max_length=255, blank=True, null=True)
    soft_deleted = models.DateTimeField(blank=True, null=True)
    status = models.CharField(max_length=255, blank=True, null=True)
    uuid = models.CharField(unique=True, max_length=36, blank=True, null=True)
    will_be_financed = models.BooleanField()
    deleted = models.BooleanField(blank=True, null=True)
    deleted_on = models.DateTimeField(blank=True, null=True)

    class Meta:
        managed = True
        db_table = 'dataset_migrate'


class DatasetRemark(models.Model):
    created = models.DateTimeField(blank=True, null=True, auto_now_add=True)
    modified = models.DateTimeField(blank=True, null=True, auto_now=True)
    version = models.IntegerField()
    body = models.TextField(blank=True, null=True)
    author = models.ForeignKey(User, models.DO_NOTHING, blank=True, null=True)
    dataset = models.ForeignKey(Dataset, models.DO_NOTHING, blank=True, null=True)
    deleted = models.BooleanField(blank=True, null=True)
    deleted_on = models.DateTimeField(blank=True, null=True)

    class Meta:
        managed = True
        db_table = 'dataset_remark'


class DatasetResource(models.Model):
    created = models.DateTimeField(blank=True, null=True, auto_now_add=True)
    modified = models.DateTimeField(blank=True, null=True, auto_now=True)
    version = models.IntegerField()
    data = models.TextField(blank=True, null=True)
    dataset_id = models.BigIntegerField(blank=True, null=True)
    description = models.TextField(blank=True, null=True)
    filename = models.TextField(blank=True, null=True)
    issued = models.CharField(max_length=255, blank=True, null=True)
    mime = models.TextField(blank=True, null=True)
    rating = models.IntegerField(blank=True, null=True)
    size = models.BigIntegerField(blank=True, null=True)
    spatial_coverage = models.CharField(max_length=255, blank=True, null=True)
    temporal_coverage = models.CharField(max_length=255, blank=True, null=True)
    title = models.CharField(max_length=255, blank=True, null=True)
    type = models.CharField(max_length=255, blank=True, null=True)
    url = models.TextField(blank=True, null=True)
    deleted = models.BooleanField(blank=True, null=True)
    deleted_on = models.DateTimeField(blank=True, null=True)

    class Meta:
        managed = True
        db_table = 'dataset_resource'


# TODO: https://github.com/atviriduomenys/katalogas/issues/59
class DatasetEvent(models.Model):
    created = models.DateTimeField(blank=True, null=True, auto_now_add=True)
    modified = models.DateTimeField(blank=True, null=True, auto_now=True)
    version = models.IntegerField()
    dataset_id = models.BigIntegerField(blank=True, null=True)
    details = models.CharField(max_length=255, blank=True, null=True)
    status = models.CharField(max_length=255, blank=True, null=True)
    type = models.CharField(max_length=255, blank=True, null=True)
    user = models.TextField(blank=True, null=True)
    deleted = models.BooleanField(blank=True, null=True)
    deleted_on = models.DateTimeField(blank=True, null=True)
    user_0 = models.ForeignKey(User, models.DO_NOTHING, db_column='user_id', blank=True, null=True)  # Field renamed because of name conflict.

    class Meta:
        managed = True
        db_table = 'dataset_event'


class DatasetResourceMigrate(models.Model):
    created = models.DateTimeField(blank=True, null=True, auto_now_add=True)
    modified = models.DateTimeField(blank=True, null=True, auto_now=True)
    data = models.TextField(blank=True, null=True)
    dataset_id = models.BigIntegerField(blank=True, null=True)
    filename = models.TextField(blank=True, null=True)
    mime = models.TextField(blank=True, null=True)
    rating = models.IntegerField(blank=True, null=True)
    size = models.BigIntegerField(blank=True, null=True)
    type = models.CharField(max_length=255, blank=True, null=True)
    url = models.TextField(blank=True, null=True)
    version = models.IntegerField()
    description = models.TextField(blank=True, null=True)
    temporal = models.CharField(max_length=255, blank=True, null=True)
    title = models.CharField(max_length=255, blank=True, null=True)
    spatial = models.CharField(max_length=255, blank=True, null=True)
    spatial_coverage = models.CharField(max_length=255, blank=True, null=True)
    temporal_coverage = models.CharField(max_length=255, blank=True, null=True)
    issued = models.CharField(max_length=255, blank=True, null=True)
    deleted = models.BooleanField(blank=True, null=True)
    deleted_on = models.DateTimeField(blank=True, null=True)

    class Meta:
        managed = True
        db_table = 'dataset_resource_migrate'


# TODO: https://github.com/atviriduomenys/katalogas/issues/14
class DatasetStructure(models.Model):
    created = models.DateTimeField(blank=True, null=True, auto_now_add=True)
    deleted = models.BooleanField(blank=True, null=True)
    deleted_on = models.DateTimeField(blank=True, null=True)
    modified = models.DateTimeField(blank=True, null=True, auto_now=True)
    version = models.IntegerField()
    distribution_version = models.IntegerField(blank=True, null=True)
    filename = models.CharField(max_length=255, blank=True, null=True)
    identifier = models.CharField(max_length=255, blank=True, null=True)
    mime_type = models.CharField(max_length=255, blank=True, null=True)
    size = models.BigIntegerField(blank=True, null=True)
    title = models.TextField(blank=True, null=True)
    dataset = models.ForeignKey(Dataset, models.DO_NOTHING, blank=True, null=True)
    standardized = models.BooleanField(blank=True, null=True)
    file = models.FileField(upload_to="files/datasets/%Y/%m/%d/", blank=True, null=True)

    class Meta:
        db_table = 'dataset_structure'

    def get_absolute_url(self):
        return reverse('dataset-structure', kwargs={'pk': self.dataset.pk})


# TODO: https://github.com/atviriduomenys/katalogas/issues/14
class DatasetStructureField(models.Model):
    created = models.DateTimeField(blank=True, null=True, auto_now_add=True)
    deleted = models.BooleanField(blank=True, null=True)
    deleted_on = models.DateTimeField(blank=True, null=True)
    modified = models.DateTimeField(blank=True, null=True, auto_now=True)
    version = models.IntegerField()
    data_title = models.CharField(max_length=255, blank=True, null=True)
    db_table_name = models.CharField(max_length=255, blank=True, null=True)
    order_id = models.IntegerField()
    scheme = models.CharField(max_length=255, blank=True, null=True)
    standard_title = models.CharField(max_length=255, blank=True, null=True)
    technical_title = models.CharField(max_length=255, blank=True, null=True)
    type = models.CharField(max_length=255, blank=True, null=True)
    dataset = models.ForeignKey(Dataset, models.DO_NOTHING, blank=True, null=True)

    class Meta:
        managed = True
        db_table = 'dataset_structure_field'


# TODO: https://github.com/atviriduomenys/katalogas/issues/60
class DatasetVisit(models.Model):
    created = models.DateTimeField(blank=True, null=True, auto_now_add=True)
    deleted = models.BooleanField(blank=True, null=True)
    deleted_on = models.DateTimeField(blank=True, null=True)
    modified = models.DateTimeField(blank=True, null=True, auto_now=True)
    version = models.IntegerField()
    last_visited = models.DateTimeField(blank=True, null=True)
    visit_count = models.IntegerField()
    dataset = models.ForeignKey(Dataset, models.DO_NOTHING, blank=True, null=True)

    class Meta:
        managed = True
        db_table = 'dataset_visit'


# TODO: https://github.com/atviriduomenys/katalogas/issues/60
class HarvestedVisit(models.Model):
    created = models.DateTimeField(blank=True, null=True, auto_now_add=True)
    deleted = models.BooleanField(blank=True, null=True)
    deleted_on = models.DateTimeField(blank=True, null=True)
    modified = models.DateTimeField(blank=True, null=True, auto_now=True)
    version = models.IntegerField()
    last_visited = models.DateTimeField(blank=True, null=True)
    visit_count = models.IntegerField()
    harvesting_result = models.ForeignKey(HarvestingResult, models.DO_NOTHING, blank=True, null=True)

    class Meta:
        managed = True
        db_table = 'harvested_visit'
# --------------------------->8-------------------------------------<|MERGE_RESOLUTION|>--- conflicted
+++ resolved
@@ -11,10 +11,7 @@
 from vitrina.classifiers.models import Frequency
 from vitrina.datasets.managers import PublicDatasetManager
 
-<<<<<<< HEAD
-
-=======
->>>>>>> 0b46657a
+
 
 class Dataset(models.Model):
     HAS_DATA = "HAS_DATA"
