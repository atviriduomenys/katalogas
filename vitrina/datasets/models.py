import tagulous
import datetime

from django.db import models
from django.urls import reverse
<<<<<<< HEAD
from tagulous.models import TagField
=======
from parler.managers import TranslatableManager
from parler.models import TranslatedFields, TranslatableModel
>>>>>>> 9f4a1ed5

from vitrina.users.models import User
from vitrina.orgs.models import Organization
from vitrina.catalogs.models import Catalog, HarvestingJob
from vitrina.classifiers.models import Category, Licence, Frequency
from vitrina.datasets.managers import PublicDatasetManager

<<<<<<< HEAD
=======
from django.utils.timezone import utc
from django.utils.translation import gettext_lazy as _

now = datetime.datetime.utcnow().replace(tzinfo=utc)
>>>>>>> 9f4a1ed5


class Dataset(TranslatableModel):
    HAS_DATA = "HAS_DATA"
    INVENTORED = "INVENTORED"
    METADATA = "METADATA"
    PRIORITIZED = "PRIORITIZED"
    FINANCING = "FINANCING"
    HAS_STRUCTURE = "HAS_STRUCTURE"
    STATUSES = {
        (HAS_DATA, _("Atvertas")),
        (INVENTORED, _("Inventorintas")),
        (METADATA, _("Parengti metaduomenys")),
        (PRIORITIZED, _("Įvertinti prioritetai")),
        (FINANCING, _("Įvertintas finansavimas")),
    }
    FILTER_STATUSES = {
        HAS_DATA: _("Atverti duomenys"),
        INVENTORED: _("Tik inventorintas"),
        HAS_STRUCTURE: _("Įkelta duomenų struktūra"),
        METADATA: _("Tik metaduomenys")
    }

    CREATED = "CREATED"
    EDITED = "EDITED"
    STATUS_CHANGED = "STATUS_CHANGED"
    TRANSFERRED = "TRANSFERRED"
    DATA_ADDED = "DATA_ADDED"
    DATA_UPDATED = "DATA_UPDATED"
    DELETED = "DELETED"
    HISTORY_MESSAGES = {
        CREATED: _("Sukurta"),
        EDITED: _("Redaguota"),
        STATUS_CHANGED: _("Pakeistas statusas"),
        TRANSFERRED: _("Perkelta"),
        DATA_ADDED: _("Pridėti duomenys"),
        DATA_UPDATED: _("Redaguoti duomenys"),
        DELETED: _("Ištrinta"),
    }

    translations = TranslatedFields(
        title=models.TextField(_("Title"), blank=True),
        description=models.TextField(_("Description"), blank=True),
    )

    # TODO: https://github.com/atviriduomenys/katalogas/issues/59
    created = models.DateTimeField(blank=True, null=True, default=now, editable=False)
    modified = models.DateTimeField(blank=True, null=True, auto_now=True)
    deleted = models.BooleanField(blank=True, null=True)
    deleted_on = models.DateTimeField(blank=True, null=True)
    soft_deleted = models.DateTimeField(blank=True, null=True)
    version = models.IntegerField(default=1)
    slug = models.CharField(unique=True, max_length=255, blank=False, null=True)
    uuid = models.CharField(unique=True, max_length=36, blank=True, null=True)
    internal_id = models.CharField(max_length=255, blank=True, null=True)

    theme = models.CharField(max_length=255, blank=True, null=True)
    category = models.ForeignKey(Category, models.DO_NOTHING, blank=False, null=True, verbose_name=_('Kategorija'))
    category_old = models.CharField(max_length=255, blank=True, null=True)

    catalog = models.ForeignKey(Catalog, models.DO_NOTHING, db_column='catalog', blank=True, null=True)
    origin = models.CharField(max_length=255, blank=True, null=True)

    organization = models.ForeignKey(Organization, models.DO_NOTHING, blank=True, null=True)

    licence = models.ForeignKey(Licence, models.DO_NOTHING, db_column='licence', blank=False, null=True, verbose_name=_('Licenzija'))

    status = models.CharField(max_length=255, choices=STATUSES, blank=True, null=True)
    published = models.DateTimeField(blank=True, null=True)
    is_public = models.BooleanField(default=False, verbose_name=_('Duomenų rinkinys viešinamas'))

    language = models.CharField(max_length=255, blank=True, null=True)
    spatial_coverage = models.CharField(max_length=255, blank=True, null=True)
    temporal_coverage = models.CharField(max_length=255, blank=True, null=True)

    update_frequency = models.CharField(max_length=255, blank=True, null=True)
    frequency = models.ForeignKey(Frequency, models.DO_NOTHING, blank=False, null=True, verbose_name=_('Atnaujinimo dažnumas'))
    last_update = models.DateTimeField(blank=True, null=True)

    access_rights = models.TextField(blank=True, null=True, verbose_name=_('Prieigos teisės'))
    distribution_conditions = models.TextField(blank=True, null=True, verbose_name=_('Platinimo salygos'))

    tags = TagField(
        blank=True,
        force_lowercase=True,
        space_delimiter=False,
        autocomplete_limit=20,
        verbose_name="Žymės",
        help_text=_("Pateikite kableliu atskirtą sąrašą žymių."),
        autocomplete_settings={"width": "100%"}
    )

    notes = models.TextField(blank=True, null=True)

    # TODO: To be removed:
    # ---------------------------8<-------------------------------------
    meta = models.TextField(blank=True, null=True)

    # TODO: https://github.com/atviriduomenys/katalogas/issues/9
    priority_score = models.IntegerField(blank=True, null=True)

    # TODO: https://github.com/atviriduomenys/katalogas/issues/14
    structure_data = models.TextField(blank=True, null=True)
    structure_filename = models.CharField(max_length=255, blank=True, null=True)
    current_structure = models.ForeignKey('DatasetStructure', models.DO_NOTHING, related_name='+', blank=True, null=True)

    # TODO: https://github.com/atviriduomenys/katalogas/issues/26
    financed = models.BooleanField(blank=True, null=True)
    financing_plan_id = models.BigIntegerField(blank=True, null=True)
    financing_priorities = models.TextField(blank=True, null=True)
    financing_received = models.BigIntegerField(blank=True, null=True)
    financing_required = models.BigIntegerField(blank=True, null=True)
    will_be_financed = models.BooleanField(blank=True, default=False)
    # --------------------------->8-------------------------------------

    objects = TranslatableManager()
    public = PublicDatasetManager()

    class Meta:
        db_table = 'dataset'
        verbose_name = _('Dataset')
        unique_together = (('internal_id', 'organization_id'),)

    def __str__(self):
        return self.safe_translation_getter('title', language_code=self.get_current_language())

    def lt_title(self):
        return self.safe_translation_getter('title', language_code='lt')

    def en_title(self):
        return self.safe_translation_getter('title', language_code='en')

    def get_absolute_url(self):
        return reverse('dataset-detail', kwargs={'pk': self.pk})

    def get_tag_list(self):
        return list(self.tags.all().values_list('name', flat=True))

    @property
    def filter_status(self):
        if self.datasetstructure_set.exists():
            return self.HAS_STRUCTURE
        if self.status == self.HAS_DATA or self.status == self.INVENTORED or self.status == self.METADATA:
            return self.status
        return None

    @property
    def formats(self):
        return [str(obj.get_format()).upper() for obj in self.datasetdistribution_set.all() if obj.get_format()]

    @property
    def distinct_formats(self):
        return sorted(set(self.formats))

    def get_acl_parents(self):
        parents = [self]
        if self.organization:
            parents.extend(self.organization.get_acl_parents())
        return parents

    def get_members_url(self):
        return reverse('dataset-members', kwargs={'pk': self.pk})


# TODO: To be merged into Dataset:
#       https://github.com/atviriduomenys/katalogas/issues/22
# ---------------------------8<-------------------------------------
class GeoportalLtEntry(models.Model):
    created = models.DateTimeField(blank=True, null=True, default=now, editable=False)
    modified = models.DateTimeField(blank=True, null=True, auto_now=True)
    version = models.IntegerField()
    raw_data = models.TextField(blank=True, null=True)
    type = models.TextField(blank=True, null=True)
    deleted = models.BooleanField(blank=True, null=True)
    deleted_on = models.DateTimeField(blank=True, null=True)

    class Meta:
        managed = False
        db_table = 'geoportal_lt_entry'


class OpenDataGovLtEntry(models.Model):
    created = models.DateTimeField(blank=True, null=True, default=now, editable=False)
    modified = models.DateTimeField(blank=True, null=True, auto_now=True)
    version = models.IntegerField()
    alt_title = models.TextField(blank=True, null=True)
    code = models.TextField(blank=True, null=True)
    contact_info = models.TextField(blank=True, null=True)
    data_extent = models.TextField(blank=True, null=True)
    data_trustworthiness = models.TextField(blank=True, null=True)
    dataset_begins = models.TextField(blank=True, null=True)
    dataset_conditions = models.TextField(blank=True, null=True)
    dataset_ends = models.TextField(blank=True, null=True)
    dataset_type = models.TextField(blank=True, null=True)
    date_meta_published = models.TextField(blank=True, null=True)
    description = models.TextField(blank=True, null=True)
    format = models.TextField(blank=True, null=True)
    keywords = models.TextField(blank=True, null=True)
    publisher = models.TextField(blank=True, null=True)
    refresh_period = models.TextField(blank=True, null=True)
    title = models.TextField(blank=True, null=True)
    topic = models.TextField(blank=True, null=True)
    url = models.TextField(blank=True, null=True)
    deleted = models.BooleanField(blank=True, null=True)
    deleted_on = models.DateTimeField(blank=True, null=True)

    class Meta:
        managed = False
        db_table = 'open_data_gov_lt_entry'


class HarvestingResult(models.Model):
    published = models.BooleanField()
    created = models.DateTimeField(blank=True, null=True, default=now, editable=False)
    deleted = models.BooleanField(blank=True, null=True)
    deleted_on = models.DateTimeField(blank=True, null=True)
    modified = models.DateTimeField(blank=True, null=True, auto_now=True)
    version = models.IntegerField()
    description = models.TextField(blank=True, null=True)
    remote_id = models.CharField(max_length=255, blank=True, null=True)
    title = models.TextField(blank=True, null=True)
    job = models.ForeignKey(HarvestingJob, models.DO_NOTHING, blank=True, null=True)
    description_en = models.TextField(blank=True, null=True)
    keywords = models.TextField(blank=True, null=True)
    organization = models.TextField(blank=True, null=True)
    raw_data = models.TextField(blank=True, null=True)
    title_en = models.TextField(blank=True, null=True)
    category = models.ForeignKey(Category, models.DO_NOTHING, blank=True, null=True)

    class Meta:
        managed = False
        db_table = 'harvesting_result'
# --------------------------->8-------------------------------------


# TODO: To be removed:
# ---------------------------8<-------------------------------------
class DatasetMigrate(models.Model):
    created = models.DateTimeField(blank=True, null=True, default=now, editable=False)
    modified = models.DateTimeField(blank=True, null=True, auto_now=True)
    catalog_id = models.BigIntegerField(blank=True, null=True)
    category = models.CharField(max_length=255, blank=True, null=True)
    description = models.TextField(blank=True, null=True)
    licence_id = models.BigIntegerField(blank=True, null=True)
    organization_id = models.BigIntegerField(blank=True, null=True)
    representative_id = models.BigIntegerField(blank=True, null=True)
    tags = models.TextField(blank=True, null=True)
    theme = models.CharField(max_length=255, blank=True, null=True)
    title = models.TextField(blank=True, null=True)
    version = models.IntegerField()
    update_frequency = models.CharField(max_length=255, blank=True, null=True)
    internal_id = models.CharField(max_length=255, blank=True, null=True)
    origin = models.CharField(max_length=255, blank=True, null=True)
    published = models.DateTimeField(blank=True, null=True)
    language = models.CharField(max_length=255, blank=True, null=True)
    temporal_coverage = models.CharField(max_length=255, blank=True, null=True)
    spatial_coverage = models.CharField(max_length=255, blank=True, null=True)
    is_public = models.BooleanField(blank=True, null=True)
    meta = models.TextField(blank=True, null=True)
    coordinator_id = models.BigIntegerField(blank=True, null=True)
    financed = models.BooleanField(blank=True, null=True)
    financing_plan_id = models.BigIntegerField(blank=True, null=True)
    financing_priorities = models.TextField(blank=True, null=True)
    financing_received = models.BigIntegerField(blank=True, null=True)
    financing_required = models.BigIntegerField(blank=True, null=True)
    priority_score = models.IntegerField(blank=True, null=True)
    slug = models.CharField(max_length=255, blank=True, null=True)
    soft_deleted = models.DateTimeField(blank=True, null=True)
    status = models.CharField(max_length=255, blank=True, null=True)
    uuid = models.CharField(unique=True, max_length=36, blank=True, null=True)
    will_be_financed = models.BooleanField()
    deleted = models.BooleanField(blank=True, null=True)
    deleted_on = models.DateTimeField(blank=True, null=True)

    class Meta:
        managed = False
        db_table = 'dataset_migrate'


class DatasetRemark(models.Model):
    created = models.DateTimeField(blank=True, null=True, default=now, editable=False)
    modified = models.DateTimeField(blank=True, null=True, auto_now=True)
    version = models.IntegerField()
    body = models.TextField(blank=True, null=True)
    author = models.ForeignKey(User, models.DO_NOTHING, blank=True, null=True)
    dataset = models.ForeignKey(Dataset, models.DO_NOTHING, blank=True, null=True)
    deleted = models.BooleanField(blank=True, null=True)
    deleted_on = models.DateTimeField(blank=True, null=True)

    class Meta:
        managed = False
        db_table = 'dataset_remark'


class DatasetResource(models.Model):
    created = models.DateTimeField(blank=True, null=True, default=now, editable=False)
    modified = models.DateTimeField(blank=True, null=True, auto_now=True)
    version = models.IntegerField()
    data = models.TextField(blank=True, null=True)
    dataset_id = models.BigIntegerField(blank=True, null=True)
    description = models.TextField(blank=True, null=True)
    filename = models.TextField(blank=True, null=True)
    issued = models.CharField(max_length=255, blank=True, null=True)
    mime = models.TextField(blank=True, null=True)
    rating = models.IntegerField(blank=True, null=True)
    size = models.BigIntegerField(blank=True, null=True)
    spatial_coverage = models.CharField(max_length=255, blank=True, null=True)
    temporal_coverage = models.CharField(max_length=255, blank=True, null=True)
    title = models.CharField(max_length=255, blank=True, null=True)
    type = models.CharField(max_length=255, blank=True, null=True)
    url = models.TextField(blank=True, null=True)
    deleted = models.BooleanField(blank=True, null=True)
    deleted_on = models.DateTimeField(blank=True, null=True)

    class Meta:
        managed = False
        db_table = 'dataset_resource'


# TODO: https://github.com/atviriduomenys/katalogas/issues/59
class DatasetEvent(models.Model):
    created = models.DateTimeField(blank=True, null=True, default=now, editable=False)
    modified = models.DateTimeField(blank=True, null=True, auto_now=True)
    version = models.IntegerField()
    dataset_id = models.BigIntegerField(blank=True, null=True)
    details = models.CharField(max_length=255, blank=True, null=True)
    status = models.CharField(max_length=255, blank=True, null=True)
    type = models.CharField(max_length=255, blank=True, null=True)
    user = models.TextField(blank=True, null=True)
    deleted = models.BooleanField(blank=True, null=True)
    deleted_on = models.DateTimeField(blank=True, null=True)
    user_0 = models.ForeignKey(User, models.DO_NOTHING, db_column='user_id', blank=True, null=True)  # Field renamed because of name conflict.

    class Meta:
        managed = False
        db_table = 'dataset_event'


class DatasetResourceMigrate(models.Model):
    created = models.DateTimeField(blank=True, null=True, default=now, editable=False)
    modified = models.DateTimeField(blank=True, null=True, auto_now=True)
    data = models.TextField(blank=True, null=True)
    dataset_id = models.BigIntegerField(blank=True, null=True)
    filename = models.TextField(blank=True, null=True)
    mime = models.TextField(blank=True, null=True)
    rating = models.IntegerField(blank=True, null=True)
    size = models.BigIntegerField(blank=True, null=True)
    type = models.CharField(max_length=255, blank=True, null=True)
    url = models.TextField(blank=True, null=True)
    version = models.IntegerField()
    description = models.TextField(blank=True, null=True)
    temporal = models.CharField(max_length=255, blank=True, null=True)
    title = models.CharField(max_length=255, blank=True, null=True)
    spatial = models.CharField(max_length=255, blank=True, null=True)
    spatial_coverage = models.CharField(max_length=255, blank=True, null=True)
    temporal_coverage = models.CharField(max_length=255, blank=True, null=True)
    issued = models.CharField(max_length=255, blank=True, null=True)
    deleted = models.BooleanField(blank=True, null=True)
    deleted_on = models.DateTimeField(blank=True, null=True)

    class Meta:
        managed = False
        db_table = 'dataset_resource_migrate'


# TODO: https://github.com/atviriduomenys/katalogas/issues/14
class DatasetStructure(models.Model):
    created = models.DateTimeField(blank=True, null=True, default=now, editable=False)
    deleted = models.BooleanField(blank=True, null=True)
    deleted_on = models.DateTimeField(blank=True, null=True)
    modified = models.DateTimeField(blank=True, null=True, auto_now=True)
    version = models.IntegerField(default=1)
    filename = models.CharField(max_length=255, blank=True, null=True)
    identifier = models.CharField(max_length=255, blank=True, null=True)
    size = models.BigIntegerField(blank=True, null=True)
    title = models.TextField(blank=True, null=True)
    dataset = models.ForeignKey(
        Dataset,
        models.DO_NOTHING,
        blank=True,
        null=True,
    )
    file = models.FileField(
        upload_to='manifest/%Y/%m-%d',
        blank=True,
        null=True,
        max_length=512,
    )

    # Deprecatd feilds
    standardized = models.BooleanField(blank=True, null=True)
    mime_type = models.CharField(max_length=255, blank=True, null=True)
    distribution_version = models.IntegerField(blank=True, null=True)

    class Meta:
        db_table = 'dataset_structure'

    def get_absolute_url(self):
        return reverse('dataset-structure', kwargs={'pk': self.dataset.pk})


# TODO: https://github.com/atviriduomenys/katalogas/issues/14
class DatasetStructureField(models.Model):
    created = models.DateTimeField(blank=True, null=True, default=now, editable=False)
    deleted = models.BooleanField(blank=True, null=True)
    deleted_on = models.DateTimeField(blank=True, null=True)
    modified = models.DateTimeField(blank=True, null=True, auto_now=True)
    version = models.IntegerField()
    data_title = models.CharField(max_length=255, blank=True, null=True)
    db_table_name = models.CharField(max_length=255, blank=True, null=True)
    order_id = models.IntegerField()
    scheme = models.CharField(max_length=255, blank=True, null=True)
    standard_title = models.CharField(max_length=255, blank=True, null=True)
    technical_title = models.CharField(max_length=255, blank=True, null=True)
    type = models.CharField(max_length=255, blank=True, null=True)
    dataset = models.ForeignKey(Dataset, models.DO_NOTHING, blank=True, null=True)

    class Meta:
        managed = False
        db_table = 'dataset_structure_field'


# TODO: https://github.com/atviriduomenys/katalogas/issues/60
class DatasetVisit(models.Model):
    created = models.DateTimeField(blank=True, null=True, default=now, editable=False)
    deleted = models.BooleanField(blank=True, null=True)
    deleted_on = models.DateTimeField(blank=True, null=True)
    modified = models.DateTimeField(blank=True, null=True, auto_now=True)
    version = models.IntegerField()
    last_visited = models.DateTimeField(blank=True, null=True)
    visit_count = models.IntegerField()
    dataset = models.ForeignKey(Dataset, models.DO_NOTHING, blank=True, null=True)

    class Meta:
        managed = False
        db_table = 'dataset_visit'


# TODO: https://github.com/atviriduomenys/katalogas/issues/60
class HarvestedVisit(models.Model):
    created = models.DateTimeField(blank=True, null=True, default=now, editable=False)
    deleted = models.BooleanField(blank=True, null=True)
    deleted_on = models.DateTimeField(blank=True, null=True)
    modified = models.DateTimeField(blank=True, null=True, auto_now=True)
    version = models.IntegerField()
    last_visited = models.DateTimeField(blank=True, null=True)
    visit_count = models.IntegerField()
    harvesting_result = models.ForeignKey(HarvestingResult, models.DO_NOTHING, blank=True, null=True)

    class Meta:
        managed = False
        db_table = 'harvested_visit'
# --------------------------->8-------------------------------------<|MERGE_RESOLUTION|>--- conflicted
+++ resolved
@@ -3,12 +3,9 @@
 
 from django.db import models
 from django.urls import reverse
-<<<<<<< HEAD
 from tagulous.models import TagField
-=======
 from parler.managers import TranslatableManager
 from parler.models import TranslatedFields, TranslatableModel
->>>>>>> 9f4a1ed5
 
 from vitrina.users.models import User
 from vitrina.orgs.models import Organization
@@ -16,13 +13,10 @@
 from vitrina.classifiers.models import Category, Licence, Frequency
 from vitrina.datasets.managers import PublicDatasetManager
 
-<<<<<<< HEAD
-=======
 from django.utils.timezone import utc
 from django.utils.translation import gettext_lazy as _
 
 now = datetime.datetime.utcnow().replace(tzinfo=utc)
->>>>>>> 9f4a1ed5
 
 
 class Dataset(TranslatableModel):
