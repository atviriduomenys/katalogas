--- conflicted
+++ resolved
@@ -15,7 +15,6 @@
 from vitrina.datasets.managers import PublicDatasetManager
 from django.utils.translation import gettext_lazy as _
 
-from django.utils.translation import gettext_lazy as _
 
 
 class Dataset(TranslatableModel):
@@ -39,12 +38,6 @@
         METADATA: _("Tik metaduomenys")
     }
 
-<<<<<<< HEAD
-    translations = TranslatedFields(
-        title=models.TextField(_("Title"), blank=True),
-        description=models.TextField(_("Description"), blank=True),
-    )
-=======
     CREATED = "CREATED"
     EDITED = "EDITED"
     STATUS_CHANGED = "STATUS_CHANGED"
@@ -61,7 +54,11 @@
         DATA_UPDATED: _("Redaguoti duomenys"),
         DELETED: _("Ištrinta"),
     }
->>>>>>> ef6c8b44
+
+    translations = TranslatedFields(
+        title=models.TextField(_("Title"), blank=True),
+        description=models.TextField(_("Description"), blank=True),
+    )
 
     # TODO: https://github.com/atviriduomenys/katalogas/issues/59
     created = models.DateTimeField(blank=True, null=True, auto_now_add=True)
