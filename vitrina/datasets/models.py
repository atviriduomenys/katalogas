from django.db import models
from django.urls import reverse
from django.utils.translation import gettext_lazy as _

from vitrina.users.models import User
from vitrina.orgs.models import Organization
from vitrina.catalogs.models import Catalog
from vitrina.catalogs.models import HarvestingJob
from vitrina.classifiers.models import Category
from vitrina.classifiers.models import Licence
from vitrina.classifiers.models import Frequency
from vitrina.datasets.managers import PublicDatasetManager


class Dataset(models.Model):
    HAS_DATA = "HAS_DATA"
    INVENTORED = "INVENTORED"
    METADATA = "METADATA"
    PRIORITIZED = "PRIORITIZED"
    FINANCING = "FINANCING"
    HAS_STRUCTURE = "HAS_STRUCTURE"
    STATUSES = {
        (HAS_DATA, _("Atvertas")),
        (INVENTORED, _("Inventorintas")),
        (METADATA, _("Parengti metaduomenys")),
        (PRIORITIZED, _("Įvertinti prioritetai")),
        (FINANCING, _("Įvertintas finansavimas")),
    }
    FILTER_STATUSES = {
        HAS_DATA: _("Atverti duomenys"),
        INVENTORED: _("Tik inventorintas"),
        HAS_STRUCTURE: _("Įkelta duomenų struktūra"),
        METADATA: _("Tik metaduomenys")
    }

    # TODO: https://github.com/atviriduomenys/katalogas/issues/59
    created = models.DateTimeField(blank=True, null=True, auto_now_add=True)
    modified = models.DateTimeField(blank=True, null=True, auto_now=True)
    deleted = models.BooleanField(blank=True, null=True)
    deleted_on = models.DateTimeField(blank=True, null=True)
    soft_deleted = models.DateTimeField(blank=True, null=True)
    version = models.IntegerField(default=1)
    slug = models.CharField(unique=True, max_length=255, blank=False, null=True)
    uuid = models.CharField(unique=True, max_length=36, blank=True, null=True)
    internal_id = models.CharField(max_length=255, blank=True, null=True)

    # TODO: https://github.com/atviriduomenys/katalogas/issues/61
    title = models.CharField(max_length=255, blank=False, null=True, verbose_name=_('Pavadinimas'))
    title_en = models.CharField(max_length=255, blank=True, null=True, verbose_name=_('Title'))
    description = models.TextField(blank=False, null=True, verbose_name=_('Aprašymas'))
    description_en = models.TextField(blank=True, null=True, verbose_name=_('Description'))

    theme = models.CharField(max_length=255, blank=True, null=True)
    category = models.ForeignKey(Category, models.DO_NOTHING, blank=False, null=True, verbose_name=_('Kategorija'))
    category_old = models.CharField(max_length=255, blank=True, null=True)

    catalog = models.ForeignKey(Catalog, models.DO_NOTHING, db_column='catalog', blank=True, null=True)
    origin = models.CharField(max_length=255, blank=True, null=True)

    organization = models.ForeignKey(Organization, models.DO_NOTHING, blank=True, null=True)

<<<<<<< HEAD
    licence = models.ForeignKey(Licence, models.DO_NOTHING, db_column='licence', blank=True, null=True, verbose_name=_('Licenzija'))
=======
    licence = models.ForeignKey(Licence, models.DO_NOTHING, db_column='licence', blank=False, null=True, verbose_name=_('Licenzija'))
    # licence = models.ForeignKey('Licence', models.DO_NOTHING, blank=True, null=True)
>>>>>>> cbb5d7af

    status = models.CharField(max_length=255, choices=STATUSES, blank=True, null=True)
    published = models.DateTimeField(blank=True, null=True)
    is_public = models.BooleanField(default=False, verbose_name=_('Duomenų rinkinys viešinamas'))

    language = models.CharField(max_length=255, blank=True, null=True)
    spatial_coverage = models.CharField(max_length=255, blank=True, null=True)
    temporal_coverage = models.CharField(max_length=255, blank=True, null=True)

    update_frequency = models.CharField(max_length=255, blank=True, null=True)
    frequency = models.ForeignKey(Frequency, models.DO_NOTHING, blank=False, null=True, verbose_name=_('Atnaujinimo dažnumas'))
    last_update = models.DateTimeField(blank=True, null=True)

    access_rights = models.TextField(blank=True, null=True, verbose_name=_('Prieigos teisės'))
    distribution_conditions = models.TextField(blank=True, null=True, verbose_name=_('Platinimo salygos'))

    tags = models.CharField(max_length=255, blank=True, null=True, verbose_name=_('Raktiniai žodžiai'))

    notes = models.TextField(blank=True, null=True)

    # TODO: To be removed:
    # ---------------------------8<-------------------------------------
    meta = models.TextField(blank=True, null=True)

    # TODO: https://github.com/atviriduomenys/katalogas/issues/9
    priority_score = models.IntegerField(blank=True, null=True)

    # TODO: https://github.com/atviriduomenys/katalogas/issues/14
    structure_data = models.TextField(blank=True, null=True)
    structure_filename = models.CharField(max_length=255, blank=True, null=True)
    current_structure = models.ForeignKey('DatasetStructure', models.DO_NOTHING, related_name='+', blank=True, null=True)

    # TODO: https://github.com/atviriduomenys/katalogas/issues/26
    financed = models.BooleanField(blank=True, null=True)
    financing_plan_id = models.BigIntegerField(blank=True, null=True)
    financing_priorities = models.TextField(blank=True, null=True)
    financing_received = models.BigIntegerField(blank=True, null=True)
    financing_required = models.BigIntegerField(blank=True, null=True)
    will_be_financed = models.BooleanField(blank=True, default=False)
    # --------------------------->8-------------------------------------

    objects = models.Manager()
    public = PublicDatasetManager()

    class Meta:
        db_table = 'dataset'
        unique_together = (('internal_id', 'organization_id'),)

    def __str__(self):
        return self.title

    def get_absolute_url(self):
        return reverse('dataset-detail', kwargs={'pk': self.pk})

    def get_tag_list(self):
        return str(self.tags).replace(" ", "").split(',') if self.tags else []

    @property
    def filter_status(self):
        if self.datasetstructure_set.exists():
            return self.HAS_STRUCTURE
        if self.status == self.HAS_DATA or self.status == self.INVENTORED or self.status == self.METADATA:
            return self.status
        return None

    @property
    def formats(self):
        return [obj.get_format().upper() for obj in self.datasetdistribution_set.all() if obj.get_format()]


# TODO: To be merged into Dataset:
#       https://github.com/atviriduomenys/katalogas/issues/22
# ---------------------------8<-------------------------------------
class GeoportalLtEntry(models.Model):
    created = models.DateTimeField(blank=True, null=True, auto_now_add=True)
    modified = models.DateTimeField(blank=True, null=True, auto_now=True)
    version = models.IntegerField()
    raw_data = models.TextField(blank=True, null=True)
    type = models.TextField(blank=True, null=True)
    deleted = models.BooleanField(blank=True, null=True)
    deleted_on = models.DateTimeField(blank=True, null=True)

    class Meta:
        managed = False
        db_table = 'geoportal_lt_entry'


class OpenDataGovLtEntry(models.Model):
    created = models.DateTimeField(blank=True, null=True, auto_now_add=True)
    modified = models.DateTimeField(blank=True, null=True, auto_now=True)
    version = models.IntegerField()
    alt_title = models.TextField(blank=True, null=True)
    code = models.TextField(blank=True, null=True)
    contact_info = models.TextField(blank=True, null=True)
    data_extent = models.TextField(blank=True, null=True)
    data_trustworthiness = models.TextField(blank=True, null=True)
    dataset_begins = models.TextField(blank=True, null=True)
    dataset_conditions = models.TextField(blank=True, null=True)
    dataset_ends = models.TextField(blank=True, null=True)
    dataset_type = models.TextField(blank=True, null=True)
    date_meta_published = models.TextField(blank=True, null=True)
    description = models.TextField(blank=True, null=True)
    format = models.TextField(blank=True, null=True)
    keywords = models.TextField(blank=True, null=True)
    publisher = models.TextField(blank=True, null=True)
    refresh_period = models.TextField(blank=True, null=True)
    title = models.TextField(blank=True, null=True)
    topic = models.TextField(blank=True, null=True)
    url = models.TextField(blank=True, null=True)
    deleted = models.BooleanField(blank=True, null=True)
    deleted_on = models.DateTimeField(blank=True, null=True)

    class Meta:
        managed = False
        db_table = 'open_data_gov_lt_entry'


class HarvestingResult(models.Model):
    published = models.BooleanField()
    created = models.DateTimeField(blank=True, null=True, auto_now_add=True)
    deleted = models.BooleanField(blank=True, null=True)
    deleted_on = models.DateTimeField(blank=True, null=True)
    modified = models.DateTimeField(blank=True, null=True, auto_now=True)
    version = models.IntegerField()
    description = models.TextField(blank=True, null=True)
    remote_id = models.CharField(max_length=255, blank=True, null=True)
    title = models.TextField(blank=True, null=True)
    job = models.ForeignKey(HarvestingJob, models.DO_NOTHING, blank=True, null=True)
    description_en = models.TextField(blank=True, null=True)
    keywords = models.TextField(blank=True, null=True)
    organization = models.TextField(blank=True, null=True)
    raw_data = models.TextField(blank=True, null=True)
    title_en = models.TextField(blank=True, null=True)
    category = models.ForeignKey(Category, models.DO_NOTHING, blank=True, null=True)

    class Meta:
        managed = False
        db_table = 'harvesting_result'
# --------------------------->8-------------------------------------


# TODO: To be removed:
# ---------------------------8<-------------------------------------
class DatasetMigrate(models.Model):
    created = models.DateTimeField(blank=True, null=True, auto_now_add=True)
    modified = models.DateTimeField(blank=True, null=True, auto_now=True)
    catalog_id = models.BigIntegerField(blank=True, null=True)
    category = models.CharField(max_length=255, blank=True, null=True)
    description = models.TextField(blank=True, null=True)
    licence_id = models.BigIntegerField(blank=True, null=True)
    organization_id = models.BigIntegerField(blank=True, null=True)
    representative_id = models.BigIntegerField(blank=True, null=True)
    tags = models.TextField(blank=True, null=True)
    theme = models.CharField(max_length=255, blank=True, null=True)
    title = models.TextField(blank=True, null=True)
    version = models.IntegerField()
    update_frequency = models.CharField(max_length=255, blank=True, null=True)
    internal_id = models.CharField(max_length=255, blank=True, null=True)
    origin = models.CharField(max_length=255, blank=True, null=True)
    published = models.DateTimeField(blank=True, null=True)
    language = models.CharField(max_length=255, blank=True, null=True)
    temporal_coverage = models.CharField(max_length=255, blank=True, null=True)
    spatial_coverage = models.CharField(max_length=255, blank=True, null=True)
    is_public = models.BooleanField(blank=True, null=True)
    meta = models.TextField(blank=True, null=True)
    coordinator_id = models.BigIntegerField(blank=True, null=True)
    financed = models.BooleanField(blank=True, null=True)
    financing_plan_id = models.BigIntegerField(blank=True, null=True)
    financing_priorities = models.TextField(blank=True, null=True)
    financing_received = models.BigIntegerField(blank=True, null=True)
    financing_required = models.BigIntegerField(blank=True, null=True)
    priority_score = models.IntegerField(blank=True, null=True)
    slug = models.CharField(max_length=255, blank=True, null=True)
    soft_deleted = models.DateTimeField(blank=True, null=True)
    status = models.CharField(max_length=255, blank=True, null=True)
    uuid = models.CharField(unique=True, max_length=36, blank=True, null=True)
    will_be_financed = models.BooleanField()
    deleted = models.BooleanField(blank=True, null=True)
    deleted_on = models.DateTimeField(blank=True, null=True)

    class Meta:
        managed = False
        db_table = 'dataset_migrate'


class DatasetRemark(models.Model):
    created = models.DateTimeField(blank=True, null=True, auto_now_add=True)
    modified = models.DateTimeField(blank=True, null=True, auto_now=True)
    version = models.IntegerField()
    body = models.TextField(blank=True, null=True)
    author = models.ForeignKey(User, models.DO_NOTHING, blank=True, null=True)
    dataset = models.ForeignKey(Dataset, models.DO_NOTHING, blank=True, null=True)
    deleted = models.BooleanField(blank=True, null=True)
    deleted_on = models.DateTimeField(blank=True, null=True)

    class Meta:
        managed = False
        db_table = 'dataset_remark'


class DatasetResource(models.Model):
    created = models.DateTimeField(blank=True, null=True, auto_now_add=True)
    modified = models.DateTimeField(blank=True, null=True, auto_now=True)
    version = models.IntegerField()
    data = models.TextField(blank=True, null=True)
    dataset_id = models.BigIntegerField(blank=True, null=True)
    description = models.TextField(blank=True, null=True)
    filename = models.TextField(blank=True, null=True)
    issued = models.CharField(max_length=255, blank=True, null=True)
    mime = models.TextField(blank=True, null=True)
    rating = models.IntegerField(blank=True, null=True)
    size = models.BigIntegerField(blank=True, null=True)
    spatial_coverage = models.CharField(max_length=255, blank=True, null=True)
    temporal_coverage = models.CharField(max_length=255, blank=True, null=True)
    title = models.CharField(max_length=255, blank=True, null=True)
    type = models.CharField(max_length=255, blank=True, null=True)
    url = models.TextField(blank=True, null=True)
    deleted = models.BooleanField(blank=True, null=True)
    deleted_on = models.DateTimeField(blank=True, null=True)

    class Meta:
        managed = False
        db_table = 'dataset_resource'


# TODO: https://github.com/atviriduomenys/katalogas/issues/59
class DatasetEvent(models.Model):
    created = models.DateTimeField(blank=True, null=True, auto_now_add=True)
    modified = models.DateTimeField(blank=True, null=True, auto_now=True)
    version = models.IntegerField()
    dataset_id = models.BigIntegerField(blank=True, null=True)
    details = models.CharField(max_length=255, blank=True, null=True)
    status = models.CharField(max_length=255, blank=True, null=True)
    type = models.CharField(max_length=255, blank=True, null=True)
    user = models.TextField(blank=True, null=True)
    deleted = models.BooleanField(blank=True, null=True)
    deleted_on = models.DateTimeField(blank=True, null=True)
    user_0 = models.ForeignKey(User, models.DO_NOTHING, db_column='user_id', blank=True, null=True)  # Field renamed because of name conflict.

    class Meta:
        managed = False
        db_table = 'dataset_event'


class DatasetResourceMigrate(models.Model):
    created = models.DateTimeField(blank=True, null=True, auto_now_add=True)
    modified = models.DateTimeField(blank=True, null=True, auto_now=True)
    data = models.TextField(blank=True, null=True)
    dataset_id = models.BigIntegerField(blank=True, null=True)
    filename = models.TextField(blank=True, null=True)
    mime = models.TextField(blank=True, null=True)
    rating = models.IntegerField(blank=True, null=True)
    size = models.BigIntegerField(blank=True, null=True)
    type = models.CharField(max_length=255, blank=True, null=True)
    url = models.TextField(blank=True, null=True)
    version = models.IntegerField()
    description = models.TextField(blank=True, null=True)
    temporal = models.CharField(max_length=255, blank=True, null=True)
    title = models.CharField(max_length=255, blank=True, null=True)
    spatial = models.CharField(max_length=255, blank=True, null=True)
    spatial_coverage = models.CharField(max_length=255, blank=True, null=True)
    temporal_coverage = models.CharField(max_length=255, blank=True, null=True)
    issued = models.CharField(max_length=255, blank=True, null=True)
    deleted = models.BooleanField(blank=True, null=True)
    deleted_on = models.DateTimeField(blank=True, null=True)

    class Meta:
        managed = False
        db_table = 'dataset_resource_migrate'


# TODO: https://github.com/atviriduomenys/katalogas/issues/14
class DatasetStructure(models.Model):
    created = models.DateTimeField(blank=True, null=True, auto_now_add=True)
    deleted = models.BooleanField(blank=True, null=True)
    deleted_on = models.DateTimeField(blank=True, null=True)
    modified = models.DateTimeField(blank=True, null=True, auto_now=True)
    version = models.IntegerField()
    distribution_version = models.IntegerField(blank=True, null=True)
    filename = models.CharField(max_length=255, blank=True, null=True)
    identifier = models.CharField(max_length=255, blank=True, null=True)
    mime_type = models.CharField(max_length=255, blank=True, null=True)
    size = models.BigIntegerField(blank=True, null=True)
    title = models.TextField(blank=True, null=True)
    dataset = models.ForeignKey(Dataset, models.DO_NOTHING, blank=True, null=True)
    standardized = models.BooleanField(blank=True, null=True)
    file = models.FileField(upload_to="files/datasets/%Y/%m/%d/", blank=True, null=True)

    class Meta:
        db_table = 'dataset_structure'

    def get_absolute_url(self):
        return reverse('dataset-structure', kwargs={'pk': self.dataset.pk})


# TODO: https://github.com/atviriduomenys/katalogas/issues/14
class DatasetStructureField(models.Model):
    created = models.DateTimeField(blank=True, null=True, auto_now_add=True)
    deleted = models.BooleanField(blank=True, null=True)
    deleted_on = models.DateTimeField(blank=True, null=True)
    modified = models.DateTimeField(blank=True, null=True, auto_now=True)
    version = models.IntegerField()
    data_title = models.CharField(max_length=255, blank=True, null=True)
    db_table_name = models.CharField(max_length=255, blank=True, null=True)
    order_id = models.IntegerField()
    scheme = models.CharField(max_length=255, blank=True, null=True)
    standard_title = models.CharField(max_length=255, blank=True, null=True)
    technical_title = models.CharField(max_length=255, blank=True, null=True)
    type = models.CharField(max_length=255, blank=True, null=True)
    dataset = models.ForeignKey(Dataset, models.DO_NOTHING, blank=True, null=True)

    class Meta:
        managed = False
        db_table = 'dataset_structure_field'


# TODO: https://github.com/atviriduomenys/katalogas/issues/60
class DatasetVisit(models.Model):
    created = models.DateTimeField(blank=True, null=True, auto_now_add=True)
    deleted = models.BooleanField(blank=True, null=True)
    deleted_on = models.DateTimeField(blank=True, null=True)
    modified = models.DateTimeField(blank=True, null=True, auto_now=True)
    version = models.IntegerField()
    last_visited = models.DateTimeField(blank=True, null=True)
    visit_count = models.IntegerField()
    dataset = models.ForeignKey(Dataset, models.DO_NOTHING, blank=True, null=True)

    class Meta:
        managed = False
        db_table = 'dataset_visit'


# TODO: https://github.com/atviriduomenys/katalogas/issues/60
class HarvestedVisit(models.Model):
    created = models.DateTimeField(blank=True, null=True, auto_now_add=True)
    deleted = models.BooleanField(blank=True, null=True)
    deleted_on = models.DateTimeField(blank=True, null=True)
    modified = models.DateTimeField(blank=True, null=True, auto_now=True)
    version = models.IntegerField()
    last_visited = models.DateTimeField(blank=True, null=True)
    visit_count = models.IntegerField()
    harvesting_result = models.ForeignKey(HarvestingResult, models.DO_NOTHING, blank=True, null=True)

    class Meta:
        managed = False
        db_table = 'harvested_visit'
# --------------------------->8-------------------------------------<|MERGE_RESOLUTION|>--- conflicted
+++ resolved
@@ -59,12 +59,7 @@
 
     organization = models.ForeignKey(Organization, models.DO_NOTHING, blank=True, null=True)
 
-<<<<<<< HEAD
-    licence = models.ForeignKey(Licence, models.DO_NOTHING, db_column='licence', blank=True, null=True, verbose_name=_('Licenzija'))
-=======
     licence = models.ForeignKey(Licence, models.DO_NOTHING, db_column='licence', blank=False, null=True, verbose_name=_('Licenzija'))
-    # licence = models.ForeignKey('Licence', models.DO_NOTHING, blank=True, null=True)
->>>>>>> cbb5d7af
 
     status = models.CharField(max_length=255, choices=STATUSES, blank=True, null=True)
     published = models.DateTimeField(blank=True, null=True)
