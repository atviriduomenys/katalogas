<<<<<<< HEAD
import datetime
=======
import pathlib

>>>>>>> 623086ac
import tagulous

from django.db import models
from django.urls import reverse
from tagulous.models import TagField
from parler.managers import TranslatableManager
from parler.models import TranslatedFields, TranslatableModel

from vitrina.users.models import User
from vitrina.orgs.models import Organization
from vitrina.catalogs.models import Catalog, HarvestingJob
from vitrina.classifiers.models import Category, Licence, Frequency
from vitrina.datasets.managers import PublicDatasetManager

from django.utils.translation import gettext_lazy as _


class DatasetGroup(TranslatableModel):
    translations = TranslatedFields(
        title=models.CharField(_("Title"), unique=True, max_length=255, blank=False),
    )
    created = models.DateTimeField(blank=True, null=True,  auto_now_add=True)

    class Meta:
        ordering = ['created']

    def __str__(self):
        return self.safe_translation_getter('title', language_code=self.get_current_language())


class Dataset(TranslatableModel):
    HAS_DATA = "HAS_DATA"
    INVENTORED = "INVENTORED"
    METADATA = "METADATA"
    PRIORITIZED = "PRIORITIZED"
    FINANCING = "FINANCING"
    HAS_STRUCTURE = "HAS_STRUCTURE"
    STATUSES = {
        (HAS_DATA, _("Atvertas")),
        (INVENTORED, _("Inventorintas")),
        (METADATA, _("Parengti metaduomenys")),
        (PRIORITIZED, _("Įvertinti prioritetai")),
        (FINANCING, _("Įvertintas finansavimas")),
    }
    FILTER_STATUSES = {
        HAS_DATA: _("Atverti duomenys"),
        INVENTORED: _("Tik inventorintas"),
        HAS_STRUCTURE: _("Įkelta duomenų struktūra"),
        METADATA: _("Tik metaduomenys")
    }

    CREATED = "CREATED"
    EDITED = "EDITED"
    STATUS_CHANGED = "STATUS_CHANGED"
    TRANSFERRED = "TRANSFERRED"
    DATA_ADDED = "DATA_ADDED"
    DATA_UPDATED = "DATA_UPDATED"
    DELETED = "DELETED"
    HISTORY_MESSAGES = {
        CREATED: _("Sukurta"),
        EDITED: _("Redaguota"),
        STATUS_CHANGED: _("Pakeistas statusas"),
        TRANSFERRED: _("Perkelta"),
        DATA_ADDED: _("Pridėti duomenys"),
        DATA_UPDATED: _("Redaguoti duomenys"),
        DELETED: _("Ištrinta"),
    }

    API_ORIGIN = "api"

    translations = TranslatedFields(
        title=models.TextField(_("Title"), blank=True),
        description=models.TextField(_("Description"), blank=True),
    )

    # TODO: https://github.com/atviriduomenys/katalogas/issues/59
    created = models.DateTimeField(blank=True, null=True, auto_now_add=True)
    modified = models.DateTimeField(blank=True, null=True, auto_now=True)
    deleted = models.BooleanField(blank=True, null=True)
    deleted_on = models.DateTimeField(blank=True, null=True)
    soft_deleted = models.DateTimeField(blank=True, null=True)
    version = models.IntegerField(default=1)
    slug = models.CharField(unique=True, max_length=255, blank=False, null=True)
    uuid = models.CharField(unique=True, max_length=36, blank=True, null=True)
    internal_id = models.CharField(max_length=255, blank=True, null=True)

    theme = models.CharField(max_length=255, blank=True, null=True)
    category = models.ForeignKey(Category, models.DO_NOTHING, blank=False, null=True, verbose_name=_('Kategorija'))
    category_old = models.CharField(max_length=255, blank=True, null=True)

    catalog = models.ForeignKey(Catalog, models.DO_NOTHING, db_column='catalog', blank=True, null=True)
    origin = models.CharField(max_length=255, blank=True, null=True)

    organization = models.ForeignKey(Organization, models.DO_NOTHING, blank=True, null=True)

    licence = models.ForeignKey(Licence, models.DO_NOTHING, db_column='licence', blank=False, null=True, verbose_name=_('Licenzija'))

    status = models.CharField(max_length=255, choices=STATUSES, blank=True, null=True)
    published = models.DateTimeField(blank=True, null=True)
    is_public = models.BooleanField(default=True, verbose_name=_('Duomenų rinkinys viešinamas'))

    language = models.CharField(max_length=255, blank=True, null=True)
    spatial_coverage = models.CharField(max_length=255, blank=True, null=True)
    temporal_coverage = models.CharField(max_length=255, blank=True, null=True)

    update_frequency = models.CharField(max_length=255, blank=True, null=True)
    frequency = models.ForeignKey(Frequency, models.DO_NOTHING, blank=False, null=True, verbose_name=_('Atnaujinimo dažnumas'))
    last_update = models.DateTimeField(blank=True, null=True)

    access_rights = models.TextField(blank=True, null=True, verbose_name=_('Prieigos teisės'))
    distribution_conditions = models.TextField(blank=True, null=True, verbose_name=_('Platinimo salygos'))

<<<<<<< HEAD
    tags = TagField(
=======
    groups = models.ManyToManyField(DatasetGroup)
    tags = tagulous.models.TagField(
>>>>>>> 623086ac
        blank=True,
        force_lowercase=True,
        space_delimiter=False,
        autocomplete_view='autocomplete_tags',
        autocomplete_limit=20,
        verbose_name="Žymės",
        help_text=_("Pateikite kableliu atskirtą sąrašą žymių."),
        autocomplete_settings={"width": "100%"},
        autocomplete_view_fulltext=True
    )

    notes = models.TextField(blank=True, null=True)

    # TODO: To be removed:
    # ---------------------------8<-------------------------------------
    meta = models.TextField(blank=True, null=True)

    # TODO: https://github.com/atviriduomenys/katalogas/issues/9
    priority_score = models.IntegerField(blank=True, null=True)

    # TODO: https://github.com/atviriduomenys/katalogas/issues/14
    structure_data = models.TextField(blank=True, null=True)
    structure_filename = models.CharField(max_length=255, blank=True, null=True)
    current_structure = models.ForeignKey('DatasetStructure', models.DO_NOTHING, related_name='+', blank=True, null=True)

    # TODO: https://github.com/atviriduomenys/katalogas/issues/26
    financed = models.BooleanField(blank=True, null=True)
    financing_plan_id = models.BigIntegerField(blank=True, null=True)
    financing_priorities = models.TextField(blank=True, null=True)
    financing_received = models.BigIntegerField(blank=True, null=True)
    financing_required = models.BigIntegerField(blank=True, null=True)
    will_be_financed = models.BooleanField(blank=True, default=False)
    # --------------------------->8-------------------------------------

    objects = TranslatableManager()
    public = PublicDatasetManager()

    class Meta:
        db_table = 'dataset'
        verbose_name = _('Dataset')
        unique_together = (('internal_id', 'organization_id'),)

    def __str__(self):
        return self.safe_translation_getter('title', language_code=self.get_current_language())

    def lt_title(self):
        return self.safe_translation_getter('title', language_code='lt')

    def en_title(self):
        return self.safe_translation_getter('title', language_code='en')

    def get_absolute_url(self):
        return reverse('dataset-detail', kwargs={'pk': self.pk})

    def get_tag_list(self):
        return list(self.tags.all().values_list('name', flat=True))

    def get_all_groups(self):
        return self.groups.all()

    def get_group_list(self):
        return list(self.groups.all().values_list('pk', flat=True))

    @property
    def filter_status(self):
        if self.datasetstructure_set.exists():
            return self.HAS_STRUCTURE
        if self.status == self.HAS_DATA or self.status == self.INVENTORED or self.status == self.METADATA:
            return self.status
        return None

    @property
    def formats(self):
        return [str(obj.get_format()).upper() for obj in self.datasetdistribution_set.all() if obj.get_format()]

    @property
    def distinct_formats(self):
        return sorted(set(self.formats))

    def get_acl_parents(self):
        parents = [self]
        if self.organization:
            parents.extend(self.organization.get_acl_parents())
        return parents

    def get_members_url(self):
        return reverse('dataset-members', kwargs={'pk': self.pk})

    @property
    def language_array(self):
        if self.language:
            return [lang.replace(',', '') for lang in self.language.split(' ')]
        return []

    @property
    def tag_name_array(self):
        return [tag.name.strip() for tag in self.tags.tags]

    @property
    def category_title(self):
        return self.category.title if self.category else ""


# TODO: To be merged into Dataset:
#       https://github.com/atviriduomenys/katalogas/issues/22
# ---------------------------8<-------------------------------------
class GeoportalLtEntry(models.Model):
    created = models.DateTimeField(blank=True, null=True, auto_now_add=True)
    modified = models.DateTimeField(blank=True, null=True, auto_now=True)
    version = models.IntegerField()
    raw_data = models.TextField(blank=True, null=True)
    type = models.TextField(blank=True, null=True)
    deleted = models.BooleanField(blank=True, null=True)
    deleted_on = models.DateTimeField(blank=True, null=True)

    class Meta:
        managed = False
        db_table = 'geoportal_lt_entry'


class OpenDataGovLtEntry(models.Model):
    created = models.DateTimeField(blank=True, null=True, auto_now_add=True)
    modified = models.DateTimeField(blank=True, null=True, auto_now=True)
    version = models.IntegerField()
    alt_title = models.TextField(blank=True, null=True)
    code = models.TextField(blank=True, null=True)
    contact_info = models.TextField(blank=True, null=True)
    data_extent = models.TextField(blank=True, null=True)
    data_trustworthiness = models.TextField(blank=True, null=True)
    dataset_begins = models.TextField(blank=True, null=True)
    dataset_conditions = models.TextField(blank=True, null=True)
    dataset_ends = models.TextField(blank=True, null=True)
    dataset_type = models.TextField(blank=True, null=True)
    date_meta_published = models.TextField(blank=True, null=True)
    description = models.TextField(blank=True, null=True)
    format = models.TextField(blank=True, null=True)
    keywords = models.TextField(blank=True, null=True)
    publisher = models.TextField(blank=True, null=True)
    refresh_period = models.TextField(blank=True, null=True)
    title = models.TextField(blank=True, null=True)
    topic = models.TextField(blank=True, null=True)
    url = models.TextField(blank=True, null=True)
    deleted = models.BooleanField(blank=True, null=True)
    deleted_on = models.DateTimeField(blank=True, null=True)

    class Meta:
        managed = False
        db_table = 'open_data_gov_lt_entry'


class HarvestingResult(models.Model):
    published = models.BooleanField()
    created = models.DateTimeField(blank=True, null=True, auto_now_add=True)
    deleted = models.BooleanField(blank=True, null=True)
    deleted_on = models.DateTimeField(blank=True, null=True)
    modified = models.DateTimeField(blank=True, null=True, auto_now=True)
    version = models.IntegerField()
    description = models.TextField(blank=True, null=True)
    remote_id = models.CharField(max_length=255, blank=True, null=True)
    title = models.TextField(blank=True, null=True)
    job = models.ForeignKey(HarvestingJob, models.DO_NOTHING, blank=True, null=True)
    description_en = models.TextField(blank=True, null=True)
    keywords = models.TextField(blank=True, null=True)
    organization = models.TextField(blank=True, null=True)
    raw_data = models.TextField(blank=True, null=True)
    title_en = models.TextField(blank=True, null=True)
    category = models.ForeignKey(Category, models.DO_NOTHING, blank=True, null=True)

    class Meta:
        managed = False
        db_table = 'harvesting_result'
# --------------------------->8-------------------------------------


# TODO: To be removed:
# ---------------------------8<-------------------------------------
class DatasetMigrate(models.Model):
    created = models.DateTimeField(blank=True, null=True, auto_now_add=True)
    modified = models.DateTimeField(blank=True, null=True, auto_now=True)
    catalog_id = models.BigIntegerField(blank=True, null=True)
    category = models.CharField(max_length=255, blank=True, null=True)
    description = models.TextField(blank=True, null=True)
    licence_id = models.BigIntegerField(blank=True, null=True)
    organization_id = models.BigIntegerField(blank=True, null=True)
    representative_id = models.BigIntegerField(blank=True, null=True)
    tags = models.TextField(blank=True, null=True)
    theme = models.CharField(max_length=255, blank=True, null=True)
    title = models.TextField(blank=True, null=True)
    version = models.IntegerField()
    update_frequency = models.CharField(max_length=255, blank=True, null=True)
    internal_id = models.CharField(max_length=255, blank=True, null=True)
    origin = models.CharField(max_length=255, blank=True, null=True)
    published = models.DateTimeField(blank=True, null=True)
    language = models.CharField(max_length=255, blank=True, null=True)
    temporal_coverage = models.CharField(max_length=255, blank=True, null=True)
    spatial_coverage = models.CharField(max_length=255, blank=True, null=True)
    is_public = models.BooleanField(blank=True, null=True)
    meta = models.TextField(blank=True, null=True)
    coordinator_id = models.BigIntegerField(blank=True, null=True)
    financed = models.BooleanField(blank=True, null=True)
    financing_plan_id = models.BigIntegerField(blank=True, null=True)
    financing_priorities = models.TextField(blank=True, null=True)
    financing_received = models.BigIntegerField(blank=True, null=True)
    financing_required = models.BigIntegerField(blank=True, null=True)
    priority_score = models.IntegerField(blank=True, null=True)
    slug = models.CharField(max_length=255, blank=True, null=True)
    soft_deleted = models.DateTimeField(blank=True, null=True)
    status = models.CharField(max_length=255, blank=True, null=True)
    uuid = models.CharField(unique=True, max_length=36, blank=True, null=True)
    will_be_financed = models.BooleanField()
    deleted = models.BooleanField(blank=True, null=True)
    deleted_on = models.DateTimeField(blank=True, null=True)

    class Meta:
        managed = False
        db_table = 'dataset_migrate'


class DatasetRemark(models.Model):
    created = models.DateTimeField(blank=True, null=True, auto_now_add=True)
    modified = models.DateTimeField(blank=True, null=True, auto_now=True)
    version = models.IntegerField()
    body = models.TextField(blank=True, null=True)
    author = models.ForeignKey(User, models.DO_NOTHING, blank=True, null=True)
    dataset = models.ForeignKey(Dataset, models.DO_NOTHING, blank=True, null=True)
    deleted = models.BooleanField(blank=True, null=True)
    deleted_on = models.DateTimeField(blank=True, null=True)

    class Meta:
        managed = False
        db_table = 'dataset_remark'


class DatasetResource(models.Model):
    created = models.DateTimeField(blank=True, null=True, auto_now_add=True)
    modified = models.DateTimeField(blank=True, null=True, auto_now=True)
    version = models.IntegerField()
    data = models.TextField(blank=True, null=True)
    dataset_id = models.BigIntegerField(blank=True, null=True)
    description = models.TextField(blank=True, null=True)
    filename = models.TextField(blank=True, null=True)
    issued = models.CharField(max_length=255, blank=True, null=True)
    mime = models.TextField(blank=True, null=True)
    rating = models.IntegerField(blank=True, null=True)
    size = models.BigIntegerField(blank=True, null=True)
    spatial_coverage = models.CharField(max_length=255, blank=True, null=True)
    temporal_coverage = models.CharField(max_length=255, blank=True, null=True)
    title = models.CharField(max_length=255, blank=True, null=True)
    type = models.CharField(max_length=255, blank=True, null=True)
    url = models.TextField(blank=True, null=True)
    deleted = models.BooleanField(blank=True, null=True)
    deleted_on = models.DateTimeField(blank=True, null=True)

    class Meta:
        managed = False
        db_table = 'dataset_resource'


# TODO: https://github.com/atviriduomenys/katalogas/issues/59
class DatasetEvent(models.Model):
    created = models.DateTimeField(blank=True, null=True, auto_now_add=True)
    modified = models.DateTimeField(blank=True, null=True, auto_now=True)
    version = models.IntegerField()
    dataset_id = models.BigIntegerField(blank=True, null=True)
    details = models.CharField(max_length=255, blank=True, null=True)
    status = models.CharField(max_length=255, blank=True, null=True)
    type = models.CharField(max_length=255, blank=True, null=True)
    user = models.TextField(blank=True, null=True)
    deleted = models.BooleanField(blank=True, null=True)
    deleted_on = models.DateTimeField(blank=True, null=True)
    user_0 = models.ForeignKey(User, models.DO_NOTHING, db_column='user_id', blank=True, null=True)  # Field renamed because of name conflict.

    class Meta:
        managed = False
        db_table = 'dataset_event'


class DatasetResourceMigrate(models.Model):
    created = models.DateTimeField(blank=True, null=True, auto_now_add=True)
    modified = models.DateTimeField(blank=True, null=True, auto_now=True)
    data = models.TextField(blank=True, null=True)
    dataset_id = models.BigIntegerField(blank=True, null=True)
    filename = models.TextField(blank=True, null=True)
    mime = models.TextField(blank=True, null=True)
    rating = models.IntegerField(blank=True, null=True)
    size = models.BigIntegerField(blank=True, null=True)
    type = models.CharField(max_length=255, blank=True, null=True)
    url = models.TextField(blank=True, null=True)
    version = models.IntegerField()
    description = models.TextField(blank=True, null=True)
    temporal = models.CharField(max_length=255, blank=True, null=True)
    title = models.CharField(max_length=255, blank=True, null=True)
    spatial = models.CharField(max_length=255, blank=True, null=True)
    spatial_coverage = models.CharField(max_length=255, blank=True, null=True)
    temporal_coverage = models.CharField(max_length=255, blank=True, null=True)
    issued = models.CharField(max_length=255, blank=True, null=True)
    deleted = models.BooleanField(blank=True, null=True)
    deleted_on = models.DateTimeField(blank=True, null=True)

    class Meta:
        managed = False
        db_table = 'dataset_resource_migrate'


# TODO: https://github.com/atviriduomenys/katalogas/issues/14
class DatasetStructure(models.Model):
    created = models.DateTimeField(blank=True, null=True, auto_now_add=True)
    deleted = models.BooleanField(blank=True, null=True)
    deleted_on = models.DateTimeField(blank=True, null=True)
    modified = models.DateTimeField(blank=True, null=True, auto_now=True)
    version = models.IntegerField(default=1)
    filename = models.CharField(max_length=255, blank=True, null=True)
    identifier = models.CharField(max_length=255, blank=True, null=True)
    size = models.BigIntegerField(blank=True, null=True)
    title = models.TextField(blank=True, null=True)
    dataset = models.ForeignKey(
        Dataset,
        models.DO_NOTHING,
        blank=True,
        null=True,
    )
    file = models.FileField(
        upload_to='manifest/%Y/%m-%d',
        blank=True,
        null=True,
        max_length=512,
    )

    # Deprecatd feilds
    standardized = models.BooleanField(blank=True, null=True)
    mime_type = models.CharField(max_length=255, blank=True, null=True)
    distribution_version = models.IntegerField(blank=True, null=True)

    class Meta:
        db_table = 'dataset_structure'

    def get_absolute_url(self):
        return reverse('dataset-structure', kwargs={'pk': self.dataset.pk})

    def file_size(self):
        try:
            return self.file.size
        except FileNotFoundError:
            return 0

    def filename_without_path(self):
        return pathlib.Path(self.file.name).name if self.file else ""


# TODO: https://github.com/atviriduomenys/katalogas/issues/14
class DatasetStructureField(models.Model):
    created = models.DateTimeField(blank=True, null=True, auto_now_add=True)
    deleted = models.BooleanField(blank=True, null=True)
    deleted_on = models.DateTimeField(blank=True, null=True)
    modified = models.DateTimeField(blank=True, null=True, auto_now=True)
    version = models.IntegerField()
    data_title = models.CharField(max_length=255, blank=True, null=True)
    db_table_name = models.CharField(max_length=255, blank=True, null=True)
    order_id = models.IntegerField()
    scheme = models.CharField(max_length=255, blank=True, null=True)
    standard_title = models.CharField(max_length=255, blank=True, null=True)
    technical_title = models.CharField(max_length=255, blank=True, null=True)
    type = models.CharField(max_length=255, blank=True, null=True)
    dataset = models.ForeignKey(Dataset, models.DO_NOTHING, blank=True, null=True)

    class Meta:
        managed = False
        db_table = 'dataset_structure_field'


# TODO: https://github.com/atviriduomenys/katalogas/issues/60
class DatasetVisit(models.Model):
    created = models.DateTimeField(blank=True, null=True, auto_now_add=True)
    deleted = models.BooleanField(blank=True, null=True)
    deleted_on = models.DateTimeField(blank=True, null=True)
    modified = models.DateTimeField(blank=True, null=True, auto_now=True)
    version = models.IntegerField()
    last_visited = models.DateTimeField(blank=True, null=True)
    visit_count = models.IntegerField()
    dataset = models.ForeignKey(Dataset, models.DO_NOTHING, blank=True, null=True)

    class Meta:
        managed = False
        db_table = 'dataset_visit'


# TODO: https://github.com/atviriduomenys/katalogas/issues/60
class HarvestedVisit(models.Model):
    created = models.DateTimeField(blank=True, null=True, auto_now_add=True)
    deleted = models.BooleanField(blank=True, null=True)
    deleted_on = models.DateTimeField(blank=True, null=True)
    modified = models.DateTimeField(blank=True, null=True, auto_now=True)
    version = models.IntegerField()
    last_visited = models.DateTimeField(blank=True, null=True)
    visit_count = models.IntegerField()
    harvesting_result = models.ForeignKey(HarvestingResult, models.DO_NOTHING, blank=True, null=True)

    class Meta:
        managed = False
        db_table = 'harvested_visit'
# --------------------------->8-------------------------------------<|MERGE_RESOLUTION|>--- conflicted
+++ resolved
@@ -1,9 +1,5 @@
-<<<<<<< HEAD
 import datetime
-=======
 import pathlib
-
->>>>>>> 623086ac
 import tagulous
 
 from django.db import models
@@ -116,12 +112,8 @@
     access_rights = models.TextField(blank=True, null=True, verbose_name=_('Prieigos teisės'))
     distribution_conditions = models.TextField(blank=True, null=True, verbose_name=_('Platinimo salygos'))
 
-<<<<<<< HEAD
+    groups = models.ManyToManyField(DatasetGroup)
     tags = TagField(
-=======
-    groups = models.ManyToManyField(DatasetGroup)
-    tags = tagulous.models.TagField(
->>>>>>> 623086ac
         blank=True,
         force_lowercase=True,
         space_delimiter=False,
