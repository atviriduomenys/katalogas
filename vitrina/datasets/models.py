from django.db import models
from django.urls import reverse
from django.utils.translation import gettext_lazy as _

from vitrina.users.models import User
from vitrina.orgs.models import Organization
from vitrina.catalogs.models import Catalog
from vitrina.catalogs.models import HarvestingJob
from vitrina.classifiers.models import Category
from vitrina.classifiers.models import Licence
from vitrina.classifiers.models import Frequency
from vitrina.datasets.managers import PublicDatasetManager


class Dataset(models.Model):
    HAS_DATA = "HAS_DATA"
    INVENTORED = "INVENTORED"
    METADATA = "METADATA"
    PRIORITIZED = "PRIORITIZED"
    FINANCING = "FINANCING"
    STATUSES = {
        (HAS_DATA, _("Atvertas")),
        (INVENTORED, _("Inventorintas")),
        (METADATA, _("Parengti metaduomenys")),
        (PRIORITIZED, _("Įvertinti prioritetai")),
        (FINANCING, _("Įvertintas finansavimas")),
    }

    # TODO: https://github.com/atviriduomenys/katalogas/issues/59
    created = models.DateTimeField(blank=True, null=True, auto_now_add=True)
    modified = models.DateTimeField(blank=True, null=True, auto_now=True)
    deleted = models.BooleanField(blank=True, null=True)
    deleted_on = models.DateTimeField(blank=True, null=True)
    soft_deleted = models.DateTimeField(blank=True, null=True)
    version = models.IntegerField()

    slug = models.CharField(unique=True, max_length=255, blank=True, null=True)
    uuid = models.CharField(unique=True, max_length=36, blank=True, null=True)
    internal_id = models.CharField(max_length=255, blank=True, null=True)

    # TODO: https://github.com/atviriduomenys/katalogas/issues/61
    title = models.TextField(blank=True, null=True)
    title_en = models.TextField(blank=True, null=True)
    description = models.TextField(blank=True, null=True)
    description_en = models.TextField(blank=True, null=True)

    theme = models.CharField(max_length=255, blank=True, null=True)
    category = models.ForeignKey(Category, models.DO_NOTHING, blank=True, null=True)
    category_old = models.CharField(max_length=255, blank=True, null=True)

    catalog = models.ForeignKey(Catalog, models.DO_NOTHING, db_column='catalog', blank=True, null=True)
    # catalog = models.ForeignKey(Catalog, models.DO_NOTHING, blank=True, null=True)
    origin = models.CharField(max_length=255, blank=True, null=True)

    organization = models.ForeignKey(Organization, models.DO_NOTHING, blank=True, null=True)
    coordinator = models.ForeignKey(User, models.DO_NOTHING, db_column='coordinator', blank=True, null=True)
    # coordinator = models.ForeignKey(User, models.DO_NOTHING, blank=True, null=True)
    representative_id = models.BigIntegerField(blank=True, null=True)
    # TODO: Move this to orgs
    #       https://github.com/atviriduomenys/katalogas/issues/30
    manager = models.ForeignKey(User, models.DO_NOTHING, related_name='manager_datasets', blank=True, null=True)

    licence = models.ForeignKey(Licence, models.DO_NOTHING, db_column='licence', blank=True, null=True)
    # licence = models.ForeignKey('Licence', models.DO_NOTHING, blank=True, null=True)

    status = models.CharField(max_length=255, choices=STATUSES, blank=True, null=True)
    published = models.DateTimeField(blank=True, null=True)
    is_public = models.BooleanField(blank=True, null=True)

    language = models.CharField(max_length=255, blank=True, null=True)
    spatial_coverage = models.CharField(max_length=255, blank=True, null=True)
    temporal_coverage = models.CharField(max_length=255, blank=True, null=True)

    update_frequency = models.CharField(max_length=255, blank=True, null=True)
    frequency = models.ForeignKey(Frequency, models.DO_NOTHING, blank=True, null=True)
    last_update = models.DateTimeField(blank=True, null=True)

    access_rights = models.TextField(blank=True, null=True)
    distribution_conditions = models.TextField(blank=True, null=True)

    tags = models.TextField(blank=True, null=True)

    notes = models.TextField(blank=True, null=True)

    # TODO: To be removed:
    # ---------------------------8<-------------------------------------
    meta = models.TextField(blank=True, null=True)

    # TODO: https://github.com/atviriduomenys/katalogas/issues/9
    priority_score = models.IntegerField(blank=True, null=True)

    # TODO: https://github.com/atviriduomenys/katalogas/issues/14
    structure_data = models.TextField(blank=True, null=True)
    structure_filename = models.CharField(max_length=255, blank=True, null=True)
    current_structure = models.ForeignKey('DatasetStructure', models.DO_NOTHING, related_name='+', blank=True, null=True)

    # TODO: https://github.com/atviriduomenys/katalogas/issues/26
    financed = models.BooleanField(blank=True, null=True)
    financing_plan_id = models.BigIntegerField(blank=True, null=True)
    financing_priorities = models.TextField(blank=True, null=True)
    financing_received = models.BigIntegerField(blank=True, null=True)
    financing_required = models.BigIntegerField(blank=True, null=True)
    will_be_financed = models.BooleanField()
    # --------------------------->8-------------------------------------

    objects = models.Manager()
    public = PublicDatasetManager()

    class Meta:
        managed = True
        db_table = 'dataset'
        unique_together = (('internal_id', 'organization_id'),)

    def __str__(self):
        return self.title

    def get_absolute_url(self):
        return reverse('dataset-detail', kwargs={'slug': self.slug})

    def get_tag_list(self):
        return str(self.tags).replace(" ", "").split(',') if self.tags else []


# TODO: To be merged into Dataset:
#       https://github.com/atviriduomenys/katalogas/issues/22
# ---------------------------8<-------------------------------------
class GeoportalLtEntry(models.Model):
    created = models.DateTimeField(blank=True, null=True, auto_now_add=True)
    modified = models.DateTimeField(blank=True, null=True, auto_now=True)
    version = models.IntegerField()
    raw_data = models.TextField(blank=True, null=True)
    type = models.TextField(blank=True, null=True)
    deleted = models.BooleanField(blank=True, null=True)
    deleted_on = models.DateTimeField(blank=True, null=True)

    class Meta:
        managed = True
        db_table = 'geoportal_lt_entry'


class OpenDataGovLtEntry(models.Model):
    created = models.DateTimeField(blank=True, null=True, auto_now_add=True)
    modified = models.DateTimeField(blank=True, null=True, auto_now=True)
    version = models.IntegerField()
    alt_title = models.TextField(blank=True, null=True)
    code = models.TextField(blank=True, null=True)
    contact_info = models.TextField(blank=True, null=True)
    data_extent = models.TextField(blank=True, null=True)
    data_trustworthiness = models.TextField(blank=True, null=True)
    dataset_begins = models.TextField(blank=True, null=True)
    dataset_conditions = models.TextField(blank=True, null=True)
    dataset_ends = models.TextField(blank=True, null=True)
    dataset_type = models.TextField(blank=True, null=True)
    date_meta_published = models.TextField(blank=True, null=True)
    description = models.TextField(blank=True, null=True)
    format = models.TextField(blank=True, null=True)
    keywords = models.TextField(blank=True, null=True)
    publisher = models.TextField(blank=True, null=True)
    refresh_period = models.TextField(blank=True, null=True)
    title = models.TextField(blank=True, null=True)
    topic = models.TextField(blank=True, null=True)
    url = models.TextField(blank=True, null=True)
    deleted = models.BooleanField(blank=True, null=True)
    deleted_on = models.DateTimeField(blank=True, null=True)

    class Meta:
        managed = True
        db_table = 'open_data_gov_lt_entry'


class HarvestingResult(models.Model):
    published = models.BooleanField()
    created = models.DateTimeField(blank=True, null=True, auto_now_add=True)
    deleted = models.BooleanField(blank=True, null=True)
    deleted_on = models.DateTimeField(blank=True, null=True)
    modified = models.DateTimeField(blank=True, null=True, auto_now=True)
    version = models.IntegerField()
    description = models.TextField(blank=True, null=True)
    remote_id = models.CharField(max_length=255, blank=True, null=True)
    title = models.TextField(blank=True, null=True)
    job = models.ForeignKey(HarvestingJob, models.DO_NOTHING, blank=True, null=True)
    description_en = models.TextField(blank=True, null=True)
    keywords = models.TextField(blank=True, null=True)
    organization = models.TextField(blank=True, null=True)
    raw_data = models.TextField(blank=True, null=True)
    title_en = models.TextField(blank=True, null=True)
    category = models.ForeignKey(Category, models.DO_NOTHING, blank=True, null=True)

    class Meta:
        managed = True
        db_table = 'harvesting_result'
# --------------------------->8-------------------------------------


# TODO: To be removed:
# ---------------------------8<-------------------------------------
class DatasetMigrate(models.Model):
    created = models.DateTimeField(blank=True, null=True, auto_now_add=True)
    modified = models.DateTimeField(blank=True, null=True, auto_now=True)
    catalog_id = models.BigIntegerField(blank=True, null=True)
    category = models.CharField(max_length=255, blank=True, null=True)
    description = models.TextField(blank=True, null=True)
    licence_id = models.BigIntegerField(blank=True, null=True)
    organization_id = models.BigIntegerField(blank=True, null=True)
    representative_id = models.BigIntegerField(blank=True, null=True)
    tags = models.TextField(blank=True, null=True)
    theme = models.CharField(max_length=255, blank=True, null=True)
    title = models.TextField(blank=True, null=True)
    version = models.IntegerField()
    update_frequency = models.CharField(max_length=255, blank=True, null=True)
    internal_id = models.CharField(max_length=255, blank=True, null=True)
    origin = models.CharField(max_length=255, blank=True, null=True)
    published = models.DateTimeField(blank=True, null=True)
    language = models.CharField(max_length=255, blank=True, null=True)
    temporal_coverage = models.CharField(max_length=255, blank=True, null=True)
    spatial_coverage = models.CharField(max_length=255, blank=True, null=True)
    is_public = models.BooleanField(blank=True, null=True)
    meta = models.TextField(blank=True, null=True)
    coordinator_id = models.BigIntegerField(blank=True, null=True)
    financed = models.BooleanField(blank=True, null=True)
    financing_plan_id = models.BigIntegerField(blank=True, null=True)
    financing_priorities = models.TextField(blank=True, null=True)
    financing_received = models.BigIntegerField(blank=True, null=True)
    financing_required = models.BigIntegerField(blank=True, null=True)
    priority_score = models.IntegerField(blank=True, null=True)
    slug = models.CharField(max_length=255, blank=True, null=True)
    soft_deleted = models.DateTimeField(blank=True, null=True)
    status = models.CharField(max_length=255, blank=True, null=True)
    uuid = models.CharField(unique=True, max_length=36, blank=True, null=True)
    will_be_financed = models.BooleanField()
    deleted = models.BooleanField(blank=True, null=True)
    deleted_on = models.DateTimeField(blank=True, null=True)

    class Meta:
        managed = True
        db_table = 'dataset_migrate'


class DatasetRemark(models.Model):
    created = models.DateTimeField(blank=True, null=True, auto_now_add=True)
    modified = models.DateTimeField(blank=True, null=True, auto_now=True)
    version = models.IntegerField()
    body = models.TextField(blank=True, null=True)
    author = models.ForeignKey(User, models.DO_NOTHING, blank=True, null=True)
    dataset = models.ForeignKey(Dataset, models.DO_NOTHING, blank=True, null=True)
    deleted = models.BooleanField(blank=True, null=True)
    deleted_on = models.DateTimeField(blank=True, null=True)

    class Meta:
        managed = True
        db_table = 'dataset_remark'


class DatasetResource(models.Model):
    created = models.DateTimeField(blank=True, null=True, auto_now_add=True)
    modified = models.DateTimeField(blank=True, null=True, auto_now=True)
    version = models.IntegerField()
    data = models.TextField(blank=True, null=True)
    dataset_id = models.BigIntegerField(blank=True, null=True)
    description = models.TextField(blank=True, null=True)
    filename = models.TextField(blank=True, null=True)
    issued = models.CharField(max_length=255, blank=True, null=True)
    mime = models.TextField(blank=True, null=True)
    rating = models.IntegerField(blank=True, null=True)
    size = models.BigIntegerField(blank=True, null=True)
    spatial_coverage = models.CharField(max_length=255, blank=True, null=True)
    temporal_coverage = models.CharField(max_length=255, blank=True, null=True)
    title = models.CharField(max_length=255, blank=True, null=True)
    type = models.CharField(max_length=255, blank=True, null=True)
    url = models.TextField(blank=True, null=True)
    deleted = models.BooleanField(blank=True, null=True)
    deleted_on = models.DateTimeField(blank=True, null=True)

    class Meta:
        managed = True
        db_table = 'dataset_resource'


# TODO: https://github.com/atviriduomenys/katalogas/issues/59
class DatasetEvent(models.Model):
    created = models.DateTimeField(blank=True, null=True, auto_now_add=True)
    modified = models.DateTimeField(blank=True, null=True, auto_now=True)
    version = models.IntegerField()
    dataset_id = models.BigIntegerField(blank=True, null=True)
    details = models.CharField(max_length=255, blank=True, null=True)
    status = models.CharField(max_length=255, blank=True, null=True)
    type = models.CharField(max_length=255, blank=True, null=True)
    user = models.TextField(blank=True, null=True)
    deleted = models.BooleanField(blank=True, null=True)
    deleted_on = models.DateTimeField(blank=True, null=True)
    user_0 = models.ForeignKey(User, models.DO_NOTHING, db_column='user_id', blank=True, null=True)  # Field renamed because of name conflict.

    class Meta:
        managed = True
        db_table = 'dataset_event'


class DatasetResourceMigrate(models.Model):
    created = models.DateTimeField(blank=True, null=True, auto_now_add=True)
    modified = models.DateTimeField(blank=True, null=True, auto_now=True)
    data = models.TextField(blank=True, null=True)
    dataset_id = models.BigIntegerField(blank=True, null=True)
    filename = models.TextField(blank=True, null=True)
    mime = models.TextField(blank=True, null=True)
    rating = models.IntegerField(blank=True, null=True)
    size = models.BigIntegerField(blank=True, null=True)
    type = models.CharField(max_length=255, blank=True, null=True)
    url = models.TextField(blank=True, null=True)
    version = models.IntegerField()
    description = models.TextField(blank=True, null=True)
    temporal = models.CharField(max_length=255, blank=True, null=True)
    title = models.CharField(max_length=255, blank=True, null=True)
    spatial = models.CharField(max_length=255, blank=True, null=True)
    spatial_coverage = models.CharField(max_length=255, blank=True, null=True)
    temporal_coverage = models.CharField(max_length=255, blank=True, null=True)
    issued = models.CharField(max_length=255, blank=True, null=True)
    deleted = models.BooleanField(blank=True, null=True)
    deleted_on = models.DateTimeField(blank=True, null=True)

    class Meta:
        managed = True
        db_table = 'dataset_resource_migrate'


# TODO: https://github.com/atviriduomenys/katalogas/issues/14
class DatasetStructure(models.Model):
    created = models.DateTimeField(blank=True, null=True, auto_now_add=True)
    deleted = models.BooleanField(blank=True, null=True)
    deleted_on = models.DateTimeField(blank=True, null=True)
    modified = models.DateTimeField(blank=True, null=True, auto_now=True)
    version = models.IntegerField()
    distribution_version = models.IntegerField(blank=True, null=True)
    filename = models.CharField(max_length=255, blank=True, null=True)
    identifier = models.CharField(max_length=255, blank=True, null=True)
    mime_type = models.CharField(max_length=255, blank=True, null=True)
    size = models.BigIntegerField(blank=True, null=True)
    title = models.TextField(blank=True, null=True)
    dataset = models.ForeignKey(Dataset, models.DO_NOTHING, blank=True, null=True)
    standardized = models.BooleanField(blank=True, null=True)
    file = models.FileField(upload_to="files/datasets/%Y/%m/%d/", blank=True, null=True)

    class Meta:
<<<<<<< HEAD
=======
        managed = True
>>>>>>> a9e04502
        db_table = 'dataset_structure'


# TODO: https://github.com/atviriduomenys/katalogas/issues/14
class DatasetStructureField(models.Model):
    created = models.DateTimeField(blank=True, null=True, auto_now_add=True)
    deleted = models.BooleanField(blank=True, null=True)
    deleted_on = models.DateTimeField(blank=True, null=True)
    modified = models.DateTimeField(blank=True, null=True, auto_now=True)
    version = models.IntegerField()
    data_title = models.CharField(max_length=255, blank=True, null=True)
    db_table_name = models.CharField(max_length=255, blank=True, null=True)
    order_id = models.IntegerField()
    scheme = models.CharField(max_length=255, blank=True, null=True)
    standard_title = models.CharField(max_length=255, blank=True, null=True)
    technical_title = models.CharField(max_length=255, blank=True, null=True)
    type = models.CharField(max_length=255, blank=True, null=True)
    dataset = models.ForeignKey(Dataset, models.DO_NOTHING, blank=True, null=True)

    class Meta:
        managed = True
        db_table = 'dataset_structure_field'


# TODO: https://github.com/atviriduomenys/katalogas/issues/60
class DatasetVisit(models.Model):
    created = models.DateTimeField(blank=True, null=True, auto_now_add=True)
    deleted = models.BooleanField(blank=True, null=True)
    deleted_on = models.DateTimeField(blank=True, null=True)
    modified = models.DateTimeField(blank=True, null=True, auto_now=True)
    version = models.IntegerField()
    last_visited = models.DateTimeField(blank=True, null=True)
    visit_count = models.IntegerField()
    dataset = models.ForeignKey(Dataset, models.DO_NOTHING, blank=True, null=True)

    class Meta:
        managed = True
        db_table = 'dataset_visit'


# TODO: https://github.com/atviriduomenys/katalogas/issues/60
class HarvestedVisit(models.Model):
    created = models.DateTimeField(blank=True, null=True, auto_now_add=True)
    deleted = models.BooleanField(blank=True, null=True)
    deleted_on = models.DateTimeField(blank=True, null=True)
    modified = models.DateTimeField(blank=True, null=True, auto_now=True)
    version = models.IntegerField()
    last_visited = models.DateTimeField(blank=True, null=True)
    visit_count = models.IntegerField()
    harvesting_result = models.ForeignKey(HarvestingResult, models.DO_NOTHING, blank=True, null=True)

    class Meta:
        managed = True
        db_table = 'harvested_visit'
# --------------------------->8-------------------------------------<|MERGE_RESOLUTION|>--- conflicted
+++ resolved
@@ -340,10 +340,6 @@
     file = models.FileField(upload_to="files/datasets/%Y/%m/%d/", blank=True, null=True)
 
     class Meta:
-<<<<<<< HEAD
-=======
-        managed = True
->>>>>>> a9e04502
         db_table = 'dataset_structure'
 
 
