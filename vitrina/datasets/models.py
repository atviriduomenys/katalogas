--- conflicted
+++ resolved
@@ -20,10 +20,7 @@
     METADATA = "METADATA"
     PRIORITIZED = "PRIORITIZED"
     FINANCING = "FINANCING"
-<<<<<<< HEAD
     HAS_STRUCTURE = "HAS_STRUCTURE"
-=======
->>>>>>> a9e04502
     STATUSES = {
         (HAS_DATA, _("Atvertas")),
         (INVENTORED, _("Inventorintas")),
@@ -31,15 +28,12 @@
         (PRIORITIZED, _("Įvertinti prioritetai")),
         (FINANCING, _("Įvertintas finansavimas")),
     }
-<<<<<<< HEAD
     FILTER_STATUSES = {
         HAS_DATA: _("Atverti duomenys"),
         INVENTORED: _("Tik inventorintas"),
         HAS_STRUCTURE: _("Įkelta duomenų struktūra"),
         METADATA: _("Tik metaduomenys")
     }
-=======
->>>>>>> a9e04502
 
     # TODO: https://github.com/atviriduomenys/katalogas/issues/59
     created = models.DateTimeField(blank=True, null=True, auto_now_add=True)
