--- conflicted
+++ resolved
@@ -262,7 +262,33 @@
                 return root_org.pk
         return None
 
-<<<<<<< HEAD
+    def update_level(self):
+        if metadata := self.metadata.first():
+            levels = Metadata.objects.filter(
+                dataset=self,
+                content_type__in=[
+                    ContentType.objects.get_for_model(Model),
+                    ContentType.objects.get_for_model(Base),
+                    ContentType.objects.get_for_model(Property)
+                ],
+                level__isnull=False,
+            ).values_list('level', flat=True)
+
+            if levels:
+                metadata.average_level = sum(levels) / len(levels)
+                metadata.save()
+
+    def get_level(self):
+        if metadata := self.metadata.first():
+            return metadata.average_level
+        return None
+
+    @property
+    def name(self):
+        if metadata := self.metadata.first():
+            return metadata.name
+        return ""
+
     def public_types(self):
         return list(self.type.filter(show_filter=True).values_list('pk', flat=True))
 
@@ -277,34 +303,6 @@
         elif part_of:
             order = 1
         return order
-=======
-    def update_level(self):
-        if metadata := self.metadata.first():
-            levels = Metadata.objects.filter(
-                dataset=self,
-                content_type__in=[
-                    ContentType.objects.get_for_model(Model),
-                    ContentType.objects.get_for_model(Base),
-                    ContentType.objects.get_for_model(Property)
-                ],
-                level__isnull=False,
-            ).values_list('level', flat=True)
-
-            if levels:
-                metadata.average_level = sum(levels) / len(levels)
-                metadata.save()
-
-    def get_level(self):
-        if metadata := self.metadata.first():
-            return metadata.average_level
-        return None
-
-    @property
-    def name(self):
-        if metadata := self.metadata.first():
-            return metadata.name
-        return ""
->>>>>>> 4f2a01f4
 
 
 # TODO: To be merged into Dataset:
