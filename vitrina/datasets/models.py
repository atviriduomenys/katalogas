import pathlib
import tagulous
import requests
from django.contrib.contenttypes.fields import GenericRelation
from django.contrib.contenttypes.models import ContentType

from django.db import models
from django.db.models import Sum
from django.dispatch import receiver
from django.urls import reverse
from django.utils.safestring import mark_safe

from django.apps import apps

from filer.fields.file import FilerFileField
from parler.signals import post_translation_save
from tagulous.models import TagField
from parler.managers import TranslatableManager
from parler.models import TranslatedFields, TranslatableModel
from random import randrange

from vitrina.structure.models import Model, Base, Property, Metadata
from vitrina.users.models import User
from vitrina.orgs.models import Organization, Representative
from vitrina.catalogs.models import Catalog, HarvestingJob
from vitrina.classifiers.models import Category, Licence, Frequency
from vitrina.datasets.managers import PublicDatasetManager

from vitrina.settings import TRANSLATION_CLIENT_ID

from django.utils.translation import gettext_lazy as _


class DatasetGroup(TranslatableModel):
    translations = TranslatedFields(
        title=models.CharField(_("Title"), unique=True, max_length=255, blank=False),
    )
    created = models.DateTimeField(blank=True, null=True, auto_now_add=True)

    class Meta:
        ordering = ['created']

    def __str__(self):
        return self.safe_translation_getter('title', language_code=self.get_current_language())


class DatasetFile(models.Model):
    file = FilerFileField(verbose_name=_("Failas"), on_delete=models.CASCADE)
    dataset = models.ForeignKey(
        'Dataset',
        verbose_name=_("Duomenų rinkinys"),
        on_delete=models.CASCADE,
        related_name='dataset_files'
    )

    class Meta:
        db_table = 'dataset_file'

    def filename_without_path(self):
        return pathlib.Path(self.file.file.name).name if self.file and self.file.file else ""


class Dataset(TranslatableModel):
    UPLOAD_TO = "data/files"

    HAS_DATA = "HAS_DATA"
    INVENTORED = "INVENTORED"
    PLANNED = "PLANNED"
    UNASSIGNED = "UNASSIGNED"
    STATUSES = (
        (HAS_DATA, _("Atvertas")),
        (INVENTORED, _("Inventorintas")),
        (PLANNED, _("Planuojamas atverti")),
        (UNASSIGNED, _("Nepriskirta"))
    )
    FILTER_STATUSES = {
        HAS_DATA: _("Atverti duomenys"),
        INVENTORED: _("Tik inventorinti"),
        PLANNED: _("Planuojama atverti"),
        UNASSIGNED: _("Nepriskirta")
    }

    CREATED = "CREATED"
    EDITED = "EDITED"
    STATUS_CHANGED = "STATUS_CHANGED"
    TRANSFERRED = "TRANSFERRED"
    DATA_ADDED = "DATA_ADDED"
    DATA_UPDATED = "DATA_UPDATED"
    DELETED = "DELETED"
    PROJECT_SET = "PROJECT_SET"
    REQUEST_SET = "REQUEST_SET"
    HISTORY_MESSAGES = {
        CREATED: _("Sukurta"),
        EDITED: _("Redaguota"),
        STATUS_CHANGED: _("Pakeistas statusas"),
        TRANSFERRED: _("Perkelta"),
        DATA_ADDED: _("Pridėti duomenys"),
        DATA_UPDATED: _("Redaguoti duomenys"),
        DELETED: _("Ištrinta"),
        PROJECT_SET: _("Priskirta projektui"),
        REQUEST_SET: _("Priskirta poreikiui")
    }

    API_ORIGIN = "api"

    translations = TranslatedFields(
        title=models.TextField(_("Title"), blank=True),
        description=models.TextField(_("Description"), blank=True),
    )

    # TODO: https://github.com/atviriduomenys/katalogas/issues/59
    created = models.DateTimeField(blank=True, null=True, auto_now_add=True)
    modified = models.DateTimeField(blank=True, null=True, auto_now=True)
    deleted = models.BooleanField(blank=True, null=True)
    deleted_on = models.DateTimeField(blank=True, null=True)
    soft_deleted = models.DateTimeField(blank=True, null=True)
    version = models.IntegerField(default=1)
    slug = models.CharField(unique=True, max_length=255, blank=False, null=True)
    uuid = models.CharField(unique=True, max_length=36, blank=True, null=True)
    internal_id = models.CharField(max_length=255, blank=True, null=True)

    theme = models.CharField(max_length=255, blank=True, null=True)
    category = models.ManyToManyField(Category, verbose_name=_('Kategorija'))
    category_old = models.CharField(max_length=255, blank=True, null=True)

    catalog = models.ForeignKey(Catalog, models.DO_NOTHING, db_column='catalog', blank=True, null=True)
    origin = models.CharField(max_length=255, blank=True, null=True)

    organization = models.ForeignKey(Organization, models.DO_NOTHING, blank=True, null=True)

    licence = models.ForeignKey(Licence, models.DO_NOTHING, db_column='licence', blank=False, null=True,
                                verbose_name=_('Licenzija'))

    status = models.CharField(max_length=255, choices=STATUSES, default=UNASSIGNED)
    published = models.DateTimeField(blank=True, null=True)
    is_public = models.BooleanField(default=True, verbose_name=_('Duomenų rinkinys viešinamas'))

    language = models.CharField(max_length=255, blank=True, null=True)
    spatial_coverage = models.CharField(max_length=255, blank=True, null=True)
    temporal_coverage = models.CharField(max_length=255, blank=True, null=True)

    update_frequency = models.CharField(max_length=255, blank=True, null=True)
<<<<<<< HEAD
    frequency = models.ForeignKey(Frequency, models.SET_NULL, blank=False, null=True, verbose_name=_('Atnaujinimo dažnumas'))
=======
    frequency = models.ForeignKey(Frequency, models.DO_NOTHING, blank=False, null=True,
                                  verbose_name=_('Atnaujinimo dažnumas'))
>>>>>>> c5023251
    last_update = models.DateTimeField(blank=True, null=True)

    access_rights = models.TextField(blank=True, null=True, verbose_name=_('Prieigos teisės'))
    distribution_conditions = models.TextField(blank=True, null=True, verbose_name=_('Platinimo salygos'))

    tags = TagField(
        blank=True,
        force_lowercase=True,
        space_delimiter=False,
        autocomplete_view='autocomplete_tags',
        autocomplete_limit=20,
        verbose_name="Žymės",
        help_text=_("Pateikite kableliu atskirtą sąrašą žymių."),
        autocomplete_settings={"width": "100%"},
        autocomplete_view_fulltext=True
    )

    notes = models.TextField(blank=True, null=True)

    # DCAT 3 fields
    part_of = models.ManyToManyField(
        'DatasetRelation',
        related_name="related_datasets",
        verbose_name=_("Duomenų rinkinio ryšiai")
    )
    type = models.ManyToManyField('Type', verbose_name=_("Tipas"))
    endpoint_url = models.URLField(_("API adresas"), null=True, blank=True)
    endpoint_type = models.ForeignKey(
        'DataServiceType',
        on_delete=models.SET_NULL,
        verbose_name=_("API formatas"),
        null=True,
        blank=True
    )
    endpoint_description = models.URLField(_("API specifikacija"), null=True, blank=True)
    endpoint_description_type = models.ForeignKey(
        'DataServiceSpecType',
        on_delete=models.SET_NULL,
        verbose_name=_("API specifikacijos formatas"),
        null=True,
        blank=True
    )
    service = models.BooleanField(_("DataService rinkinys"), default=False)
    series = models.BooleanField(_("DataSeries rinkinys"), default=False)

    # TODO: To be removed:
    # ---------------------------8<-------------------------------------
    meta = models.TextField(blank=True, null=True)

    # TODO: https://github.com/atviriduomenys/katalogas/issues/9
    priority_score = models.IntegerField(blank=True, null=True)

    # TODO: https://github.com/atviriduomenys/katalogas/issues/14
    structure_data = models.TextField(blank=True, null=True)
    structure_filename = models.CharField(max_length=255, blank=True, null=True)
    current_structure = models.ForeignKey('DatasetStructure', models.DO_NOTHING, related_name='+', blank=True,
                                          null=True)

    # TODO: https://github.com/atviriduomenys/katalogas/issues/26
    financed = models.BooleanField(blank=True, null=True)
    financing_plan_id = models.BigIntegerField(blank=True, null=True)
    financing_priorities = models.TextField(blank=True, null=True)
    financing_received = models.BigIntegerField(blank=True, null=True)
    financing_required = models.BigIntegerField(blank=True, null=True)
    will_be_financed = models.BooleanField(blank=True, default=False)
    # --------------------------->8-------------------------------------

    metadata = GenericRelation('vitrina_structure.Metadata')
    comments = GenericRelation('vitrina_comments.Comment')
    representatives = GenericRelation('vitrina_orgs.Representative')
    request_objects = GenericRelation('vitrina_requests.RequestObject')

    objects = TranslatableManager()
    public = PublicDatasetManager()

    class Meta:
        db_table = 'dataset'
        verbose_name = _('Dataset')
        unique_together = (('internal_id', 'organization_id'),)

    def __str__(self):
        return self.safe_translation_getter('title', language_code=self.get_current_language())

    def lt_title(self):
        return self.safe_translation_getter('title', language_code='lt')

    def en_title(self):
        return self.safe_translation_getter('title', language_code='en')

    def lt_description(self):
        return self.safe_translation_getter('description', language_code='lt')

    def en_description(self):
        return self.safe_translation_getter('description', language_code='en')

    def get_absolute_url(self):
        return reverse('dataset-detail', kwargs={'pk': self.pk})

    def get_tag_object_list(self):
        return list(self.tags.all().values('name', 'pk'))

    def get_tag_list(self):
        return list(self.tags.all().values_list('pk', flat=True))

    def get_tag_title(self, tag_id):
        if tag := self.tags.tag_model.objects.filter(pk=tag_id).first():
            return tag.name
        return ''

    def get_resource_titles(self):
        return list(self.datasetdistribution_set.all().values_list('title', flat=True))

    def get_model_title_list(self):
        return list(model.title for model in self.model_set.all())

    def get_property_title_list(self):
        return list(item.title for item in Property.objects.filter(model__in=self.model_set.all()))

    def get_request_title_list(self):
        return list(self.dataset_request.all().values_list('title', flat=True))

    def get_project_title_list(self):
        return list(self.project_set.all().values_list('title', flat=True))

    def get_resource_description(self):
        return list(self.datasetdistribution_set.all().values_list('description', flat=True))

    def get_model_title_description(self):
        return list(model.description for model in self.model_set.all())

    def get_property_title_description(self):
        return list(item.description for item in Property.objects.filter(model__in=self.model_set.all()))

    def get_request_title_description(self):
        return list(self.dataset_request.all().values_list('description', flat=True))

    def get_project_title_description(self):
        return list(self.project_set.all().values_list('description', flat=True))

    def get_all_groups(self):
        ids = self.category.filter(groups__isnull=False).values_list('groups__pk', flat=True).distinct()
        return DatasetGroup.objects.filter(pk__in=ids)

    def get_group_list(self):
        return list(self.category.filter(groups__isnull=False).values_list('groups__pk', flat=True).distinct())

    def get_parent_organization_title(self):
        if self.organization.is_root():
            return self.organization.title
        else:
            return self.organization.get_root().title

    def parent_category(self):
        parents = []
        for category in self.category.all():
            if not category.is_root():
                parents.append(category.get_root().pk)
            else:
                parents.append(category.pk)
        return parents

    def parent_category_titles(self):
        parents = []
        for category in self.category.all():
            if not category.is_root():
                parents.append(category.get_root().title)
            else:
                parents.append(category.title)
        return parents

    def get_category_object_list_lt(self):
        categories = []
        for category in self.category.all():
            categories = [{'title': cat.title, 'pk': cat.pk} for cat in category.get_ancestors()
                          if cat.dataset_set.exists()]
            categories.append({'title': category.title, 'pk': category.pk})
        return categories

    def get_category_object_list_en(self):
        categories = []
        for category in self.category.all():
            categories = [{'title_en': cat.title_en, 'pk': cat.pk} for cat in category.get_ancestors()
                          if cat.dataset_set.exists()]
            categories.append({'title_en': category.title_en, 'pk': category.pk})
        return categories

    def level(self):
        return randrange(5)

    @property
    def formats(self):
        return [
            obj.get_format()
            for obj in self.datasetdistribution_set.all()
            if obj.get_format()
        ]

    def filter_formats(self):
        return [
            obj.get_format().pk
            for obj in self.datasetdistribution_set.all()
            if obj.get_format()
        ]

    @property
    def distinct_formats(self):
        return sorted(set(self.formats), key=lambda x: x.title)

    def get_acl_parents(self):
        parents = [self]
        if self.organization:
            parents.extend(self.organization.get_acl_parents())
        return parents

    def get_members_url(self):
        return reverse('dataset-members', kwargs={'pk': self.pk})

    def get_managers(self):
        ct = ContentType.objects.get_for_model(Dataset)
        return list(Representative.objects.filter(
            content_type=ct, object_id=self.id
        ).values_list('user_id', flat=True))

    @property
    def language_array(self):
        if self.language:
            return [lang.replace(',', '') for lang in self.language.split(' ')]
        return []

    @property
    def tag_name_array(self):
        return [tag.name.strip() for tag in self.tags.tags]

    @property
    def category_titles(self):
        return self.category.values_list('title', flat=True)

    def jurisdiction(self) -> int | None:
        if self.organization:
            root_org = self.organization.get_root()
            if root_org.get_children_count() > 1:
                return root_org.pk
        return None

    def update_level(self):
        if metadata := self.metadata.first():
            levels = Metadata.objects.filter(
                dataset=self,
                content_type__in=[
                    ContentType.objects.get_for_model(Model),
                    ContentType.objects.get_for_model(Base),
                    ContentType.objects.get_for_model(Property)
                ],
                level__isnull=False,
            ).values_list('level', flat=True)

            if levels:
                metadata.average_level = sum(levels) / len(levels)
                metadata.save()

    def get_level(self):
        if metadata := self.metadata.first():
            return metadata.average_level
        return None

    def published_created_sort(self):
        return self.published or self.created

    def get_icon(self):
        root_category_ids = []
        for cat in self.category.all():
            root_category_ids.append(cat.get_root().pk)

        if root_category_ids:
            category = Category.objects.filter(
                pk__in=root_category_ids,
                icon__isnull=False,
            ).order_by('title').first()
            if category:
                return category.icon
        return None

    @property
    def name(self):
        if metadata := self.metadata.first():
            return metadata.name
        return ""

    def public_types(self):
        return list(self.type.filter(show_filter=True).values_list('pk', flat=True))

    def type_order(self):
        order = 0
        related_datasets = self.related_datasets.all()
        part_of = self.part_of.all()
        if related_datasets and not part_of:
            order = 3
        elif related_datasets and part_of:
            order = 2
        elif part_of:
            order = 1
        return order

    def get_plan_title(self):
        if self.datasetdistribution_set.exists():
            return _("Duomenų rinkinio papildymas")
        return _("Duomenų atvėrimas")

    def get_likes(self):
        from vitrina.likes.models import Like
        content_type = ContentType.objects.get_for_model(self)
        return (
            Like.objects.
            filter(
                content_type=content_type,
                object_id=self.pk,
            ).
            count()
        )

    def get_download_count(self):
        from vitrina.statistics.models import ModelDownloadStats
        model_names = Metadata.objects.filter(
            content_type=ContentType.objects.get_for_model(Model),
            dataset__pk=self.pk
        ).values_list('name', flat=True)
        return (
            ModelDownloadStats.objects.
            filter(
                model__in=model_names
            ).
            aggregate(
                Sum('model_requests')
            )
        )["model_requests__sum"] or 0

    def get_metadata_objects_for_version(self):
        meta_objects = []
        models = []
        props = []

        metadata = self.metadata.first()
        if metadata and metadata.draft is True:
            if latest_version := metadata.metadataversion_set.order_by('-version__created').first():
                if latest_version.name != metadata.name:
                    label = mark_safe(
                        f"<a href={self.get_absolute_url()}>{self.title}</a> name: "
                        f"<span class='tag is-danger is-light is-medium'>{latest_version.name}</span> -> "
                        f"<span class='tag is-success is-light is-medium'>{metadata.name}</span>"
                    )
                    meta_objects.append((metadata.pk, label))
            else:
                label = mark_safe(
                    f"<a href={self.get_absolute_url()}>{self.title}</a> name: "
                    f"<span class='tag is-success is-light is-medium'>{metadata.name}</span>"
                )
                meta_objects.append((metadata.pk, label))

        for model in self.model_set.all():
            metadata = model.metadata.first()
            if metadata and metadata.draft is True:
                models.append(model)
                if latest_version := metadata.metadataversion_set.order_by('-version__created').first():
                    label_str = f"<a href='{model.get_absolute_url()}' class='model_metadata'>{model.name}</a>"
                    if latest_version.name != metadata.name:
                        label_str += (
                            f" name: <span class='tag is-danger is-light is-medium'>{latest_version.name}</span> ->"
                            f" <span class='tag is-success is-light is-medium'>{metadata.name}</span>"
                        )
                    if latest_version.ref != metadata.ref:
                        label_str += (
                            f" ref: <span class='tag is-danger is-light is-medium'>{latest_version.ref}</span> -> "
                            f"<span class='tag is-success is-light is-medium'>{metadata.ref}</span>"
                        )
                    if latest_version.level_given != metadata.level_given:
                        label_str += (
                            f" level: <span class='tag is-danger is-light is-medium'>{latest_version.level_given}"
                            f"</span> -> <span class='tag is-success is-light is-medium'>{metadata.level_given}"
                            f"</span>"
                        )
                    if latest_version.base != model.base:
                        label_str += (
                            f" base: <span class='tag is-danger is-light is-medium'>{latest_version.base}</span> ->"
                            f" <span class='tag is-success is-light is-medium'>{model.base.model.name}</span>"
                        )
                    label = mark_safe(label_str)
                    meta_objects.append((metadata.pk, label))
                else:
                    label_str = (
                        f"<a href='{model.get_absolute_url()}' class='model_metadata'>{model.name}</a>"
                        f" name: <span class='tag is-success is-light is-medium'>{metadata.name}</span>"
                    )
                    if metadata.ref:
                        label_str += f" ref: <span class='tag is-success is-light is-medium'>{metadata.ref}</span>"
                    if metadata.level_given:
                        label_str += (f" level: "
                                      f"<span class='tag is-success is-light is-medium'>{metadata.level_given}</span>")
                    if model.base:
                        label_str += (f" base: "
                                      f"<span class='tag is-success is-light is-medium'>{model.base.model.name}</span>")
                    label = mark_safe(label_str)
                    meta_objects.append((metadata.pk, label))

            for prop in model.model_properties.filter(given=True):
                metadata = prop.metadata.first()
                if metadata and metadata.draft is True:
                    props.append(prop)

                    if prop.model not in models:
                        label_str = (
                            f"<a href='{prop.model.get_absolute_url()}' class='model_metadata disabled'>"
                            f"{prop.model.name}</a> <small>({_('Jau įtraukta į versiją')})</small>"
                        )
                        label = mark_safe(label_str)
                        meta_objects.append((prop.model.metadata.first().pk, label))
                        models.append(prop.model)

                    if latest_version := metadata.metadataversion_set.order_by('-version__created').first():
                        label_str = f"<a href='{prop.get_absolute_url()}' class='prop_metadata'>{prop.name}</a>"
                        if latest_version.name != metadata.name:
                            label_str += (
                                f" name: <span class='tag is-danger is-light is-medium'>"
                                f"{latest_version.name}</span> ->"
                                f" <span class='tag is-success is-light is-medium'>{metadata.name}</span>"
                            )
                        if latest_version.type_repr != metadata.type_repr:
                            label_str += (
                                f" type: <span class='tag is-danger is-light is-medium'>"
                                f"{latest_version.type_repr}</span> -> "
                                f"<span class='tag is-success is-light is-medium'>{metadata.type_repr}</span>"
                            )
                        if latest_version.ref != metadata.ref:
                            label_str += (
                                f" ref: <span class='tag is-danger is-light is-medium'>"
                                f"{latest_version.ref}</span> -> "
                                f"<span class='tag is-success is-light is-medium'>{metadata.ref}</span>"
                            )
                        if latest_version.level_given != metadata.level_given:
                            label_str += (
                                f" level: <span class='tag is-danger is-light is-medium'>"
                                f"{latest_version.level_given}"
                                f"</span> -> <span class='tag is-success is-light is-medium'>"
                                f"{metadata.level_given}</span>"
                            )
                        if latest_version.access != metadata.access:
                            label_str += (
                                f" access: <span class='tag is-danger is-light is-medium'>"
                                f"{latest_version.get_access_display()}</span> ->"
                                f" <span class='tag is-success is-light is-medium'>"
                                f"{metadata.get_access_display()}</span>"
                            )
                        label = mark_safe(label_str)
                        meta_objects.append((metadata.pk, label))
                    else:
                        label_str = (
                            f"<a href='{prop.get_absolute_url()}' class='prop_metadata'>{prop.name}</a>"
                            f" name: <span class='tag is-success is-light is-medium'>{metadata.name}</span>"
                        )
                        if metadata.type:
                            label_str += (
                                f" type: <span class='tag is-success is-light is-medium'>"
                                f"{metadata.type_repr}</span>"
                            )
                        if metadata.ref:
                            label_str += (
                                f" ref: <span class='tag is-success is-light is-medium'>{metadata.ref}</span>"
                            )
                        if metadata.level_given:
                            label_str += (
                                f" level: "
                                f"<span class='tag is-success is-light is-medium'>{metadata.level_given}</span>"
                            )
                        if metadata.access:
                            label_str += (
                                f" access: <span class='tag is-success is-light is-medium'>"
                                f"{metadata.get_access_display()}</span>"
                            )
                        label = mark_safe(label_str)
                        meta_objects.append((metadata.pk, label))
                if enum := prop.enums.first():
                    for enum_item in enum.enumitem_set.all():
                        metadata = enum_item.metadata.first()
                        if metadata and metadata.draft is True:
                            if enum.object.model not in models:
                                label_str = (
                                    f"<a href='{enum.object.model.get_absolute_url()}' class='model_metadata disabled'>"
                                    f"{enum.object.model.name}</a> <small>({_('Jau įtraukta į versiją')})</small>"
                                )
                                label = mark_safe(label_str)
                                meta_objects.append((enum.object.model.metadata.first().pk, label))
                                models.append(enum.object.model)
                            if enum.object not in props:
                                label_str = (
                                    f"<a href='{enum.object.get_absolute_url()}' class='prop_metadata disabled'>"
                                    f"{enum.object.name}</a> <small>({_('Jau įtraukta į versiją')})</small>"
                                )
                                label = mark_safe(label_str)
                                meta_objects.append((enum.object.metadata.first().pk, label))
                                props.append(enum.object)

                            if latest_version := metadata.metadataversion_set.order_by('-version__created').first():
                                label_str = f"<a href='{prop.get_absolute_url()}' class='enum_metadata'>{enum_item}</a>"
                                if latest_version.prepare != metadata.prepare:
                                    label_str += (
                                        f" prepare: <span class='tag is-danger is-light is-medium'>"
                                        f"{latest_version.prepare}</span> ->"
                                        f" <span class='tag is-success is-light is-medium'>{metadata.prepare}</span>"
                                    )
                                if latest_version.source != metadata.source:
                                    label_str += (
                                        f" source: <span class='tag is-danger is-light is-medium'>"
                                        f"{latest_version.source}</span> -> "
                                        f"<span class='tag is-success is-light is-medium'>{metadata.source}</span>"
                                    )
                                label = mark_safe(label_str)
                                meta_objects.append((metadata.pk, label))
                            else:
                                label_str = (
                                    f"<a href='{prop.get_absolute_url()}' class='enum_metadata'>{enum_item}</a>"
                                )
                                if metadata.prepare:
                                    label_str += (
                                        f" prepare: <span class='tag is-success is-light is-medium'>"
                                        f"{metadata.prepare}</span>"
                                    )
                                if metadata.source:
                                    label_str += (
                                        f" source: <span class='tag is-success is-light is-medium'>"
                                        f"{metadata.source}</span>"
                                    )
                                label = mark_safe(label_str)
                                meta_objects.append((metadata.pk, label))
        return meta_objects

    def save_translation(self, translation, *args, **kwargs):
        if translation.language_code == 'lt':
            if not self.has_translation(language_code='en'):
                lt_title = self.lt_title()
                lt_description = self.lt_description()

                self.create_translation(language_code='en')
                self.set_current_language('en')

                response_title = requests.post(
                    "https://vertimas.vu.lt/ws/service.svc/json/Translate",
                    json={
                        "appId": "",
                        "systemID": "smt-8abc06a7-09dc-405c-bd29-580edc74eb05",
                        "text": lt_title,
                        "options": ""
                    },
                    headers={
                        "client-id": TRANSLATION_CLIENT_ID,
                        "Content-Type": "application/json; charset=utf-8"
                    },
                )
                en_title = response_title.json()
                self.title = en_title

                response_desc = requests.post(
                    "https://vertimas.vu.lt/ws/service.svc/json/Translate",
                    json={
                        "appId": "",
                        "systemID": "smt-8abc06a7-09dc-405c-bd29-580edc74eb05",
                        "text": lt_description,
                        "options": ""
                    },
                    headers={
                        "client-id": TRANSLATION_CLIENT_ID,
                        "Content-Type": "application/json; charset=utf-8"
                    },
                )
                en_description = response_desc.json()
                self.description = en_description

        super(Dataset, self).save_translation(translation, *args, **kwargs)


# TODO: To be merged into Dataset:
#       https://github.com/atviriduomenys/katalogas/issues/22
# ---------------------------8<-------------------------------------
class GeoportalLtEntry(models.Model):
    created = models.DateTimeField(blank=True, null=True, auto_now_add=True)
    modified = models.DateTimeField(blank=True, null=True, auto_now=True)
    version = models.IntegerField()
    raw_data = models.TextField(blank=True, null=True)
    type = models.TextField(blank=True, null=True)
    deleted = models.BooleanField(blank=True, null=True)
    deleted_on = models.DateTimeField(blank=True, null=True)

    class Meta:
        managed = False
        db_table = 'geoportal_lt_entry'


class OpenDataGovLtEntry(models.Model):
    created = models.DateTimeField(blank=True, null=True, auto_now_add=True)
    modified = models.DateTimeField(blank=True, null=True, auto_now=True)
    version = models.IntegerField()
    alt_title = models.TextField(blank=True, null=True)
    code = models.TextField(blank=True, null=True)
    contact_info = models.TextField(blank=True, null=True)
    data_extent = models.TextField(blank=True, null=True)
    data_trustworthiness = models.TextField(blank=True, null=True)
    dataset_begins = models.TextField(blank=True, null=True)
    dataset_conditions = models.TextField(blank=True, null=True)
    dataset_ends = models.TextField(blank=True, null=True)
    dataset_type = models.TextField(blank=True, null=True)
    date_meta_published = models.TextField(blank=True, null=True)
    description = models.TextField(blank=True, null=True)
    format = models.TextField(blank=True, null=True)
    keywords = models.TextField(blank=True, null=True)
    publisher = models.TextField(blank=True, null=True)
    refresh_period = models.TextField(blank=True, null=True)
    title = models.TextField(blank=True, null=True)
    topic = models.TextField(blank=True, null=True)
    url = models.TextField(blank=True, null=True)
    deleted = models.BooleanField(blank=True, null=True)
    deleted_on = models.DateTimeField(blank=True, null=True)

    class Meta:
        managed = False
        db_table = 'open_data_gov_lt_entry'


class HarvestingResult(models.Model):
    published = models.BooleanField()
    created = models.DateTimeField(blank=True, null=True, auto_now_add=True)
    deleted = models.BooleanField(blank=True, null=True)
    deleted_on = models.DateTimeField(blank=True, null=True)
    modified = models.DateTimeField(blank=True, null=True, auto_now=True)
    version = models.IntegerField()
    description = models.TextField(blank=True, null=True)
    remote_id = models.CharField(max_length=255, blank=True, null=True)
    title = models.TextField(blank=True, null=True)
    job = models.ForeignKey(HarvestingJob, models.DO_NOTHING, blank=True, null=True)
    description_en = models.TextField(blank=True, null=True)
    keywords = models.TextField(blank=True, null=True)
    organization = models.TextField(blank=True, null=True)
    raw_data = models.TextField(blank=True, null=True)
    title_en = models.TextField(blank=True, null=True)
    category = models.ForeignKey(Category, models.DO_NOTHING, blank=True, null=True)

    class Meta:
        managed = False
        db_table = 'harvesting_result'


# --------------------------->8-------------------------------------


# TODO: To be removed:
# ---------------------------8<-------------------------------------
class DatasetMigrate(models.Model):
    created = models.DateTimeField(blank=True, null=True, auto_now_add=True)
    modified = models.DateTimeField(blank=True, null=True, auto_now=True)
    catalog_id = models.BigIntegerField(blank=True, null=True)
    category = models.CharField(max_length=255, blank=True, null=True)
    description = models.TextField(blank=True, null=True)
    licence_id = models.BigIntegerField(blank=True, null=True)
    organization_id = models.BigIntegerField(blank=True, null=True)
    representative_id = models.BigIntegerField(blank=True, null=True)
    tags = models.TextField(blank=True, null=True)
    theme = models.CharField(max_length=255, blank=True, null=True)
    title = models.TextField(blank=True, null=True)
    version = models.IntegerField()
    update_frequency = models.CharField(max_length=255, blank=True, null=True)
    internal_id = models.CharField(max_length=255, blank=True, null=True)
    origin = models.CharField(max_length=255, blank=True, null=True)
    published = models.DateTimeField(blank=True, null=True)
    language = models.CharField(max_length=255, blank=True, null=True)
    temporal_coverage = models.CharField(max_length=255, blank=True, null=True)
    spatial_coverage = models.CharField(max_length=255, blank=True, null=True)
    is_public = models.BooleanField(blank=True, null=True)
    meta = models.TextField(blank=True, null=True)
    coordinator_id = models.BigIntegerField(blank=True, null=True)
    financed = models.BooleanField(blank=True, null=True)
    financing_plan_id = models.BigIntegerField(blank=True, null=True)
    financing_priorities = models.TextField(blank=True, null=True)
    financing_received = models.BigIntegerField(blank=True, null=True)
    financing_required = models.BigIntegerField(blank=True, null=True)
    priority_score = models.IntegerField(blank=True, null=True)
    slug = models.CharField(max_length=255, blank=True, null=True)
    soft_deleted = models.DateTimeField(blank=True, null=True)
    status = models.CharField(max_length=255, blank=True, null=True)
    uuid = models.CharField(unique=True, max_length=36, blank=True, null=True)
    will_be_financed = models.BooleanField()
    deleted = models.BooleanField(blank=True, null=True)
    deleted_on = models.DateTimeField(blank=True, null=True)

    class Meta:
        managed = False
        db_table = 'dataset_migrate'


class DatasetRemark(models.Model):
    created = models.DateTimeField(blank=True, null=True, auto_now_add=True)
    modified = models.DateTimeField(blank=True, null=True, auto_now=True)
    version = models.IntegerField()
    body = models.TextField(blank=True, null=True)
    author = models.ForeignKey(User, models.DO_NOTHING, blank=True, null=True)
    dataset = models.ForeignKey(Dataset, models.DO_NOTHING, blank=True, null=True)
    deleted = models.BooleanField(blank=True, null=True)
    deleted_on = models.DateTimeField(blank=True, null=True)

    class Meta:
        managed = False
        db_table = 'dataset_remark'


class DatasetResource(models.Model):
    created = models.DateTimeField(blank=True, null=True, auto_now_add=True)
    modified = models.DateTimeField(blank=True, null=True, auto_now=True)
    version = models.IntegerField()
    data = models.TextField(blank=True, null=True)
    dataset_id = models.BigIntegerField(blank=True, null=True)
    description = models.TextField(blank=True, null=True)
    filename = models.TextField(blank=True, null=True)
    issued = models.CharField(max_length=255, blank=True, null=True)
    mime = models.TextField(blank=True, null=True)
    rating = models.IntegerField(blank=True, null=True)
    size = models.BigIntegerField(blank=True, null=True)
    spatial_coverage = models.CharField(max_length=255, blank=True, null=True)
    temporal_coverage = models.CharField(max_length=255, blank=True, null=True)
    title = models.CharField(max_length=255, blank=True, null=True)
    type = models.CharField(max_length=255, blank=True, null=True)
    url = models.TextField(blank=True, null=True)
    deleted = models.BooleanField(blank=True, null=True)
    deleted_on = models.DateTimeField(blank=True, null=True)

    class Meta:
        managed = False
        db_table = 'dataset_resource'


# TODO: https://github.com/atviriduomenys/katalogas/issues/59
class DatasetEvent(models.Model):
    created = models.DateTimeField(blank=True, null=True, auto_now_add=True)
    modified = models.DateTimeField(blank=True, null=True, auto_now=True)
    version = models.IntegerField()
    dataset_id = models.BigIntegerField(blank=True, null=True)
    details = models.CharField(max_length=255, blank=True, null=True)
    status = models.CharField(max_length=255, blank=True, null=True)
    type = models.CharField(max_length=255, blank=True, null=True)
    user = models.TextField(blank=True, null=True)
    deleted = models.BooleanField(blank=True, null=True)
    deleted_on = models.DateTimeField(blank=True, null=True)
    user_0 = models.ForeignKey(User, models.DO_NOTHING, db_column='user_id', blank=True,
                               null=True)  # Field renamed because of name conflict.

    class Meta:
        managed = False
        db_table = 'dataset_event'


class DatasetResourceMigrate(models.Model):
    created = models.DateTimeField(blank=True, null=True, auto_now_add=True)
    modified = models.DateTimeField(blank=True, null=True, auto_now=True)
    data = models.TextField(blank=True, null=True)
    dataset_id = models.BigIntegerField(blank=True, null=True)
    filename = models.TextField(blank=True, null=True)
    mime = models.TextField(blank=True, null=True)
    rating = models.IntegerField(blank=True, null=True)
    size = models.BigIntegerField(blank=True, null=True)
    type = models.CharField(max_length=255, blank=True, null=True)
    url = models.TextField(blank=True, null=True)
    version = models.IntegerField()
    description = models.TextField(blank=True, null=True)
    temporal = models.CharField(max_length=255, blank=True, null=True)
    title = models.CharField(max_length=255, blank=True, null=True)
    spatial = models.CharField(max_length=255, blank=True, null=True)
    spatial_coverage = models.CharField(max_length=255, blank=True, null=True)
    temporal_coverage = models.CharField(max_length=255, blank=True, null=True)
    issued = models.CharField(max_length=255, blank=True, null=True)
    deleted = models.BooleanField(blank=True, null=True)
    deleted_on = models.DateTimeField(blank=True, null=True)

    class Meta:
        managed = False
        db_table = 'dataset_resource_migrate'


class DatasetStructureLink(models.Model):
    name = models.CharField(max_length=255, blank=True)
    dataset_id = models.IntegerField(blank=False, null=False)

    class Meta:
        managed = True
        db_table = 'dataset_structure_link'


# TODO: https://github.com/atviriduomenys/katalogas/issues/14
class DatasetStructure(models.Model):
    UPLOAD_TO = "data/structure"

    created = models.DateTimeField(blank=True, null=True, auto_now_add=True)
    deleted = models.BooleanField(blank=True, null=True)
    deleted_on = models.DateTimeField(blank=True, null=True)
    modified = models.DateTimeField(blank=True, null=True, auto_now=True)
    version = models.IntegerField(default=1)
    title = models.TextField(blank=True, null=True)
    dataset = models.ForeignKey(
        Dataset,
        models.DO_NOTHING,
        blank=True,
        null=True,
    )
    file = FilerFileField(
        blank=True,
        null=True,
        related_name="file_structure",
        on_delete=models.SET_NULL
    )

    # Deprecatd feilds
    standardized = models.BooleanField(blank=True, null=True)
    mime_type = models.CharField(max_length=255, blank=True, null=True)
    distribution_version = models.IntegerField(blank=True, null=True)
    filename = models.CharField(max_length=255, blank=True, null=True)
    identifier = models.CharField(max_length=255, blank=True, null=True)
    size = models.BigIntegerField(blank=True, null=True)

    class Meta:
        db_table = 'dataset_structure'

    def __str__(self):
        if self.dataset.metadata.first():
            if self.dataset.metadata.first().title:
                return self.dataset.metadata.first().title
            else:
                return self.dataset.metadata.first().name
        else:
            return str(_("Struktūra"))

    def get_absolute_url(self):
        return reverse('dataset-structure', kwargs={'pk': self.dataset.pk})

    def file_size(self):
        if self.file:
            return self.file.size
        return 0

    def filename_without_path(self):
        return pathlib.Path(self.file.file.name).name if self.file and self.file.file else ""

    def get_acl_parents(self):
        return [self.dataset]


# TODO: https://github.com/atviriduomenys/katalogas/issues/14
class DatasetStructureField(models.Model):
    created = models.DateTimeField(blank=True, null=True, auto_now_add=True)
    deleted = models.BooleanField(blank=True, null=True)
    deleted_on = models.DateTimeField(blank=True, null=True)
    modified = models.DateTimeField(blank=True, null=True, auto_now=True)
    version = models.IntegerField()
    data_title = models.CharField(max_length=255, blank=True, null=True)
    db_table_name = models.CharField(max_length=255, blank=True, null=True)
    order_id = models.IntegerField()
    scheme = models.CharField(max_length=255, blank=True, null=True)
    standard_title = models.CharField(max_length=255, blank=True, null=True)
    technical_title = models.CharField(max_length=255, blank=True, null=True)
    type = models.CharField(max_length=255, blank=True, null=True)
    dataset = models.ForeignKey(Dataset, models.DO_NOTHING, blank=True, null=True)

    class Meta:
        managed = False
        db_table = 'dataset_structure_field'


# TODO: https://github.com/atviriduomenys/katalogas/issues/60
class DatasetVisit(models.Model):
    created = models.DateTimeField(blank=True, null=True, auto_now_add=True)
    deleted = models.BooleanField(blank=True, null=True)
    deleted_on = models.DateTimeField(blank=True, null=True)
    modified = models.DateTimeField(blank=True, null=True, auto_now=True)
    version = models.IntegerField()
    last_visited = models.DateTimeField(blank=True, null=True)
    visit_count = models.IntegerField()
    dataset = models.ForeignKey(Dataset, models.DO_NOTHING, blank=True, null=True)

    class Meta:
        managed = False
        db_table = 'dataset_visit'


# TODO: https://github.com/atviriduomenys/katalogas/issues/60
class HarvestedVisit(models.Model):
    created = models.DateTimeField(blank=True, null=True, auto_now_add=True)
    deleted = models.BooleanField(blank=True, null=True)
    deleted_on = models.DateTimeField(blank=True, null=True)
    modified = models.DateTimeField(blank=True, null=True, auto_now=True)
    version = models.IntegerField()
    last_visited = models.DateTimeField(blank=True, null=True)
    visit_count = models.IntegerField()
    harvesting_result = models.ForeignKey(HarvestingResult, models.DO_NOTHING, blank=True, null=True)

    class Meta:
        managed = False
        db_table = 'harvested_visit'


# --------------------------->8-------------------------------------


class Attribution(models.Model):
    CREATOR = 'creator'
    CONTRIBUTOR = 'contributor'
    PUBLISHER = 'publisher'

    name = models.CharField(_("Kodinis pavadinimas"), max_length=255)
    uri = models.CharField(_("Ryšio identifikatorius"), max_length=255, blank=True)
    title = models.CharField(_("Pavadinimas"), max_length=255, blank=True)

    class Meta:
        db_table = 'attribution'

    def __str__(self):
        return self.title if self.title else self.name


class DatasetAttribution(models.Model):
    dataset = models.ForeignKey(Dataset, on_delete=models.PROTECT, verbose_name=_("Duomenų rinkinys"))
    attribution = models.ForeignKey(Attribution, on_delete=models.PROTECT, verbose_name=_("Priskyrimo rūšis"))
    organization = models.ForeignKey(
        Organization,
        on_delete=models.SET_NULL,
        null=True,
        verbose_name=_("Organizacija")
    )
    agent = models.CharField(_("Agentas"), max_length=255, null=True, blank=True)

    class Meta:
        db_table = 'dataset_attribution'

    def __str__(self):
        if self.organization:
            return f"{self.attribution} - {self.dataset}, {self.organization}"
        else:
            return f"{self.attribution} - {self.dataset}, {self.agent}"


class Type(TranslatableModel):
    SERIES = "series"
    SERVICE = "service"

    name = models.CharField(_("Kodinis pavadinimas"), max_length=255)
    uri = models.CharField(_("Nuoroda į kontroliuojamą žodyną"), max_length=255, blank=True)
    translations = TranslatedFields(
        title=models.CharField(_("Pavadinimas"), max_length=255),
    )
    description = models.TextField(_("Apibūdinimas"), blank=True)
    show_filter = models.BooleanField(_("Rodyti filtre"), default=False)

    class Meta:
        db_table = 'type'
        verbose_name = _("Tipas")
        verbose_name_plural = _("Tipai")

    def __str__(self):
        return self.safe_translation_getter('title', language_code=self.get_current_language())


class Relation(TranslatableModel):
    PART_OF = 'part-of'
    SERIES = "series"
    SERVICE = "service"

    name = models.CharField(_("Kodinis pavadinimas"), max_length=255)
    uri = models.CharField(_("Nuoroda į kontroliuojamą žodyną"), max_length=255, blank=True)
    translations = TranslatedFields(
        title=models.CharField(_("Pavadinimas"), max_length=255),
        inversive_title=models.CharField(_("Atvirkštinio ryšio pavadinimas"), max_length=255)
    )

    class Meta:
        db_table = 'relation'
        verbose_name = _("Ryšys")
        verbose_name_plural = _("Ryšiai")

    def __str__(self):
        return self.safe_translation_getter('title', language_code=self.get_current_language())


class DatasetRelation(models.Model):
    relation = models.ForeignKey(Relation, verbose_name=_("Ryšio tipas"), on_delete=models.PROTECT)
    dataset = models.ForeignKey(
        Dataset,
        verbose_name=_("Duomenų rinkinys"),
        on_delete=models.PROTECT,
        related_name="dataset_relations"
    )
    part_of = models.ForeignKey(
        Dataset,
        verbose_name=_("Priklauso rinkiniui"),
        on_delete=models.PROTECT,
        related_name="related_datasets"
    )

    class Meta:
        db_table = 'dataset_relation'
        verbose_name = _("Duomenų rinkinių ryšys")
        verbose_name_plural = _("Duomenų rinkinių ryšiai")


class DataServiceType(models.Model):
    title = models.CharField(_("Pavadinimas"), max_length=255)

    class Meta:
        db_table = 'data_service_type'

    def __str__(self):
        return self.title


class DataServiceSpecType(models.Model):
    title = models.CharField(_("Pavadinimas"), max_length=255)

    class Meta:
        db_table = 'data_service_spec_type'

    def __str__(self):
        return self.title


class DatasetStructureMapping(models.Model):
    dataset_id = models.IntegerField(blank=False, null=False)
    name = models.CharField(max_length=255, blank=True, null=True)
    title = models.CharField(max_length=255, blank=True, null=True)
    org = models.CharField(max_length=255, blank=True, null=True)
    checksum = models.CharField(max_length=255, blank=True, null=True)

    class Meta:
        db_table = 'dataset_structure_mapping'<|MERGE_RESOLUTION|>--- conflicted
+++ resolved
@@ -140,12 +140,7 @@
     temporal_coverage = models.CharField(max_length=255, blank=True, null=True)
 
     update_frequency = models.CharField(max_length=255, blank=True, null=True)
-<<<<<<< HEAD
     frequency = models.ForeignKey(Frequency, models.SET_NULL, blank=False, null=True, verbose_name=_('Atnaujinimo dažnumas'))
-=======
-    frequency = models.ForeignKey(Frequency, models.DO_NOTHING, blank=False, null=True,
-                                  verbose_name=_('Atnaujinimo dažnumas'))
->>>>>>> c5023251
     last_update = models.DateTimeField(blank=True, null=True)
 
     access_rights = models.TextField(blank=True, null=True, verbose_name=_('Prieigos teisės'))
