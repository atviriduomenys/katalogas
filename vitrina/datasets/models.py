import pathlib
import tagulous
from django.contrib.contenttypes.fields import GenericRelation
from django.contrib.contenttypes.models import ContentType

from django.db import models
<<<<<<< HEAD
from django.db.models.signals import post_save
from django.dispatch import receiver
=======
from django.db.models import Sum
>>>>>>> 4fbae42b
from django.urls import reverse

from filer.fields.file import FilerFileField
from tagulous.models import TagField
from parler.managers import TranslatableManager
from parler.models import TranslatedFields, TranslatableModel
from random import randrange

from vitrina.structure.models import Model, Base, Property, Metadata
from vitrina.users.models import User
from vitrina.orgs.models import Organization, Representative
from vitrina.catalogs.models import Catalog, HarvestingJob
from vitrina.classifiers.models import Category, Licence, Frequency
from vitrina.datasets.managers import PublicDatasetManager

from django.utils.translation import gettext_lazy as _


class DatasetGroup(TranslatableModel):
    translations = TranslatedFields(
        title=models.CharField(_("Title"), unique=True, max_length=255, blank=False),
    )
    created = models.DateTimeField(blank=True, null=True,  auto_now_add=True)

    class Meta:
        ordering = ['created']

    def __str__(self):
        return self.safe_translation_getter('title', language_code=self.get_current_language())


class DatasetFile(models.Model):
    file = FilerFileField(verbose_name=_("Failas"), on_delete=models.CASCADE)
    dataset = models.ForeignKey(
        'Dataset',
        verbose_name=_("Duomenų rinkinys"),
        on_delete=models.CASCADE,
        related_name='dataset_files'
    )

    class Meta:
        db_table = 'dataset_file'

    def filename_without_path(self):
        return pathlib.Path(self.file.file.name).name if self.file and self.file.file else ""


class Dataset(TranslatableModel):
    UPLOAD_TO = "data/files"

    HAS_DATA = "HAS_DATA"
    INVENTORED = "INVENTORED"
    PLANNED = "PLANNED"
    UNASSIGNED = "UNASSIGNED"
    STATUSES = (
        (HAS_DATA, _("Atvertas")),
        (INVENTORED, _("Inventorintas")),
        (PLANNED, _("Planuojamas atverti")),
        (UNASSIGNED, _("Nepriskirta"))
    )
    FILTER_STATUSES = {
        HAS_DATA: _("Atverti duomenys"),
        INVENTORED: _("Tik inventorinti"),
        PLANNED: _("Planuojama atverti"),
        UNASSIGNED: _("Nepriskirta")
    }

    CREATED = "CREATED"
    EDITED = "EDITED"
    STATUS_CHANGED = "STATUS_CHANGED"
    TRANSFERRED = "TRANSFERRED"
    DATA_ADDED = "DATA_ADDED"
    DATA_UPDATED = "DATA_UPDATED"
    DELETED = "DELETED"
    PROJECT_SET = "PROJECT_SET"
    REQUEST_SET = "REQUEST_SET"
    HISTORY_MESSAGES = {
        CREATED: _("Sukurta"),
        EDITED: _("Redaguota"),
        STATUS_CHANGED: _("Pakeistas statusas"),
        TRANSFERRED: _("Perkelta"),
        DATA_ADDED: _("Pridėti duomenys"),
        DATA_UPDATED: _("Redaguoti duomenys"),
        DELETED: _("Ištrinta"),
        PROJECT_SET: _("Priskirta projektui"),
        REQUEST_SET: _("Priskirta poreikiui")
    }

    API_ORIGIN = "api"

    translations = TranslatedFields(
        title=models.TextField(_("Title"), blank=True),
        description=models.TextField(_("Description"), blank=True),
    )

    # TODO: https://github.com/atviriduomenys/katalogas/issues/59
    created = models.DateTimeField(blank=True, null=True, auto_now_add=True)
    modified = models.DateTimeField(blank=True, null=True, auto_now=True)
    deleted = models.BooleanField(blank=True, null=True)
    deleted_on = models.DateTimeField(blank=True, null=True)
    soft_deleted = models.DateTimeField(blank=True, null=True)
    version = models.IntegerField(default=1)
    slug = models.CharField(unique=True, max_length=255, blank=False, null=True)
    uuid = models.CharField(unique=True, max_length=36, blank=True, null=True)
    internal_id = models.CharField(max_length=255, blank=True, null=True)

    theme = models.CharField(max_length=255, blank=True, null=True)
    category = models.ManyToManyField(Category, verbose_name=_('Kategorija'))
    category_old = models.CharField(max_length=255, blank=True, null=True)

    catalog = models.ForeignKey(Catalog, models.DO_NOTHING, db_column='catalog', blank=True, null=True)
    origin = models.CharField(max_length=255, blank=True, null=True)

    organization = models.ForeignKey(Organization, models.DO_NOTHING, blank=True, null=True)

    licence = models.ForeignKey(Licence, models.DO_NOTHING, db_column='licence', blank=False, null=True, verbose_name=_('Licenzija'))

    status = models.CharField(max_length=255, choices=STATUSES, default=UNASSIGNED)
    published = models.DateTimeField(blank=True, null=True)
    is_public = models.BooleanField(default=True, verbose_name=_('Duomenų rinkinys viešinamas'))

    language = models.CharField(max_length=255, blank=True, null=True)
    spatial_coverage = models.CharField(max_length=255, blank=True, null=True)
    temporal_coverage = models.CharField(max_length=255, blank=True, null=True)

    update_frequency = models.CharField(max_length=255, blank=True, null=True)
    frequency = models.ForeignKey(Frequency, models.DO_NOTHING, blank=False, null=True, verbose_name=_('Atnaujinimo dažnumas'))
    last_update = models.DateTimeField(blank=True, null=True)

    access_rights = models.TextField(blank=True, null=True, verbose_name=_('Prieigos teisės'))
    distribution_conditions = models.TextField(blank=True, null=True, verbose_name=_('Platinimo salygos'))

    tags = TagField(
        blank=True,
        force_lowercase=True,
        space_delimiter=False,
        autocomplete_view='autocomplete_tags',
        autocomplete_limit=20,
        verbose_name="Žymės",
        help_text=_("Pateikite kableliu atskirtą sąrašą žymių."),
        autocomplete_settings={"width": "100%"},
        autocomplete_view_fulltext=True
    )

    notes = models.TextField(blank=True, null=True)

    # DCAT 3 fields
    part_of = models.ManyToManyField(
        'DatasetRelation',
        related_name="related_datasets",
        verbose_name=_("Duomenų rinkinio ryšiai")
    )
    type = models.ManyToManyField('Type', verbose_name=_("Tipas"))
    endpoint_url = models.URLField(_("API adresas"), null=True, blank=True)
    endpoint_type = models.ForeignKey(
        'DataServiceType',
        on_delete=models.SET_NULL,
        verbose_name=_("API formatas"),
        null=True,
        blank=True
    )
    endpoint_description = models.URLField(_("API specifikacija"), null=True, blank=True)
    endpoint_description_type = models.ForeignKey(
        'DataServiceSpecType',
        on_delete=models.SET_NULL,
        verbose_name=_("API specifikacijos formatas"),
        null=True,
        blank=True
    )
    service = models.BooleanField(_("DataService rinkinys"), default=False)
    series = models.BooleanField(_("DataSeries rinkinys"), default=False)

    # TODO: To be removed:
    # ---------------------------8<-------------------------------------
    meta = models.TextField(blank=True, null=True)

    # TODO: https://github.com/atviriduomenys/katalogas/issues/9
    priority_score = models.IntegerField(blank=True, null=True)

    # TODO: https://github.com/atviriduomenys/katalogas/issues/14
    structure_data = models.TextField(blank=True, null=True)
    structure_filename = models.CharField(max_length=255, blank=True, null=True)
    current_structure = models.ForeignKey('DatasetStructure', models.DO_NOTHING, related_name='+', blank=True, null=True)

    # TODO: https://github.com/atviriduomenys/katalogas/issues/26
    financed = models.BooleanField(blank=True, null=True)
    financing_plan_id = models.BigIntegerField(blank=True, null=True)
    financing_priorities = models.TextField(blank=True, null=True)
    financing_received = models.BigIntegerField(blank=True, null=True)
    financing_required = models.BigIntegerField(blank=True, null=True)
    will_be_financed = models.BooleanField(blank=True, default=False)
    # --------------------------->8-------------------------------------

    metadata = GenericRelation('vitrina_structure.Metadata')
    comments = GenericRelation('vitrina_comments.Comment')
    representatives = GenericRelation('vitrina_orgs.Representative')
    request_objects = GenericRelation('vitrina_requests.RequestObject')

    objects = TranslatableManager()
    public = PublicDatasetManager()

    class Meta:
        db_table = 'dataset'
        verbose_name = _('Dataset')
        unique_together = (('internal_id', 'organization_id'),)

    def __str__(self):
        return self.safe_translation_getter('title', language_code=self.get_current_language())

    def lt_title(self):
        return self.safe_translation_getter('title', language_code='lt')

    def en_title(self):
        return self.safe_translation_getter('title', language_code='en')

    def lt_description(self):
        return self.safe_translation_getter('description', language_code='lt')

    def en_description(self):
        return self.safe_translation_getter('description', language_code='en')

    def get_absolute_url(self):
        return reverse('dataset-detail', kwargs={'pk': self.pk})

    def get_tag_object_list(self):
        return list(self.tags.all().values('name', 'pk'))

    def get_tag_list(self):
        return list(self.tags.all().values_list('pk', flat=True))

    def get_tag_title(self, tag_id):
        if tag := self.tags.tag_model.objects.filter(pk=tag_id).first():
            return tag.name
        return ''

    def get_resource_titles(self):
        return list(self.datasetdistribution_set.all().values_list('title', flat=True))

    def get_model_title_list(self):
        return list(model.title for model in self.model_set.all())

    def get_property_title_list(self):
        return list(item.title for item in Property.objects.filter(model__in=self.model_set.all()))

    def get_request_title_list(self):
        return list(self.dataset_request.all().values_list('title', flat=True))

    def get_project_title_list(self):
        return list(self.project_set.all().values_list('title', flat=True))

    def get_resource_description(self):
        return list(self.datasetdistribution_set.all().values_list('description', flat=True))

    def get_model_title_description(self):
        return list(model.description for model in self.model_set.all())

    def get_property_title_description(self):
        return list(item.description for item in Property.objects.filter(model__in=self.model_set.all()))

    def get_request_title_description(self):
        return list(self.dataset_request.all().values_list('description', flat=True))

    def get_project_title_description(self):
        return list(self.project_set.all().values_list('description', flat=True))

    def get_all_groups(self):
        ids = self.category.filter(groups__isnull=False).values_list('groups__pk', flat=True).distinct()
        return DatasetGroup.objects.filter(pk__in=ids)

    def get_group_list(self):
        return list(self.category.filter(groups__isnull=False).values_list('groups__pk', flat=True).distinct())

    def get_parent_organization_title(self):
        if self.organization.is_root():
            return self.organization.title
        else:
            return self.organization.get_root().title

    def parent_category(self):
        parents = []
        for category in self.category.all():
            if not category.is_root():
                parents.append(category.get_root().pk)
            else:
                parents.append(category.pk)
        return parents

    def parent_category_titles(self):
        parents = []
        for category in self.category.all():
            if not category.is_root():
                parents.append(category.get_root().title)
            else:
                parents.append(category.title)
        return parents

    def get_category_object_list_lt(self):
        categories = []
        for category in self.category.all():
            categories = [{'title': cat.title, 'pk': cat.pk} for cat in category.get_ancestors()
                          if cat.dataset_set.exists()]
            categories.append({'title': category.title, 'pk': category.pk})
        return categories

    def get_category_object_list_en(self):
        categories = []
        for category in self.category.all():
            categories = [{'title_en': cat.title_en, 'pk': cat.pk} for cat in category.get_ancestors()
                          if cat.dataset_set.exists()]
            categories.append({'title_en': category.title_en, 'pk': category.pk})
        return categories

    def level(self):
        return randrange(5)

    @property
    def formats(self):
        return [
            obj.get_format()
            for obj in self.datasetdistribution_set.all()
            if obj.get_format()
        ]

    def filter_formats(self):
        return [
            obj.get_format().pk
            for obj in self.datasetdistribution_set.all()
            if obj.get_format()
        ]

    @property
    def distinct_formats(self):
        return sorted(set(self.formats), key=lambda x: x.title)

    def get_acl_parents(self):
        parents = [self]
        if self.organization:
            parents.extend(self.organization.get_acl_parents())
        return parents

    def get_members_url(self):
        return reverse('dataset-members', kwargs={'pk': self.pk})

    def get_managers(self):
        ct = ContentType.objects.get_for_model(Dataset)
        return list(Representative.objects.filter(
            content_type=ct, object_id=self.id
        ).values_list('user_id', flat=True))

    @property
    def language_array(self):
        if self.language:
            return [lang.replace(',', '') for lang in self.language.split(' ')]
        return []

    @property
    def tag_name_array(self):
        return [tag.name.strip() for tag in self.tags.tags]

    @property
    def category_titles(self):
        return self.category.values_list('title', flat=True)

    def jurisdiction(self) -> int | None:
        if self.organization:
            root_org = self.organization.get_root()
            if root_org.get_children_count() > 1:
                return root_org.pk
        return None

    def update_level(self):
        if metadata := self.metadata.first():
            levels = Metadata.objects.filter(
                dataset=self,
                content_type__in=[
                    ContentType.objects.get_for_model(Model),
                    ContentType.objects.get_for_model(Base),
                    ContentType.objects.get_for_model(Property)
                ],
                level__isnull=False,
            ).values_list('level', flat=True)

            if levels:
                metadata.average_level = sum(levels) / len(levels)
                metadata.save()

    def get_level(self):
        if metadata := self.metadata.first():
            return metadata.average_level
        return None

    def published_created_sort(self):
        return self.published or self.created

    def get_icon(self):
        root_category_ids = []
        for cat in self.category.all():
            root_category_ids.append(cat.get_root().pk)

        if root_category_ids:
            category = Category.objects.filter(
                pk__in=root_category_ids,
                icon__isnull=False,
            ).order_by('title').first()
            if category:
                return category.icon
        return None

    @property
    def name(self):
        if metadata := self.metadata.first():
            return metadata.name
        return ""

    def public_types(self):
        return list(self.type.filter(show_filter=True).values_list('pk', flat=True))

    def type_order(self):
        order = 0
        related_datasets = self.related_datasets.all()
        part_of = self.part_of.all()
        if related_datasets and not part_of:
            order = 3
        elif related_datasets and part_of:
            order = 2
        elif part_of:
            order = 1
        return order

    def get_plan_title(self):
        if self.datasetdistribution_set.exists():
            return _("Duomenų rinkinio papildymas")
        return _("Duomenų atvėrimas")

    def get_likes(self):
        from vitrina.likes.models import Like
        content_type = ContentType.objects.get_for_model(self)
        return (
            Like.objects.
            filter(
                content_type=content_type,
                object_id=self.pk,
            ).
            count()
        )

    def get_download_count(self):
        from vitrina.statistics.models import ModelDownloadStats
        model_names = Metadata.objects.filter(
            content_type=ContentType.objects.get_for_model(Model),
            dataset__pk=self.pk
        ).values_list('name', flat=True)
        return (
            ModelDownloadStats.objects.
            filter(
                model__in=model_names
            ).
            aggregate(
                Sum('model_requests')
            )
        )["model_requests__sum"] or 0


# TODO: To be merged into Dataset:
#       https://github.com/atviriduomenys/katalogas/issues/22
# ---------------------------8<-------------------------------------
class GeoportalLtEntry(models.Model):
    created = models.DateTimeField(blank=True, null=True, auto_now_add=True)
    modified = models.DateTimeField(blank=True, null=True, auto_now=True)
    version = models.IntegerField()
    raw_data = models.TextField(blank=True, null=True)
    type = models.TextField(blank=True, null=True)
    deleted = models.BooleanField(blank=True, null=True)
    deleted_on = models.DateTimeField(blank=True, null=True)

    class Meta:
        managed = False
        db_table = 'geoportal_lt_entry'


class OpenDataGovLtEntry(models.Model):
    created = models.DateTimeField(blank=True, null=True, auto_now_add=True)
    modified = models.DateTimeField(blank=True, null=True, auto_now=True)
    version = models.IntegerField()
    alt_title = models.TextField(blank=True, null=True)
    code = models.TextField(blank=True, null=True)
    contact_info = models.TextField(blank=True, null=True)
    data_extent = models.TextField(blank=True, null=True)
    data_trustworthiness = models.TextField(blank=True, null=True)
    dataset_begins = models.TextField(blank=True, null=True)
    dataset_conditions = models.TextField(blank=True, null=True)
    dataset_ends = models.TextField(blank=True, null=True)
    dataset_type = models.TextField(blank=True, null=True)
    date_meta_published = models.TextField(blank=True, null=True)
    description = models.TextField(blank=True, null=True)
    format = models.TextField(blank=True, null=True)
    keywords = models.TextField(blank=True, null=True)
    publisher = models.TextField(blank=True, null=True)
    refresh_period = models.TextField(blank=True, null=True)
    title = models.TextField(blank=True, null=True)
    topic = models.TextField(blank=True, null=True)
    url = models.TextField(blank=True, null=True)
    deleted = models.BooleanField(blank=True, null=True)
    deleted_on = models.DateTimeField(blank=True, null=True)

    class Meta:
        managed = False
        db_table = 'open_data_gov_lt_entry'


class HarvestingResult(models.Model):
    published = models.BooleanField()
    created = models.DateTimeField(blank=True, null=True, auto_now_add=True)
    deleted = models.BooleanField(blank=True, null=True)
    deleted_on = models.DateTimeField(blank=True, null=True)
    modified = models.DateTimeField(blank=True, null=True, auto_now=True)
    version = models.IntegerField()
    description = models.TextField(blank=True, null=True)
    remote_id = models.CharField(max_length=255, blank=True, null=True)
    title = models.TextField(blank=True, null=True)
    job = models.ForeignKey(HarvestingJob, models.DO_NOTHING, blank=True, null=True)
    description_en = models.TextField(blank=True, null=True)
    keywords = models.TextField(blank=True, null=True)
    organization = models.TextField(blank=True, null=True)
    raw_data = models.TextField(blank=True, null=True)
    title_en = models.TextField(blank=True, null=True)
    category = models.ForeignKey(Category, models.DO_NOTHING, blank=True, null=True)

    class Meta:
        managed = False
        db_table = 'harvesting_result'
# --------------------------->8-------------------------------------


# TODO: To be removed:
# ---------------------------8<-------------------------------------
class DatasetMigrate(models.Model):
    created = models.DateTimeField(blank=True, null=True, auto_now_add=True)
    modified = models.DateTimeField(blank=True, null=True, auto_now=True)
    catalog_id = models.BigIntegerField(blank=True, null=True)
    category = models.CharField(max_length=255, blank=True, null=True)
    description = models.TextField(blank=True, null=True)
    licence_id = models.BigIntegerField(blank=True, null=True)
    organization_id = models.BigIntegerField(blank=True, null=True)
    representative_id = models.BigIntegerField(blank=True, null=True)
    tags = models.TextField(blank=True, null=True)
    theme = models.CharField(max_length=255, blank=True, null=True)
    title = models.TextField(blank=True, null=True)
    version = models.IntegerField()
    update_frequency = models.CharField(max_length=255, blank=True, null=True)
    internal_id = models.CharField(max_length=255, blank=True, null=True)
    origin = models.CharField(max_length=255, blank=True, null=True)
    published = models.DateTimeField(blank=True, null=True)
    language = models.CharField(max_length=255, blank=True, null=True)
    temporal_coverage = models.CharField(max_length=255, blank=True, null=True)
    spatial_coverage = models.CharField(max_length=255, blank=True, null=True)
    is_public = models.BooleanField(blank=True, null=True)
    meta = models.TextField(blank=True, null=True)
    coordinator_id = models.BigIntegerField(blank=True, null=True)
    financed = models.BooleanField(blank=True, null=True)
    financing_plan_id = models.BigIntegerField(blank=True, null=True)
    financing_priorities = models.TextField(blank=True, null=True)
    financing_received = models.BigIntegerField(blank=True, null=True)
    financing_required = models.BigIntegerField(blank=True, null=True)
    priority_score = models.IntegerField(blank=True, null=True)
    slug = models.CharField(max_length=255, blank=True, null=True)
    soft_deleted = models.DateTimeField(blank=True, null=True)
    status = models.CharField(max_length=255, blank=True, null=True)
    uuid = models.CharField(unique=True, max_length=36, blank=True, null=True)
    will_be_financed = models.BooleanField()
    deleted = models.BooleanField(blank=True, null=True)
    deleted_on = models.DateTimeField(blank=True, null=True)

    class Meta:
        managed = False
        db_table = 'dataset_migrate'


class DatasetRemark(models.Model):
    created = models.DateTimeField(blank=True, null=True, auto_now_add=True)
    modified = models.DateTimeField(blank=True, null=True, auto_now=True)
    version = models.IntegerField()
    body = models.TextField(blank=True, null=True)
    author = models.ForeignKey(User, models.DO_NOTHING, blank=True, null=True)
    dataset = models.ForeignKey(Dataset, models.DO_NOTHING, blank=True, null=True)
    deleted = models.BooleanField(blank=True, null=True)
    deleted_on = models.DateTimeField(blank=True, null=True)

    class Meta:
        managed = False
        db_table = 'dataset_remark'


class DatasetResource(models.Model):
    created = models.DateTimeField(blank=True, null=True, auto_now_add=True)
    modified = models.DateTimeField(blank=True, null=True, auto_now=True)
    version = models.IntegerField()
    data = models.TextField(blank=True, null=True)
    dataset_id = models.BigIntegerField(blank=True, null=True)
    description = models.TextField(blank=True, null=True)
    filename = models.TextField(blank=True, null=True)
    issued = models.CharField(max_length=255, blank=True, null=True)
    mime = models.TextField(blank=True, null=True)
    rating = models.IntegerField(blank=True, null=True)
    size = models.BigIntegerField(blank=True, null=True)
    spatial_coverage = models.CharField(max_length=255, blank=True, null=True)
    temporal_coverage = models.CharField(max_length=255, blank=True, null=True)
    title = models.CharField(max_length=255, blank=True, null=True)
    type = models.CharField(max_length=255, blank=True, null=True)
    url = models.TextField(blank=True, null=True)
    deleted = models.BooleanField(blank=True, null=True)
    deleted_on = models.DateTimeField(blank=True, null=True)

    class Meta:
        managed = False
        db_table = 'dataset_resource'


# TODO: https://github.com/atviriduomenys/katalogas/issues/59
class DatasetEvent(models.Model):
    created = models.DateTimeField(blank=True, null=True, auto_now_add=True)
    modified = models.DateTimeField(blank=True, null=True, auto_now=True)
    version = models.IntegerField()
    dataset_id = models.BigIntegerField(blank=True, null=True)
    details = models.CharField(max_length=255, blank=True, null=True)
    status = models.CharField(max_length=255, blank=True, null=True)
    type = models.CharField(max_length=255, blank=True, null=True)
    user = models.TextField(blank=True, null=True)
    deleted = models.BooleanField(blank=True, null=True)
    deleted_on = models.DateTimeField(blank=True, null=True)
    user_0 = models.ForeignKey(User, models.DO_NOTHING, db_column='user_id', blank=True, null=True)  # Field renamed because of name conflict.

    class Meta:
        managed = False
        db_table = 'dataset_event'


class DatasetResourceMigrate(models.Model):
    created = models.DateTimeField(blank=True, null=True, auto_now_add=True)
    modified = models.DateTimeField(blank=True, null=True, auto_now=True)
    data = models.TextField(blank=True, null=True)
    dataset_id = models.BigIntegerField(blank=True, null=True)
    filename = models.TextField(blank=True, null=True)
    mime = models.TextField(blank=True, null=True)
    rating = models.IntegerField(blank=True, null=True)
    size = models.BigIntegerField(blank=True, null=True)
    type = models.CharField(max_length=255, blank=True, null=True)
    url = models.TextField(blank=True, null=True)
    version = models.IntegerField()
    description = models.TextField(blank=True, null=True)
    temporal = models.CharField(max_length=255, blank=True, null=True)
    title = models.CharField(max_length=255, blank=True, null=True)
    spatial = models.CharField(max_length=255, blank=True, null=True)
    spatial_coverage = models.CharField(max_length=255, blank=True, null=True)
    temporal_coverage = models.CharField(max_length=255, blank=True, null=True)
    issued = models.CharField(max_length=255, blank=True, null=True)
    deleted = models.BooleanField(blank=True, null=True)
    deleted_on = models.DateTimeField(blank=True, null=True)

    class Meta:
        managed = False
        db_table = 'dataset_resource_migrate'


class DatasetStructureLink(models.Model):
    name = models.CharField(max_length=255, blank=True)
    dataset_id = models.IntegerField(blank=False, null=False)

    class Meta:
        managed = True
        db_table = 'dataset_structure_link'


# TODO: https://github.com/atviriduomenys/katalogas/issues/14
class DatasetStructure(models.Model):
    UPLOAD_TO = "data/structure"

    created = models.DateTimeField(blank=True, null=True, auto_now_add=True)
    deleted = models.BooleanField(blank=True, null=True)
    deleted_on = models.DateTimeField(blank=True, null=True)
    modified = models.DateTimeField(blank=True, null=True, auto_now=True)
    version = models.IntegerField(default=1)
    title = models.TextField(blank=True, null=True)
    dataset = models.ForeignKey(
        Dataset,
        models.DO_NOTHING,
        blank=True,
        null=True,
    )
    file = FilerFileField(
        blank=True,
        null=True,
        related_name="file_structure",
        on_delete=models.SET_NULL
    )

    # Deprecatd feilds
    standardized = models.BooleanField(blank=True, null=True)
    mime_type = models.CharField(max_length=255, blank=True, null=True)
    distribution_version = models.IntegerField(blank=True, null=True)
    filename = models.CharField(max_length=255, blank=True, null=True)
    identifier = models.CharField(max_length=255, blank=True, null=True)
    size = models.BigIntegerField(blank=True, null=True)

    class Meta:
        db_table = 'dataset_structure'

    def get_absolute_url(self):
        return reverse('dataset-structure', kwargs={'pk': self.dataset.pk})

    def file_size(self):
        if self.file:
            return self.file.size
        return 0

    def filename_without_path(self):
        return pathlib.Path(self.file.file.name).name if self.file and self.file.file else ""

    def get_acl_parents(self):
        return [self.dataset]


# TODO: https://github.com/atviriduomenys/katalogas/issues/14
class DatasetStructureField(models.Model):
    created = models.DateTimeField(blank=True, null=True, auto_now_add=True)
    deleted = models.BooleanField(blank=True, null=True)
    deleted_on = models.DateTimeField(blank=True, null=True)
    modified = models.DateTimeField(blank=True, null=True, auto_now=True)
    version = models.IntegerField()
    data_title = models.CharField(max_length=255, blank=True, null=True)
    db_table_name = models.CharField(max_length=255, blank=True, null=True)
    order_id = models.IntegerField()
    scheme = models.CharField(max_length=255, blank=True, null=True)
    standard_title = models.CharField(max_length=255, blank=True, null=True)
    technical_title = models.CharField(max_length=255, blank=True, null=True)
    type = models.CharField(max_length=255, blank=True, null=True)
    dataset = models.ForeignKey(Dataset, models.DO_NOTHING, blank=True, null=True)

    class Meta:
        managed = False
        db_table = 'dataset_structure_field'


# TODO: https://github.com/atviriduomenys/katalogas/issues/60
class DatasetVisit(models.Model):
    created = models.DateTimeField(blank=True, null=True, auto_now_add=True)
    deleted = models.BooleanField(blank=True, null=True)
    deleted_on = models.DateTimeField(blank=True, null=True)
    modified = models.DateTimeField(blank=True, null=True, auto_now=True)
    version = models.IntegerField()
    last_visited = models.DateTimeField(blank=True, null=True)
    visit_count = models.IntegerField()
    dataset = models.ForeignKey(Dataset, models.DO_NOTHING, blank=True, null=True)

    class Meta:
        managed = False
        db_table = 'dataset_visit'


# TODO: https://github.com/atviriduomenys/katalogas/issues/60
class HarvestedVisit(models.Model):
    created = models.DateTimeField(blank=True, null=True, auto_now_add=True)
    deleted = models.BooleanField(blank=True, null=True)
    deleted_on = models.DateTimeField(blank=True, null=True)
    modified = models.DateTimeField(blank=True, null=True, auto_now=True)
    version = models.IntegerField()
    last_visited = models.DateTimeField(blank=True, null=True)
    visit_count = models.IntegerField()
    harvesting_result = models.ForeignKey(HarvestingResult, models.DO_NOTHING, blank=True, null=True)

    class Meta:
        managed = False
        db_table = 'harvested_visit'
# --------------------------->8-------------------------------------


class Attribution(models.Model):
    CREATOR = 'creator'
    CONTRIBUTOR = 'contributor'
    PUBLISHER = 'publisher'

    name = models.CharField(_("Kodinis pavadinimas"), max_length=255)
    uri = models.CharField(_("Ryšio identifikatorius"), max_length=255, blank=True)
    title = models.CharField(_("Pavadinimas"), max_length=255, blank=True)

    class Meta:
        db_table = 'attribution'

    def __str__(self):
        return self.title if self.title else self.name


class DatasetAttribution(models.Model):
    dataset = models.ForeignKey(Dataset, on_delete=models.PROTECT, verbose_name=_("Duomenų rinkinys"))
    attribution = models.ForeignKey(Attribution, on_delete=models.PROTECT, verbose_name=_("Priskyrimo rūšis"))
    organization = models.ForeignKey(
        Organization,
        on_delete=models.SET_NULL,
        null=True,
        verbose_name=_("Organizacija")
    )
    agent = models.CharField(_("Agentas"), max_length=255, null=True, blank=True)

    class Meta:
        db_table = 'dataset_attribution'

    def __str__(self):
        if self.organization:
            return f"{self.attribution} - {self.dataset}, {self.organization}"
        else:
            return f"{self.attribution} - {self.dataset}, {self.agent}"


class Type(TranslatableModel):
    SERIES = "series"
    SERVICE = "service"

    name = models.CharField(_("Kodinis pavadinimas"), max_length=255)
    uri = models.CharField(_("Nuoroda į kontroliuojamą žodyną"), max_length=255, blank=True)
    translations = TranslatedFields(
        title=models.CharField(_("Pavadinimas"), max_length=255),
    )
    description = models.TextField(_("Apibūdinimas"), blank=True)
    show_filter = models.BooleanField(_("Rodyti filtre"), default=False)

    class Meta:
        db_table = 'type'
        verbose_name = _("Tipas")
        verbose_name_plural = _("Tipai")

    def __str__(self):
        return self.safe_translation_getter('title', language_code=self.get_current_language())


class Relation(TranslatableModel):
    PART_OF = 'part-of'
    SERIES = "series"
    SERVICE = "service"

    name = models.CharField(_("Kodinis pavadinimas"), max_length=255)
    uri = models.CharField(_("Nuoroda į kontroliuojamą žodyną"), max_length=255, blank=True)
    translations = TranslatedFields(
        title=models.CharField(_("Pavadinimas"), max_length=255),
        inversive_title=models.CharField(_("Atvirkštinio ryšio pavadinimas"), max_length=255)
    )

    class Meta:
        db_table = 'relation'
        verbose_name = _("Ryšys")
        verbose_name_plural = _("Ryšiai")

    def __str__(self):
        return self.safe_translation_getter('title', language_code=self.get_current_language())


class DatasetRelation(models.Model):
    relation = models.ForeignKey(Relation, verbose_name=_("Ryšio tipas"), on_delete=models.PROTECT)
    dataset = models.ForeignKey(
        Dataset,
        verbose_name=_("Duomenų rinkinys"),
        on_delete=models.PROTECT,
        related_name="dataset_relations"
    )
    part_of = models.ForeignKey(
        Dataset,
        verbose_name=_("Priklauso rinkiniui"),
        on_delete=models.PROTECT,
        related_name="related_datasets"
    )

    class Meta:
        db_table = 'dataset_relation'
        verbose_name = _("Duomenų rinkinių ryšys")
        verbose_name_plural = _("Duomenų rinkinių ryšiai")


class DataServiceType(models.Model):
    title = models.CharField(_("Pavadinimas"), max_length=255)

    class Meta:
        db_table = 'data_service_type'

    def __str__(self):
        return self.title


class DataServiceSpecType(models.Model):
    title = models.CharField(_("Pavadinimas"), max_length=255)

    class Meta:
        db_table = 'data_service_spec_type'

    def __str__(self):
        return self.title


<<<<<<< HEAD
@receiver(post_save, sender=DatasetGroup)
@receiver(post_save, sender=Dataset)
@receiver(post_save, sender=Type)
@receiver(post_save, sender=Relation)
def translate_text_field(sender, instance, created, **kwargs):
    try:
        if not created:
            lt_title = instance.title
            if type(instance) == Dataset:
                lt_desc = instance.description
                tr_title = 'atsakymas'
                tr_desc = 'atsakymas_desc'
                instance.set_current_language('en')
                instance.title = tr_title
                instance.description = tr_desc
            elif type(instance) == DatasetGroup or type(instance) == Type:
                tr_title = 'atsakymas'
                instance.set_current_language('en')
                instance.title = tr_title
            else:
                lt_inversive = instance.inversive_title
                tr_title = 'atsakymas'
                tr_inverse = 'atsakymas_inverse'
                instance.set_current_language('en')
                instance.title = tr_title
                instance.inversive_title = tr_inverse
    except SystemError as e:
        print(e)
=======
class DatasetStructureMapping(models.Model):
    dataset_id = models.IntegerField(blank=False, null=False)
    name = models.CharField(max_length=255, blank=True, null=True)
    title = models.CharField(max_length=255, blank=True, null=True)
    org = models.CharField(max_length=255, blank=True, null=True)
    checksum = models.CharField(max_length=255, blank=True, null=True)

    class Meta:
        db_table = 'dataset_structure_mapping'
>>>>>>> 4fbae42b
<|MERGE_RESOLUTION|>--- conflicted
+++ resolved
@@ -4,12 +4,7 @@
 from django.contrib.contenttypes.models import ContentType
 
 from django.db import models
-<<<<<<< HEAD
-from django.db.models.signals import post_save
-from django.dispatch import receiver
-=======
 from django.db.models import Sum
->>>>>>> 4fbae42b
 from django.urls import reverse
 
 from filer.fields.file import FilerFileField
@@ -906,36 +901,6 @@
         return self.title
 
 
-<<<<<<< HEAD
-@receiver(post_save, sender=DatasetGroup)
-@receiver(post_save, sender=Dataset)
-@receiver(post_save, sender=Type)
-@receiver(post_save, sender=Relation)
-def translate_text_field(sender, instance, created, **kwargs):
-    try:
-        if not created:
-            lt_title = instance.title
-            if type(instance) == Dataset:
-                lt_desc = instance.description
-                tr_title = 'atsakymas'
-                tr_desc = 'atsakymas_desc'
-                instance.set_current_language('en')
-                instance.title = tr_title
-                instance.description = tr_desc
-            elif type(instance) == DatasetGroup or type(instance) == Type:
-                tr_title = 'atsakymas'
-                instance.set_current_language('en')
-                instance.title = tr_title
-            else:
-                lt_inversive = instance.inversive_title
-                tr_title = 'atsakymas'
-                tr_inverse = 'atsakymas_inverse'
-                instance.set_current_language('en')
-                instance.title = tr_title
-                instance.inversive_title = tr_inverse
-    except SystemError as e:
-        print(e)
-=======
 class DatasetStructureMapping(models.Model):
     dataset_id = models.IntegerField(blank=False, null=False)
     name = models.CharField(max_length=255, blank=True, null=True)
@@ -944,5 +909,4 @@
     checksum = models.CharField(max_length=255, blank=True, null=True)
 
     class Meta:
-        db_table = 'dataset_structure_mapping'
->>>>>>> 4fbae42b
+        db_table = 'dataset_structure_mapping'