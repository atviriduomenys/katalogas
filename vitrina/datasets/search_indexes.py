from haystack.fields import CharField, IntegerField, MultiValueField, DateTimeField
from django.db import models

from haystack import signals
from haystack.exceptions import NotHandled
from haystack.indexes import SearchIndex, Indexable

from vitrina.datasets.models import Dataset


class DatasetIndex(SearchIndex, Indexable):
    text = CharField(document=True, use_template=True)
    lt_title = CharField(model_attr='lt_title')
    en_title = CharField(model_attr='en_title')
    jurisdiction = MultiValueField(model_attr='jurisdiction', faceted=True, null=True)
    organization = MultiValueField(model_attr='organization__pk', faceted=True, null=True)
    groups = MultiValueField(model_attr='get_group_list', faceted=True)
    category = MultiValueField(model_attr='category__pk', faceted=True)
    parent_category = MultiValueField(model_attr='parent_category', faceted=True, null=True)
    tags = MultiValueField(model_attr='get_tag_list', faceted=True)
    formats = MultiValueField(model_attr='formats', faceted=True)
    frequency = IntegerField(model_attr='frequency__pk', faceted=True)
    published = DateTimeField(model_attr='published', null=True)
    filter_status = CharField(model_attr='filter_status', faceted=True, null=True)
<<<<<<< HEAD
    type = MultiValueField(model_attr='public_types', faceted=True)
    type_order = IntegerField(model_attr='type_order')
=======
    level = IntegerField(model_attr='get_level', faceted=True, null=True)
>>>>>>> 4f2a01f4

    def get_model(self):
        return Dataset

    def index_queryset(self, using=None):
        return self.get_model().public.filter(translations__title__isnull=False).distinct()

    def prepare_category(self, obj):
        categories = []
        if obj.category:
            categories = [cat.pk for cat in obj.category.get_ancestors() if cat.dataset_set.exists()]
            categories.append(obj.category.pk)
        return categories

    def prepare_organization(self, obj):
        if obj.organization.pk != obj.jurisdiction:
            return obj.organization.pk


class CustomSignalProcessor(signals.BaseSignalProcessor):
    def setup(self):
        models.signals.post_save.connect(self.handle_save)
        models.signals.post_delete.connect(self.handle_delete)

    def teardown(self):
        models.signals.post_save.disconnect(self.handle_save)
        models.signals.post_delete.disconnect(self.handle_delete)

    def handle_save(self, sender, instance, **kwargs):
        using_backends = self.connection_router.for_write(instance=instance)

        for using in using_backends:
            try:
                index = self.connections[using].get_unified_index().get_index(sender)
                if index.index_queryset().filter(pk=instance.pk):
                    index.update_object(instance, using=using)
                else:
                    index.remove_object(instance, using=using)

            except NotHandled:
                pass<|MERGE_RESOLUTION|>--- conflicted
+++ resolved
@@ -22,12 +22,9 @@
     frequency = IntegerField(model_attr='frequency__pk', faceted=True)
     published = DateTimeField(model_attr='published', null=True)
     filter_status = CharField(model_attr='filter_status', faceted=True, null=True)
-<<<<<<< HEAD
+    level = IntegerField(model_attr='get_level', faceted=True, null=True)
     type = MultiValueField(model_attr='public_types', faceted=True)
     type_order = IntegerField(model_attr='type_order')
-=======
-    level = IntegerField(model_attr='get_level', faceted=True, null=True)
->>>>>>> 4f2a01f4
 
     def get_model(self):
         return Dataset
