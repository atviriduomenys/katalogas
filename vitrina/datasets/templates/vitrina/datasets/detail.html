--- conflicted
+++ resolved
@@ -1,19 +1,10 @@
 {% extends "base.html" %}
 {% load i18n %}
 {% load static %}
-<<<<<<< HEAD
 {% load hitcount_tags %}
-
-<h1>{{ object.title }}</h1>
-<p>{{ object.description|linebreaks }}</p>
-
-{% block pageTitle %} | {% if locale == "lt" %}{{ dataset.title }}{% else %}{% if dataset.titleEn != "" %}{{ dataset.titleEn }}{% else %}{{ dataset.title }}{% endif %}{% endif %}{% endblock %}
-{% block pageDescription %}{% if locale == "lt" %}{{ dataset.description | escape }}{% else %}{{ dataset.descriptionEn | escape }}{% endif %}{% endblock %}
-=======
 
 {% block pageTitle %} | {{ dataset.title }}{% endblock %}
 {% block pageDescription %}{{ dataset.description | escape }}{% endblock %}
->>>>>>> 3670e1d7
 {% block pageAuthor %}{{ organization.title }}{% endblock %}
 {% block pageOgTitle %} | {{ dataset.title }}{% endblock %}
 {% block pageOgDescription %}{{ dataset.description | escape }}{% endblock %}
@@ -25,21 +16,7 @@
     <link href="{% static '/css/datatables.min.css' %}" rel="stylesheet">
     <script src="{% static '/js/jquery-3.4.1.min.js' %}"></script>
     <script src="{% static '/js/datatables.min.js' %}"></script>
-<<<<<<< HEAD
     <script src="{% static 'hitcount/jquery.postcsrf.js' %}"></script>
-{% endblock %}
-
-{% block notification %}
-    {% if notification %}
-        {#<div id="top-bar">#}
-            {#<p>{{ translate(notification.type) }}#}
-                {#<span class="is-pulled-right message-close-button"
-                      onClick="HideMessage()">X</span>#}
-            {#</p>#}
-        {#</div>#}
-    {% endif %}
-=======
->>>>>>> 3670e1d7
 {% endblock %}
 
 {% block content %}
@@ -53,15 +30,12 @@
                 <div class="column">
                     <p class="is-pulled-right">{% translate "Duomenų rinkinio peržiūros" %}: <b>{{ views }}</b></p>
                 </div>
-<<<<<<< HEAD
                 <div class="column">
                     {% get_hit_count for dataset as total_hits %}
                     <p class="is-pulled-right">{% translate "Duomenų rinkinio peržiūros" %}:
                         <b id="total_hits">{{ total_hits }}</b>
                     </p>
                 </div>
-=======
->>>>>>> 3670e1d7
             </div>
 
             <div class="content">
