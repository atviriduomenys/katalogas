--- conflicted
+++ resolved
@@ -15,11 +15,7 @@
 
 {% block content %}
 
-<<<<<<< HEAD
-	{% include 'vitrina/datasets/tabs.html' %}
-=======
     {% include 'component/tabs.html' %}
->>>>>>> ef6c8b44
 
     <div class="columns no-margin-bottom">
         <div class="column">
