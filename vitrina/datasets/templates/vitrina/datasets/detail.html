{% extends "base.html" %}
{% load i18n parler_tags %}
{% load static %}
{% load hitcount_tags %}
{% load subscription_tags %}

{% block pageTitle %} | {{ dataset.title }}{% endblock %}
{% block pageDescription %}{{ dataset.description | escape }}{% endblock %}
{% block pageAuthor %}{{ organization.title }}{% endblock %}
{% block pageOgTitle %} | {{ dataset.title }}{% endblock %}
{% block pageOgDescription %}{{ dataset.description | escape }}{% endblock %}

{% block parent_title %}{% translate "Duomenų rinkiniai" %}{% endblock %}
{% block current_title %}{{ dataset.title }}{% endblock %}

{% block content %}

    {% include 'component/tabs.html' %}

    <div class="columns no-margin-bottom">
        <div class="column">
<<<<<<< HEAD
            {# description and view count #}
            <div class="columns no-margin-bottom">
                <div class="column">
                    <h3 class="custom-title is-size-4-mobile no-margin-bottom">
                            {% objectlanguage dataset LANGUAGE_CODE %}
                                {{ dataset.title }}
                            {% endobjectlanguage %}
                    </h3>
                    {% if can_update_dataset %}
                        <a href="{%url 'dataset-change' pk=dataset.id %}" class="button is-primary is-normal m-t-md is-size-6-mobile" id="change_dataset">
                            {% translate "Redaguoti rinkinį" %}
                        </a>
                    {% endif %}
                </div>
                <div class="column">
                    {% get_hit_count for dataset as total_hits %}
                    <p class="is-pulled-right">{% translate "Duomenų rinkinio peržiūros" %}:
                        <b id="total_hits">{{ total_hits }}</b>
                    </p>
=======
            <h3 class="custom-title is-size-4-mobile no-margin-bottom">{{ dataset.title }}</h3>
            <p>
                {% translate "Duomenų rinkinio peržiūros" %}:
                {% get_hit_count for dataset as total_hits %}
                <b id="total_hits">{{ total_hits }}</b>
            </p>
            {% if can_update_dataset %}
                <div class="buttons is-right">
                    <a href="{%url 'dataset-change' pk=dataset.id %}" class="button is-primary is-normal m-t-md is-size-6-mobile" id="change_dataset">
                        {% translate "Redaguoti rinkinį" %}
                    </a>
>>>>>>> ef6c8b44
                </div>
            {% endif %}

            <div class="content">
<<<<<<< HEAD
                <p class="no-margin-bottom">
                    {% objectlanguage dataset LANGUAGE_CODE %}
                        {{ dataset.description | linebreaks }}
                    {% endobjectlanguage %}
                </p>
=======
                <p class="no-margin-bottom">{{ dataset.description|linebreaks|urlizetrunc:42 }}</p>
>>>>>>> ef6c8b44
                {# tags #}
                {% include "./tags.html" %}
                {# main info #}
                {% include "./coretable.html" %}
            </div>

                <div class="content structure-block no-margin-bottom">
                    <h4 class="custom-title is-size-4-mobile is-inline-block">{% translate "Rinkinio struktūra" %}</h4>
                    <span class="icon info-icon has-tooltip-multiline m-r-md" data-tooltip="{% translate 'Informacija apie duomenų rinkinio duomenis' %}">
                        <i class="fas fa-info-circle"></i>
                    </span>
                     <a href="{% url 'dataset-structure' dataset.pk %}" class="button is-primary structure-button">{% translate "Peržiūrėti" %}</a>
                </div>
        </div>
        <div class="column is-one-third">
            <div class="dataset-organization">
                <div class="is-hidden-mobile">
                    {% if org_logo %}
                        <img src="/image/{{ org_logo }}" class="image max-128x128 m-b-md">
                    {% endif %}
                </div>

                <p class="dataset-meta-title">{% translate "Organizacija" %}</p>
                <p class="dataset-meta-value organization-title"><a
                            href="{{ dataset.organization.get_absolute_url }}">{{ dataset.organization.title }}</a></p>

                <p class="dataset-meta-title">{% translate "El. paštas" %}</p>
                <p class="dataset-meta-value"><a href="mailto:{{ dataset.organization.email }}">{{ dataset.organization.email|default_if_none:"" }}</a></p>

                <p class="dataset-meta-title">{% translate "Telefonas" %}</p>
                <p class="dataset-meta-value">{{ dataset.organization.phone|default_if_none:"" }}</p>

                <p class="dataset-meta-title">{% translate "Tinklalapis" %}</p>
                <p class="dataset-meta-value"><a href="{{ organization.website }}"
                                                 target="_blank">{{ dataset.organization.website|default_if_none:"" }}</a></p>

                {% if dataset.coordinator %}
                    <p class="dataset-meta-title">{% translate "Koordinatorius" %}</p>
                    <p class="dataset-meta-value"><span>{{ dataset.coordinator }}</span></p>
                    <p class="dataset-meta-value"><a href="mailto:{{ dataset.coordinator.email }}">{{ dataset.coordinator.email|default_if_none:"" }}</a>
                    </p>
                    {% if dataset.coordinator.phone %}
                        <p class="dataset-meta-value"><span>{{ dataset.coordinator.phone }}</span></p>
                    {% endif %}
                {% endif %}

                <hr class="custom-line-margin">
                <p class="dataset-meta-title m-b-md">{% translate "Dalintis socialiniuose tinkluose" %}</p>
                <p class="social-icons m-t-md">
                    <a target="_blank"
                       href="https://www.facebook.com/sharer/sharer.php?u={{ current_domain_full }}{{ dataset.get_absolute_url }}"
                       class="dataset-meta-link">
                        <span class="icon is-gray">
                            <i class="fab fa-facebook-square fa-2x"></i>
                        </span>
                    </a>
                    <a target="_blank"
                       href="https://www.linkedin.com/sharing/share-offsite/?title={{ dataset.title }}&url={{ current_domain_full }}{{ dataset.get_absolute_url }}"
                       class="dataset-meta-link m-l-sm">
                        <span class="icon is-gray">
                            <i class="fab fa-linkedin fa-2x"></i>
                        </span>
                    </a>
                    <a target="_blank"
                       href="http://twitter.com/share?text={{ dataset.title }}&url={{ current_domain_full }}{{ dataset.get_absolute_url }}"
                       class="dataset-meta-link m-l-sm">
                        <span class="icon is-gray">
                            <i class="fab fa-twitter-square fa-2x"></i>
                        </span>
                    </a>
                </p>
                <div class="dataset-meta-title" id="dataset_subscription">
                    {% translate "Užsiprenumeruokite naujienas, susijusias su duomenų rinkiniu" as description %}
                    {% subscription obj=dataset user=request.user description=description %}
                </div>
            </div>
        </div>
    </div>
    {% if resources %}
        <div class="columns no-margin-bottom">
            <div class="column is-full">
                <h4 class="custom-title is-size-4-mobile no-margin-bottom">{% translate "Duomenų šaltiniai" %}</h4>
                {% include 'vitrina/datasets/datatable.html' %}
            </div>
        </div>
    {% endif %}
{% endblock %}
{% block scripts %}
    {% get_hit_count_js_variables for dataset as hitcount %}
    <script type="text/javascript">
        $(document).ready(function () {
            $.postCSRF("{{ hitcount.ajax_url }}", { hitcountPK : "{{ hitcount.pk }}" });

            $(function () {
                var metaButton = $('.dataset-extra-meta-button');
                $('.reply-button').click(function () {
                    $('#media-' + this.id).toggleClass('is-hidden');
                });
                metaButton.click(function () {
                    $(this).text($(this).text() === "{% translate "Peržiūrėti papildomą informaciją" %} +" ? "{% translate "Uždaryti papildomą informaciją" %} -" : "{% translate "Peržiūrėti papildomą informaciją" %} +");
                    $('#extra-table').toggleClass('is-hidden');
                });
                $('.preview-button').click(function () {
                    $('.modal').toggleClass('is-active');
                    $('html').toggleClass('is-clipped');
                    $.getJSON('/datasets/{{ dataset.id }}/preview/' + $(this).attr('id'), function (json_data) {
                        data = json_data.data;
                        var table_obj = document.getElementById('info-table-body');
                        $("#info-table-body").empty();
                        $.each(data, function (index, item) {
                            var newRow = table_obj.insertRow(index);
                            if (index === 0) {
                                newRow.classList.add("preview-tr", "is-bold");
                            } else {
                                newRow.className = "preview-tr";
                            }
                            $.each(item, function (i, j) {
                                var newCell = newRow.insertCell(i);
                                newCell.innerHTML = j;
                                newCell.className = "preview-td";
                            });
                        });
                    });
                });

                $('.new-preview-button').click(function () {
                    $('.modal').toggleClass('is-active');
                    $('html').toggleClass('is-clipped');
                    $.getJSON('/dataset/{{ dataset.id }}/previewStructure', function (json_data) {
                        var table_obj = document.getElementById('info-table-body');
                        $("#info-table-body").empty();
                        $.each(json_data, function (index, item) {
                            var newRow = table_obj.insertRow(index);
                            if (index === 0) {
                                newRow.classList.add("preview-tr", "is-bold");
                            } else {
                                newRow.className = "preview-tr";
                            }
                            $.each(item, function (i, j) {
                                var newCell = newRow.insertCell(i);
                                newCell.innerHTML = j;
                                newCell.className = "preview-td";
                            });
                        });
                    });
                });

                $('.modal-button-close').click(function () {
                    $('.modal').toggleClass('is-active');
                    $('html').toggleClass('is-clipped');
                });

                $('#reply-form').submit(function () {
                    $(this).find(":submit").attr('disabled', 'disabled');
                });

                $('#comment-form').submit(function () {
                    $(this).find(":submit").attr('disabled', 'disabled');
                });
            });
        });
    </script>
{% endblock %}<|MERGE_RESOLUTION|>--- conflicted
+++ resolved
@@ -19,28 +19,11 @@
 
     <div class="columns no-margin-bottom">
         <div class="column">
-<<<<<<< HEAD
-            {# description and view count #}
-            <div class="columns no-margin-bottom">
-                <div class="column">
-                    <h3 class="custom-title is-size-4-mobile no-margin-bottom">
-                            {% objectlanguage dataset LANGUAGE_CODE %}
-                                {{ dataset.title }}
-                            {% endobjectlanguage %}
-                    </h3>
-                    {% if can_update_dataset %}
-                        <a href="{%url 'dataset-change' pk=dataset.id %}" class="button is-primary is-normal m-t-md is-size-6-mobile" id="change_dataset">
-                            {% translate "Redaguoti rinkinį" %}
-                        </a>
-                    {% endif %}
-                </div>
-                <div class="column">
-                    {% get_hit_count for dataset as total_hits %}
-                    <p class="is-pulled-right">{% translate "Duomenų rinkinio peržiūros" %}:
-                        <b id="total_hits">{{ total_hits }}</b>
-                    </p>
-=======
-            <h3 class="custom-title is-size-4-mobile no-margin-bottom">{{ dataset.title }}</h3>
+            <h3 class="custom-title is-size-4-mobile no-margin-bottom">
+                {% objectlanguage dataset LANGUAGE_CODE %}
+                    {{ dataset.title }}
+                {% endobjectlanguage %}
+            </h3>
             <p>
                 {% translate "Duomenų rinkinio peržiūros" %}:
                 {% get_hit_count for dataset as total_hits %}
@@ -51,20 +34,15 @@
                     <a href="{%url 'dataset-change' pk=dataset.id %}" class="button is-primary is-normal m-t-md is-size-6-mobile" id="change_dataset">
                         {% translate "Redaguoti rinkinį" %}
                     </a>
->>>>>>> ef6c8b44
                 </div>
             {% endif %}
 
             <div class="content">
-<<<<<<< HEAD
                 <p class="no-margin-bottom">
                     {% objectlanguage dataset LANGUAGE_CODE %}
-                        {{ dataset.description | linebreaks }}
+                        {{ dataset.description | linebreaks | urlizetrunc:42 }}
                     {% endobjectlanguage %}
                 </p>
-=======
-                <p class="no-margin-bottom">{{ dataset.description|linebreaks|urlizetrunc:42 }}</p>
->>>>>>> ef6c8b44
                 {# tags #}
                 {% include "./tags.html" %}
                 {# main info #}
