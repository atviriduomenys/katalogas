--- conflicted
+++ resolved
@@ -12,7 +12,6 @@
 
 <nav class="category-panel">
     {% if active_filter == 'status' %}
-{#    {% if stats == 'status' %}#}
         <p class="category-panel-heading">
             <strong>{% translate "Rinkinio būsena" as datasetStatus %}{{ datasetStatus|upper}}</strong>
         </p>
@@ -286,7 +285,6 @@
 </nav>
 
 <nav class="category-panel">
-<<<<<<< HEAD
     <p class="category-panel-heading">
         <strong>{% translate "Tipas" as typeTitle %} {{typeTitle|upper}}</strong>
     </p>
@@ -308,29 +306,6 @@
 </nav>
 
 <nav class="category-panel">
-    <p class="category-panel-heading">
-        <strong>{% translate "Įkėlimo data" as dateTitle %}{{ dateTitle|upper}}</strong>
-    </p>
-    <div class="field">
-        {% if selected_date_from %}
-            <input type="date" class="input date_from" name="date_from" id="from" value="{{ selected_date_from|stringformat:'s' }}"
-                   placeholder="{% translate 'Data nuo' %}">
-        {% else %}
-            <input type="date" class="input date_from" name="date_from" id="from"
-                   placeholder="{% translate 'Data nuo' %}">
-        {% endif %}
-    </div>
-    <div class="field">
-        {% if selected_date_to %}
-            <input type="date" class="input date_to" name="date_to" id="to" value="{{ selected_date_to|stringformat:'s' }}"
-                   placeholder="{% translate 'Data iki' %}">
-        {% else %}
-            <input type="date" class="input date_to" name="date_to" id="to"
-                   placeholder="{% translate 'Data iki' %}">
-        {% endif %}
-    </div>
-</nav>
-=======
     {% if active_filter == 'publication' %}
         <p class="category-panel-heading">
             <strong>{% translate "Įkėlimo data" as dateTitle %}{{ dateTitle|upper}}</strong>
@@ -438,5 +413,4 @@
             $('.' + target).toggle();
         });
     </script>
-{% endblock %}
->>>>>>> af4c0c7b
+{% endblock %}