--- conflicted
+++ resolved
@@ -82,8 +82,6 @@
     {% endif %}
 </nav>
 
-<<<<<<< HEAD
-=======
 <nav class="category-panel">
     <p class="category-panel-heading">
         <strong>{% translate "Grupė" as catTitle %} {{catTitle|upper}}</strong>
@@ -105,7 +103,6 @@
     {% endfor %}
 </nav>
 
->>>>>>> 809b1a5a
 <nav class="category-panel">
     <p class="category-panel-heading">
         <strong>{% translate "Žymė" as tagTitle %} {{tagTitle|upper}}</strong>
