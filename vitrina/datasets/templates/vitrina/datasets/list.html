--- conflicted
+++ resolved
@@ -1,13 +1,13 @@
 {% extends "base.html" %}
 {% load static %}
-{% load i18n %}    
+{% load i18n %}
 
 {% block pageTitle %} | {% translate "Duomenų rinkiniai" %}{% endblock %}
 {% block pageOgTitle %} | {% translate "Duomenų rinkiniai" %}{% endblock %}
 
 {% block head %}
     <script src="{% static 'js/jquery-3.6.0.min.js' %}"></script>
-    
+
     <style>
         .autocomplete {
             /*the container must be positioned relative:*/
@@ -81,9 +81,6 @@
             {#            {% endfor %}#}
             {#            </pre>#}
 
-<<<<<<< HEAD
-            <form id="dataset-filter" class="field has-addons is-fullwidth" action="{% url 'dataset-list' %}" method="get">
-=======
             <form id="dataset-filter" class="field has-addons is-fullwidth"
                   action="{% if request.resolver_match.url_name == 'dataset-list' %}
                               {% url 'dataset-list' %}
@@ -91,7 +88,6 @@
                                {% url 'organization-datasets' kind=request.resolver_match.kwargs.kind slug=request.resolver_match.kwargs.slug %}
                            {% endif %}"
                   method="get">
->>>>>>> a9e04502
                 <div class="control is-expanded">
                     <input class="input" id="search-input" type="text" name="q"
                            placeholder="{% translate "Ieškoti duomenų rinkinio" %}" value="{{ q | escape }}"/>
