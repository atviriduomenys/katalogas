--- conflicted
+++ resolved
@@ -386,96 +386,29 @@
 
             let orgFilter = $('#organization-filter-input');
             orgFilter.on('input', function(){
-<<<<<<< HEAD
                 if (orgFilter.val().length !== 0) {
                     $('.organization_filter_items_body').html('').load(
                         "{% url 'update-dataset-org-filters' %}?q=" + orgFilter.val()
                     );
-=======
-                let orgFilterValues = orgFilter.nextAll();
-                if (orgFilter.val().length !== 0) {
-                    orgFilterValues.each(function() {
-                    let childElementStrings = $(this).children().filter('.is-9').text().trim().toLowerCase().split(' ');
-                    let containsWord = childElementStrings.filter(item => item.startsWith(orgFilter.val().toLowerCase()));
-                    if (containsWord.length === 0) {
-                        $(this).addClass('is-hidden');
-                    } else {
-                        $(this).removeClass('is-hidden');
-                    }
-                });
-                } else {
-                    orgFilterValues.each(function() {
-                    $(this).addClass('is-hidden');
-                });
-                    orgFilterValues = orgFilterValues.slice(0, 10)
-                    orgFilterValues.each(function() {
-                        $(this).removeClass('is-hidden');
-                    });
->>>>>>> c8989574
                 }
             });
 
             let catFilter = $('#category-filter-input');
             catFilter.on('input', function(){
-<<<<<<< HEAD
                 if (catFilter.val().length !== 0) {
                     console.log('test')
                     $('.category_filter_items_body').html('').load(
                         "{% url 'update-dataset-cat-filters' %}?q=" + catFilter.val()
                     );
                 }   console.log('test2')
-=======
-                let catFilterValues = catFilter.nextAll();
-                if (catFilter.val().length !== 0) {
-                    catFilterValues.each(function() {
-                    let childElementStrings = $(this).children().filter('.is-9').text().trim().toLowerCase().split(' ');
-                    let containsWord = childElementStrings.filter(item => item.startsWith(catFilter.val().toLowerCase()));
-                    if (containsWord.length === 0) {
-                        $(this).addClass('is-hidden');
-                    } else {
-                        $(this).removeClass('is-hidden');
-                    }
-                });
-                } else {
-                    catFilterValues.each(function() {
-                    $(this).addClass('is-hidden');
-                });
-                    catFilterValues = catFilterValues.slice(0, 10)
-                    catFilterValues.each(function() {
-                        $(this).removeClass('is-hidden');
-                    });
-                }
->>>>>>> c8989574
             });
 
             let tagsFilter = $('#tags-filter-input');
             tagsFilter.on('input', function(){
-<<<<<<< HEAD
                 if (tagsFilter.val().length !== 0) {
                     $('.tag_filter_items_body').html('').load(
                         "{% url 'update-dataset-tag-filters' %}?q=" + tagsFilter.val()
                     );
-=======
-                let tagsFilterValues = tagsFilter.nextAll();
-                if (tagsFilter.val().length !== 0) {
-                    tagsFilterValues.each(function() {
-                    let childElementStrings = $(this).children().filter('.is-9').text().trim().toLowerCase().split(' ');
-                    let containsWord = childElementStrings.filter(item => item.startsWith(tagsFilter.val().toLowerCase()));
-                    if (containsWord.length === 0) {
-                        $(this).addClass('is-hidden');
-                    } else {
-                        $(this).removeClass('is-hidden');
-                    }
-                });
-                } else {
-                    tagsFilterValues.each(function() {
-                    $(this).addClass('is-hidden');
-                });
-                    tagsFilterValues = tagsFilterValues.slice(0, 10)
-                    tagsFilterValues.each(function() {
-                        $(this).removeClass('is-hidden');
-                    });
->>>>>>> c8989574
                 }
             });
 
