{% extends "base.html" %}
{% load static %}
{% load i18n %}

{% block pageTitle %} | {% translate "Duomenų rinkiniai" %}{% endblock %}
{% block pageOgTitle %} | {% translate "Duomenų rinkiniai" %}{% endblock %}

{% block head %}
    <script src="{% static 'js/jquery-3.6.0.min.js' %}"></script>

    <style>
        .autocomplete {
            /*the container must be positioned relative:*/
            position: relative;
            display: inline-block;
        }

        .autocomplete-items {
            position: absolute;
            border: 1px solid #d4d4d4;
            border-bottom: none;
            border-top: none;
            z-index: 99;
            /*position the autocomplete items to be the same width as the container:*/
            top: 100%;
            left: 0;
            right: 0;
            color: #4a4a4a;
        }

        .autocomplete-items div {
            padding: 10px;
            cursor: pointer;
            background-color: #fff;
            border-bottom: 1px solid #d4d4d4;
        }

        .autocomplete-items div:hover {
            /*when hovering an item:*/
            background-color: #e9e9e9;
        }

        .autocomplete-active {
            /*when navigating through the items using the arrow keys:*/
            background-color: #007db2 !important;
            color: #ffffff;
        }
    </style>
{% endblock %}

{% block current_title %}{% translate "Duomenų rinkiniai" %}{% endblock %}

{% block content %}
    {% if request.resolver_match.url_name == 'organization-datasets' %}
        {% include 'vitrina/orgs/tabs.html' %}
    {% endif %}
    <div class="columns">
        <div class="column is-one-quarter is-hidden-mobile">
<<<<<<< HEAD
=======
            {#<div style="text-align: center;">#}
            {#<span class="icon is-huge">#}
            {#<i class="far fa-10x fa-folder-open"></i>#}
            {#</span>#}
            {#</div>#}
            {#<br/>#}
            {#{%  if filterMap %}#}
            {#{% for flt in filterMap["organization"] %}#}
            {#<pre>{{ flt.title }}</pre>#}
            {#<pre>{{ flt.id }}</pre>#}
            {#{% endfor %}#}
            {#{% endif %}#}
>>>>>>> 35225dfb
            {% include "vitrina/datasets/filters.html" %}
        </div>

        <div class="column is-three-quarters">

<<<<<<< HEAD
=======
            {#            <pre>#}
            {#            {% for f in selectedFacets %}#}
            {#                {{ f }}<br/>#}
            {#            {% endfor %}#}
            {#            </pre>#}

>>>>>>> 35225dfb
            <form id="dataset-filter" class="field has-addons is-fullwidth"
                  action="{% if request.resolver_match.url_name == 'dataset-list' %}
                              {% url 'dataset-list' %}
                           {% else %}
                               {% url 'organization-datasets' request.resolver_match.kwargs.pk %}
                           {% endif %}"
                  method="get">
                <div class="control is-expanded">
                    <input class="input" id="search-input" type="text" name="q"
                           placeholder="{% translate 'Ieškoti duomenų rinkinio' %}" value="{{ q | escape }}"/>
                </div>
                <p class="control">
                    <button class="button is-primary" type="submit">
                        <span class="icon is-large">
                            <i class="fas fa-search"></i>
                        </span>
                    </button>
                </p>
            </form>

            <a href="/search"
               class="button is-text advanced-search is-pulled-right">{% translate "Išplėstinė paieška" %}</a>

            <h1 class="title is-size-5-mobile">{% translate "Paieškos rezultatai" %}: {{ object_list|length }}</h1>

            <div class="show-mobile m-b-md">
                <button class="button is-primary is-small show-mobile-facets">{% translate "filter.results" %}</button>
            </div>
<<<<<<< HEAD
=======

            <div id="facet-modal" class="modal is-hidden">
                <div class="modal-background"></div>
                <div class="modal-content">
                    {#<div class="container needs-padding">#}
                    <div class="container modal-facets needs-padding">
                        {#{% include "vitrina/datasets/facets.html" %}#}
                    </div>
                    {#</div>#}
                </div>
                <button class="modal-close is-primary is-large" aria-label="close"></button>
            </div>

            {% if filterMap %}
                <a href="/datasets" class="tag is-warning">{% translate "search.removefilters" %}<span
                            class="icon"><i class="fas fa-times"></i></span>
                </a>
                {% for filterType, filterList in filterMap %}
                    {#<p>{{ filterType }}</p>#}
                    {% for fltr in filterList %}
                        <a href="concat(currentQuery, '&', 'remove=', fltr.removeId | url_encode) }}"
                           class="tag {% if filterType == 'organization' %}is-success{% endif %}{% if filterType == 'category' %}is-info{% endif %}">{{ fltr.title }}
                            <i class="fas fa-times"></i>
                        </a>
                    {% endfor %}
                {% endfor %}
                <br/>
                <br/>
            {% endif %}

            {#{% include '../component/pagination.twig' %}#}

            {% if request.resolver_match.url_name == 'organization-datasets' and can_create_dataset %}
                <div class="buttons is-right">
                    <a href="{%url 'dataset-add' pk=view.kwargs.pk %}" id="add_dataset" class="button is-primary is-normal m-t-md is-size-6-mobile">
                        {% translate "Pridėti rinkinį" %}
                    </a>
                </div>
            {% endif %}

>>>>>>> 35225dfb
            {% for i in page_obj %}
                <article class="media">
                    <div class="media-content">
                        <div class="content">
                            <div>
                                <strong><a href="{{ i.object.get_absolute_url }}"
                                           class="dataset-list-title">{{ i.object.title }}</a></strong>
                                <div class="is-pulled-right">
                                    <a target="_blank"
                                       href="https://www.facebook.com/sharer/sharer.php?u={{ current_domain_full }}{{ i.object.get_absolute_url }}">
                                    <span class="icon">
                                        <i class="fab fa-facebook-square"></i>
                                    </span>
                                    </a>
                                </div>
                            </div>
                            {% if i.object.organization_title %}
                                <p>
                                    <small class="dataset-list-organization">{{ i.object.organization_title }}</small>
                                </p>
                            {% endif %}
                            <p class="dataset-list-description">
                                {{ i.object.description }}
                            </p>
                            <div class="tags">
                                {% if i.object.format %}
                                    {% for t in i.object.format %}
                                        {% if t == "API" %}
                                            <span class="tag is-success">{{ t }}</span>
                                        {% elif t == "CSV" %}
                                            <span class="tag is-warning">{{ t }}</span>
                                        {% elif t == "XML" %}
                                            <span class="tag is-info">{{ t }}</span>
                                        {% else %}
                                            <span class="tag is-primary">{{ t }}</span>
                                        {% endif %}
                                    {% endfor %}
                                {% endif %}
                            </div>
                        </div>
                    </div>
                </article>
            {% endfor %}
            <br/>
        </div>
    </div>
{% endblock %}
{% block extraContent %}
    {% include '../component/requestBlock.twig' %}
{% endblock %}
{% block scripts %}
    <script type="text/javascript">
        $(function () {

            var query = $('#search-q-val').val();
            if (query != null && query !== "") {
                $('#search-input').val("{{ q }}");
            }

            $('.cats-more, .cats-more-inner').click(function () {
                $('.' + this.id).toggleClass('is-hidden');
                $(this).text(function (i, text) {
                    return text === "+" ? "-" : "+";
                })
            });

            $('.facets-more').click(function () {
                $('.' + this.id).toggleClass('is-hidden');
                $(this).text(function (i, text) {
                    return text === "{% translate "Išskleisti" %}" ? "{% translate "Suskleisti" %}" : "{% translate "Išskleisti" %}";
                })
            });

            $('.show-mobile-facets').click(function () {
                $('#facet-modal').toggleClass("is-hidden");
                $('#facet-modal').toggleClass("is-active");
            });

            $('.modal-close').click(function () {
                $('#facet-modal').toggleClass("is-hidden");
                $('#facet-modal').toggleClass("is-active");
            });

            var lang = "lt-LT";
            var currentUrl = new URL(window.location);
            var searchParams = new URLSearchParams(currentUrl.search);
            var selectedDate = null;
            var datasetTitles = "datasetSuggestions";

            $('.date_from').change(function() {
                var date = $('.date_from').val();
                if (date != null) {
                    searchParams.set('date_from', date);
                    currentUrl.search = searchParams.toString();
                    window.location = currentUrl.toString();
                }
            });
            $('.date_to').change(function() {
                var date = $('.date_to').val();
                if (date != null) {
                    searchParams.set('date_to', date);
                    currentUrl.search = searchParams.toString();
                    window.location = currentUrl.toString();
                }
            });

            function autocomplete(inp, arr) {
                var currentFocus;

                inp.addEventListener("input", function (e) {
                    var a, b, i, val = this.value;
                    closeAllLists();
                    if (!val || val.length < 3) {
                        return false;
                    }
                    currentFocus = -1;
                    a = document.createElement("DIV");
                    a.setAttribute("id", this.id + "autocomplete-list");
                    a.setAttribute("class", "autocomplete-items");
                    this.parentNode.appendChild(a);
                    for (i = 0; i < arr.length; i++) {
                        if (arr[i].substr(0, val.length).toUpperCase() == val.toUpperCase()) {
                            b = document.createElement("DIV");
                            b.innerHTML = "<strong>" + arr[i].substr(0, val.length) + "</strong>";
                            b.innerHTML += arr[i].substr(val.length);
                            b.innerHTML += "<input type='hidden' value='" + arr[i] + "'>";
                            b.addEventListener("click", function (e) {
                                inp.value = '"' + this.getElementsByTagName("input")[0].value + '"';
                                closeAllLists();
                                $('#dataset-filter').submit();
                            });
                            a.appendChild(b);
                        }
                    }
                });

                inp.addEventListener("keydown", function (e) {
                    var x = document.getElementById(this.id + "autocomplete-list");
                    if (x) x = x.getElementsByTagName("div");
                    if (e.keyCode == 40) {
                        currentFocus++;
                        addActive(x);
                    } else if (e.keyCode == 38) {
                        currentFocus--;
                        addActive(x);
                    } else if (e.keyCode == 13) {
                        // e.preventDefault();
                        if (currentFocus > -1) {
                            if (x) x[currentFocus].click();
                        }
                    }
                });

                function addActive(x) {
                    if (!x) return false;
                    removeActive(x);
                    if (currentFocus >= x.length) currentFocus = 0;
                    if (currentFocus < 0) currentFocus = (x.length - 1);
                    x[currentFocus].classList.add("autocomplete-active");
                }

                function removeActive(x) {
                    for (var i = 0; i < x.length; i++) {
                        x[i].classList.remove("autocomplete-active");
                    }
                }

                function closeAllLists(elmnt) {
                    var x = document.getElementsByClassName("autocomplete-items");
                    for (var i = 0; i < x.length; i++) {
                        if (elmnt != x[i] && elmnt != inp) {
                            x[i].parentNode.removeChild(x[i]);
                        }
                    }
                }

                document.addEventListener("click", function (e) {
                    closeAllLists(e.target);
                });
            }

            autocomplete(document.getElementById("search-input"), datasetTitles)

            // var options = {
            //     type: 'date',
            //     dateFormat: 'YYYY-MM-DD',
            //     color: '#62b9d4'
            // };
            // var calendars = bulmaCalendar.attach('[type="date"]', options);
            // var from = document.querySelector('#from');
            // var to = document.querySelector('#to');
            //
            // var currentUrl = new URL(window.location);
            // var searchParams = new URLSearchParams(currentUrl.search);
            //
            // if (from) {
            //     from.bulmaCalendar.on('select', function (datepicker) {
            //         searchParams.set('date_from', datepicker.data.value());
            //         currentUrl.search = searchParams.toString();
            //         window.location = currentUrl.toString();
            //     });
            //     from.bulmaCalendar.on('clear', function (datepicker) {
            //         searchParams.delete('date_from');
            //         currentUrl.search = searchParams.toString();
            //         window.location = currentUrl.toString();
            //     });
            // }
            // if (to) {
            //     to.bulmaCalendar.on('select', function (datepicker) {
            //         searchParams.set('date_to', datepicker.data.value());
            //         currentUrl.search = searchParams.toString();
            //         window.location = currentUrl.toString();
            //     });
            //     to.bulmaCalendar.on('clear', function (datepicker) {
            //         searchParams.delete('date_to');
            //         currentUrl.search = searchParams.toString();
            //         window.location = currentUrl.toString();
            //     });
            // }
        });
    </script>
{% endblock %}<|MERGE_RESOLUTION|>--- conflicted
+++ resolved
@@ -56,35 +56,11 @@
     {% endif %}
     <div class="columns">
         <div class="column is-one-quarter is-hidden-mobile">
-<<<<<<< HEAD
-=======
-            {#<div style="text-align: center;">#}
-            {#<span class="icon is-huge">#}
-            {#<i class="far fa-10x fa-folder-open"></i>#}
-            {#</span>#}
-            {#</div>#}
-            {#<br/>#}
-            {#{%  if filterMap %}#}
-            {#{% for flt in filterMap["organization"] %}#}
-            {#<pre>{{ flt.title }}</pre>#}
-            {#<pre>{{ flt.id }}</pre>#}
-            {#{% endfor %}#}
-            {#{% endif %}#}
->>>>>>> 35225dfb
             {% include "vitrina/datasets/filters.html" %}
         </div>
 
         <div class="column is-three-quarters">
 
-<<<<<<< HEAD
-=======
-            {#            <pre>#}
-            {#            {% for f in selectedFacets %}#}
-            {#                {{ f }}<br/>#}
-            {#            {% endfor %}#}
-            {#            </pre>#}
-
->>>>>>> 35225dfb
             <form id="dataset-filter" class="field has-addons is-fullwidth"
                   action="{% if request.resolver_match.url_name == 'dataset-list' %}
                               {% url 'dataset-list' %}
@@ -113,40 +89,6 @@
             <div class="show-mobile m-b-md">
                 <button class="button is-primary is-small show-mobile-facets">{% translate "filter.results" %}</button>
             </div>
-<<<<<<< HEAD
-=======
-
-            <div id="facet-modal" class="modal is-hidden">
-                <div class="modal-background"></div>
-                <div class="modal-content">
-                    {#<div class="container needs-padding">#}
-                    <div class="container modal-facets needs-padding">
-                        {#{% include "vitrina/datasets/facets.html" %}#}
-                    </div>
-                    {#</div>#}
-                </div>
-                <button class="modal-close is-primary is-large" aria-label="close"></button>
-            </div>
-
-            {% if filterMap %}
-                <a href="/datasets" class="tag is-warning">{% translate "search.removefilters" %}<span
-                            class="icon"><i class="fas fa-times"></i></span>
-                </a>
-                {% for filterType, filterList in filterMap %}
-                    {#<p>{{ filterType }}</p>#}
-                    {% for fltr in filterList %}
-                        <a href="concat(currentQuery, '&', 'remove=', fltr.removeId | url_encode) }}"
-                           class="tag {% if filterType == 'organization' %}is-success{% endif %}{% if filterType == 'category' %}is-info{% endif %}">{{ fltr.title }}
-                            <i class="fas fa-times"></i>
-                        </a>
-                    {% endfor %}
-                {% endfor %}
-                <br/>
-                <br/>
-            {% endif %}
-
-            {#{% include '../component/pagination.twig' %}#}
-
             {% if request.resolver_match.url_name == 'organization-datasets' and can_create_dataset %}
                 <div class="buttons is-right">
                     <a href="{%url 'dataset-add' pk=view.kwargs.pk %}" id="add_dataset" class="button is-primary is-normal m-t-md is-size-6-mobile">
@@ -154,8 +96,6 @@
                     </a>
                 </div>
             {% endif %}
-
->>>>>>> 35225dfb
             {% for i in page_obj %}
                 <article class="media">
                     <div class="media-content">
