from django.urls import path
from vitrina.datasets.views import DatasetListView, DatasetStructureView, DatasetStructureDownloadView, \
    DatasetCreateView, DatasetUpdateView, DatasetDetailView, DatasetDistributionDownloadView, \
<<<<<<< HEAD
    DatasetDistributionPreviewView, DatasetStructureImportView

=======
    DatasetDistributionPreviewView, DatasetHistoryView
>>>>>>> 5ac26e9e

urlpatterns = [
    # @GetMapping("/datasets")
    path('datasets/', DatasetListView.as_view(), name='dataset-list'),
    # @GetMapping("/dataset/{slug}")
    path('datasets/<int:pk>/add/', DatasetCreateView.as_view(), name='dataset-add'),
    path('datasets/<int:pk>/update/', DatasetUpdateView.as_view(), name='dataset-change'),
    path('datasets/<int:pk>/', DatasetDetailView.as_view(), name='dataset-detail'),
    path('datasets/<int:dataset_id>/preview/<int:distribution_id>/', DatasetDistributionPreviewView.as_view(),
         name='dataset-distribution-preview'),
    path('datasets/<int:dataset_id>/download/<int:distribution_id>/<str:filename>/',
         DatasetDistributionDownloadView.as_view(), name='dataset-distribution-download'),
    path('datasets/<int:pk>/structure/', DatasetStructureView.as_view(), name='dataset-structure'),
    path('datasets/<int:pk>/structure/download/', DatasetStructureDownloadView.as_view(),
         name='dataset-structure-download'),
<<<<<<< HEAD
    path('datasets/<int:pk>/structure/import/', DatasetStructureImportView.as_view(),
         name='dataset-structure-import'),
=======
    path('datasets/<int:pk>/history/', DatasetHistoryView.as_view(), name="dataset-history"),
>>>>>>> 5ac26e9e
    # @GetMapping("/harvest/object/{id}")
    # @GetMapping("/harvested/{id}")
    # @GetMapping("/dataset/{slug}/follow")
    # @GetMapping("/dataset/{slug}/unfollow")
    # @PostMapping("/dataset/{id}/comment")
    # @PostMapping("/dataset/{id}/reply")
    # @PostMapping("/dataset/{id}/rate")
    # @GetMapping("/dataset/{id}/download/{rid}/{filename}")
    # @GetMapping("/dataset/{id}/structure/{filename}")
    # @GetMapping("/dataset/{id}/structure/{strid}/{filename}")
    # @GetMapping("/dataset/{id}/previewStructure")
    # @GetMapping("/dataset/{id}/preview/{rid}")
    # @RequestMapping("/search")
    # @PostMapping("/quick")
    # @PostMapping("/dataset")
    # @GetMapping("/harvested")
]<|MERGE_RESOLUTION|>--- conflicted
+++ resolved
@@ -1,12 +1,7 @@
 from django.urls import path
 from vitrina.datasets.views import DatasetListView, DatasetStructureView, DatasetStructureDownloadView, \
     DatasetCreateView, DatasetUpdateView, DatasetDetailView, DatasetDistributionDownloadView, \
-<<<<<<< HEAD
-    DatasetDistributionPreviewView, DatasetStructureImportView
-
-=======
-    DatasetDistributionPreviewView, DatasetHistoryView
->>>>>>> 5ac26e9e
+    DatasetDistributionPreviewView, DatasetHistoryView, DatasetStructureImportView
 
 urlpatterns = [
     # @GetMapping("/datasets")
@@ -22,12 +17,9 @@
     path('datasets/<int:pk>/structure/', DatasetStructureView.as_view(), name='dataset-structure'),
     path('datasets/<int:pk>/structure/download/', DatasetStructureDownloadView.as_view(),
          name='dataset-structure-download'),
-<<<<<<< HEAD
     path('datasets/<int:pk>/structure/import/', DatasetStructureImportView.as_view(),
          name='dataset-structure-import'),
-=======
     path('datasets/<int:pk>/history/', DatasetHistoryView.as_view(), name="dataset-history"),
->>>>>>> 5ac26e9e
     # @GetMapping("/harvest/object/{id}")
     # @GetMapping("/harvested/{id}")
     # @GetMapping("/dataset/{slug}/follow")
