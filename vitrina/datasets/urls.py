from django.urls import path

from vitrina.datasets.models import Dataset
from vitrina.datasets.views import AddProjectView
from vitrina.datasets.views import CreateMemberView
from vitrina.datasets.views import DatasetCreateView
from vitrina.datasets.views import DatasetDetailView
from vitrina.datasets.views import DatasetDistributionPreviewView
from vitrina.datasets.views import DatasetHistoryView
from vitrina.datasets.views import DatasetListView
from vitrina.datasets.views import DatasetManagementsView
from vitrina.datasets.views import DatasetMembersView
from vitrina.datasets.views import DatasetProjectsView
from vitrina.datasets.views import DatasetStatsView
from vitrina.datasets.views import DatasetStructureImportView
from vitrina.datasets.views import DatasetAttributionCreateView
from vitrina.datasets.views import DatasetAttributionDeleteView
from vitrina.datasets.views import DatasetUpdateView
from vitrina.datasets.views import DeleteMemberView
from vitrina.datasets.views import RemoveProjectView
from vitrina.datasets.views import UpdateMemberView
from vitrina.datasets.views import autocomplete_tags
from vitrina.datasets.views import DatasetsStatsView
from vitrina.datasets.views import DatasetCategoryView
from vitrina.datasets.views import FilterCategoryView

urlpatterns = [
    # @GetMapping("/datasets")
    path('datasets/', DatasetListView.as_view(), name='dataset-list'),
    path('datasets/stats/status/', DatasetStatsView.as_view(), name="dataset-status-stats"),
    # @GetMapping("/dataset/{slug}")
    path('datasets/stats/yearly', DatasetsStatsView.as_view(), name='dataset-stats-yearly'),
    path('datasets/<int:pk>/add/', DatasetCreateView.as_view(), name='dataset-add'),
    path('datasets/<int:pk>/update/', DatasetUpdateView.as_view(), name='dataset-change'),
    path('datasets/<int:pk>/', DatasetDetailView.as_view(), name='dataset-detail'),
    path('datasets/<int:dataset_id>/preview/<int:distribution_id>/', DatasetDistributionPreviewView.as_view(),
         name='dataset-distribution-preview'),
    path('datasets/<int:pk>/structure/import/', DatasetStructureImportView.as_view(),
         name='dataset-structure-import'),
    path('datasets/<int:pk>/history/', DatasetHistoryView.as_view(), name="dataset-history"),
    path('datasets/<int:pk>/members/', DatasetMembersView.as_view(), name='dataset-members'),
    path('datasets/<int:pk>/projects/', DatasetProjectsView.as_view(), name='dataset-projects'),
    path('datasets/<int:pk>/projects/<int:project_id>/remove',
         RemoveProjectView.as_view(),
         name='dataset-project-remove'),
    path('datasets/<int:pk>/projects/add',
         AddProjectView.as_view(),
         name='dataset-project-add'),
    path(
        'datasets/<int:dataset_id>/members/add/',
        CreateMemberView.as_view(),
        name='dataset-representative-create',
    ),
    path(
        'datasets/<int:dataset_id>/members/<int:pk>/change/',
        UpdateMemberView.as_view(),
        name='dataset-representative-update',
    ),
    path(
        'datasets/<int:dataset_id>/members/<int:pk>/delete/',
        DeleteMemberView.as_view(),
        name='dataset-representative-delete',
    ),
    path(
        'datasets/tags/autocomplete/',
        autocomplete_tags,
        {'tag_model': Dataset.tags.tag_model},
        name='autocomplete_tags',
    ),
    path(
        'dataset/stats/jurisdiction/',
        DatasetManagementsView.as_view(),
        name='dataset-stats-jurisdiction'
    ),
<<<<<<< HEAD
    path('datasets/<int:dataset_id>/attribution/add/', DatasetAttributionCreateView.as_view(), name="attribution-add"),
    path('datasets/<int:dataset_id>/attribution/delete/<int:pk>',
         DatasetAttributionDeleteView.as_view(), name="attribution-delete"),
=======
    path('datasets/<int:dataset_id>/category/', DatasetCategoryView.as_view(), name='assign-category'),
    path('datasets/<int:dataset_id>/filter_categories/', FilterCategoryView.as_view(), name='filter-categories'),
>>>>>>> 350fcdd6
    # @GetMapping("/harvest/object/{id}")
    # @GetMapping("/harvested/{id}")
    # @GetMapping("/dataset/{slug}/follow")
    # @GetMapping("/dataset/{slug}/unfollow")
    # @PostMapping("/dataset/{id}/comment")
    # @PostMapping("/dataset/{id}/reply")
    # @PostMapping("/dataset/{id}/rate")
    # @GetMapping("/dataset/{id}/download/{rid}/{filename}")
    # @GetMapping("/dataset/{id}/structure/{filename}")
    # @GetMapping("/dataset/{id}/structure/{strid}/{filename}")
    # @GetMapping("/dataset/{id}/previewStructure")
    # @GetMapping("/dataset/{id}/preview/{rid}")
    # @RequestMapping("/search")
    # @PostMapping("/quick")
    # @PostMapping("/dataset")
    # @GetMapping("/harvested")
]<|MERGE_RESOLUTION|>--- conflicted
+++ resolved
@@ -72,14 +72,11 @@
         DatasetManagementsView.as_view(),
         name='dataset-stats-jurisdiction'
     ),
-<<<<<<< HEAD
+    path('datasets/<int:dataset_id>/category/', DatasetCategoryView.as_view(), name='assign-category'),
+    path('datasets/<int:dataset_id>/filter_categories/', FilterCategoryView.as_view(), name='filter-categories'),
     path('datasets/<int:dataset_id>/attribution/add/', DatasetAttributionCreateView.as_view(), name="attribution-add"),
     path('datasets/<int:dataset_id>/attribution/delete/<int:pk>',
          DatasetAttributionDeleteView.as_view(), name="attribution-delete"),
-=======
-    path('datasets/<int:dataset_id>/category/', DatasetCategoryView.as_view(), name='assign-category'),
-    path('datasets/<int:dataset_id>/filter_categories/', FilterCategoryView.as_view(), name='filter-categories'),
->>>>>>> 350fcdd6
     # @GetMapping("/harvest/object/{id}")
     # @GetMapping("/harvested/{id}")
     # @GetMapping("/dataset/{slug}/follow")
