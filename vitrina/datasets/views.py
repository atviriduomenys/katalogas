--- conflicted
+++ resolved
@@ -48,11 +48,9 @@
 
 class DatasetListView(FacetedSearchView):
     template_name = 'vitrina/datasets/list.html'
-<<<<<<< HEAD
-    facet_fields = ['filter_status', 'organization', 'category', 'parent_category', 'frequency', 'tags', 'formats']
-=======
-    facet_fields = ['filter_status', 'organization', 'category', 'groups', 'frequency', 'tags', 'formats']
->>>>>>> 809b1a5a
+    facet_fields = ['filter_status', 'organization', 'category',
+                    'parent_category', 'groups', 'frequency',
+                    'tags', 'formats']
     form_class = DatasetSearchForm
     facet_limit = 100
     paginate_by = 20
@@ -76,22 +74,16 @@
                                               choices=Dataset.FILTER_STATUSES),
             'organization_facet': update_facet_data(self.request, facet_fields, 'organization', Organization),
             'category_facet': update_facet_data(self.request, facet_fields, 'category', Category),
-<<<<<<< HEAD
             'parent_category_facet': update_facet_data(self.request, facet_fields, 'parent_category', Category),
-=======
             'group_facet': update_facet_data(self.request, facet_fields, 'groups', DatasetGroup),
->>>>>>> 809b1a5a
             'frequency_facet': update_facet_data(self.request, facet_fields, 'frequency', Frequency),
             'tag_facet': update_facet_data(self.request, facet_fields, 'tags'),
             'format_facet': update_facet_data(self.request, facet_fields, 'formats'),
             'selected_status': get_selected_value(form, 'filter_status', is_int=False),
             'selected_organization': get_selected_value(form, 'organization'),
             'selected_categories': get_selected_value(form, 'category', True, False),
-<<<<<<< HEAD
             'selected_parent_category': get_selected_value(form, 'parent_category', True, False),
-=======
             'selected_groups': get_selected_value(form, 'groups', True, False),
->>>>>>> 809b1a5a
             'selected_frequency': get_selected_value(form, 'frequency'),
             'selected_tags': get_selected_value(form, 'tags', True, False),
             'selected_formats': get_selected_value(form, 'formats', True, False),
