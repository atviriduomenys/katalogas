<<<<<<< HEAD
from django.contrib.auth.mixins import LoginRequiredMixin, UserPassesTestMixin, PermissionRequiredMixin
=======
from django.contrib.auth.mixins import LoginRequiredMixin, UserPassesTestMixin
import csv

from django.http import FileResponse
>>>>>>> 47a48b16
from django.shortcuts import get_object_or_404
from django.views import View
from django.views.generic import ListView, TemplateView
from django.views.generic.detail import DetailView
from django.db.models import Q

from vitrina import settings
from vitrina.datasets.models import Dataset, DatasetMember
from vitrina.orgs.models import Organization, Representative
from vitrina.datasets.forms import DatasetFilterForm
from vitrina.helpers import get_selected_value, get_filter_url
from vitrina.datasets.models import Dataset, DatasetStructure
from vitrina.datasets.services import filter_by_status, get_related_categories, get_tag_list, get_related_tag_list, \
    get_category_counts
from vitrina.orgs.models import Organization
from vitrina.classifiers.models import Category
from vitrina.classifiers.models import Frequency
from django.http import HttpResponseBadRequest

from django.utils.translation import gettext_lazy as _


class DatasetListView(ListView):
    model = Dataset
    template_name = 'vitrina/datasets/list.html'
    paginate_by = 20

    def get(self, request, *args, **kwargs):
        filter_form = DatasetFilterForm(self.request.GET)
        if filter_form.is_valid():
            return super().get(request, *args, **kwargs)
        return HttpResponseBadRequest(_("Klaida"))

    def get_queryset(self):
        datasets = Dataset.public.order_by('-published')
        if self.kwargs.get('slug') and self.request.resolver_match.url_name == 'organization-datasets':
            organization = get_object_or_404(Organization, slug=self.kwargs['slug'])
            datasets = datasets.filter(organization=organization)

        filter_form = DatasetFilterForm(self.request.GET)
        filter_form.is_valid()
        cleaned_data = filter_form.cleaned_data

        query = cleaned_data.get('q')
        date_from = cleaned_data.get('date_from')
        date_to = cleaned_data.get('date_to')
        status = cleaned_data.get('status')
        tags = cleaned_data.get('tags')
        category = cleaned_data.get('category')
        organization = cleaned_data.get('organization')
        frequency = cleaned_data.get('frequency')

        if query:
            datasets = datasets.filter(
                Q(title__icontains=query) | Q(title_en__icontains=query)
            )
        if date_from and date_to:
            datasets = datasets.filter(published__range=(date_from, date_to))
        elif date_from:
            datasets = datasets.filter(published__gte=date_from)
        elif date_to:
            datasets = datasets.filter(published__lte=date_to)
        if status:
            datasets = filter_by_status(datasets, status)
        for tag in tags:
            datasets = datasets.filter(tags__icontains=tag)
        if category:
            related_categories = get_related_categories(category, only_children=True)
            datasets = datasets.filter(category__pk__in=related_categories)
        if organization:
            datasets = datasets.filter(organization=organization)
        if frequency:
            datasets = datasets.filter(frequency=frequency)
        return datasets

    def get_context_data(self, **kwargs):
        context = super().get_context_data(**kwargs)
        filtered_queryset = self.get_queryset()

        selected_status = get_selected_value(self.request, 'status', is_int=False)
        selected_organization = get_selected_value(self.request, 'organization')
        selected_categories = get_selected_value(self.request, 'category', multiple=True)
        selected_frequency = get_selected_value(self.request, 'frequency')
        selected_tags = get_selected_value(self.request, 'tags', multiple=True, is_int=False)
        selected_date_from = get_selected_value(self.request, 'date_from', is_int=False)
        selected_date_to = get_selected_value(self.request, 'date_to', is_int=False)

        related_categories = get_related_categories(selected_categories)
        tag_list = get_tag_list()
        related_tag_list = get_related_tag_list(selected_tags, filtered_queryset)
        category_counts = get_category_counts(selected_categories, related_categories, filtered_queryset)

        status_counts = {}
        for status in Dataset.FILTER_STATUSES.keys():
            status_counts[status] = filter_by_status(filtered_queryset, status).count()

        search_form_params = {}
        if selected_status:
            search_form_params['status'] = [selected_status]
        if selected_organization:
            search_form_params['organization'] = [selected_organization]
        if selected_categories:
            search_form_params['category'] = selected_categories
        if selected_tags:
            search_form_params['tags'] = selected_tags
        if selected_frequency:
            search_form_params['frequency'] = [selected_frequency]
        if selected_date_from:
            search_form_params['date_from'] = [selected_date_from]
        if selected_date_to:
            search_form_params['date_to'] = [selected_date_to]

        extra_context = {
            'num_found': filtered_queryset.count(),
            'status_filters': [{
                'key': key,
                'title': value,
                'query': get_filter_url(self.request, 'status', key),
                'count': status_counts.get(key, 0)
            } for key, value in Dataset.FILTER_STATUSES.items() if status_counts.get(key, 0) > 0],
            'selected_status': selected_status,

            'organization_filters': [{
                'id': org.pk,
                'title': org.title,
                'query': get_filter_url(self.request, 'organization', org.pk),
                'count': filtered_queryset.filter(organization=org).count()
            } for org in Organization.objects.order_by('title')
                if filtered_queryset.filter(organization=org).count() > 0],
            'selected_organization': selected_organization,

            'category_filters': [{
                'id': category.pk,
                'title': category.title,
                'query': get_filter_url(self.request, 'category', category.pk, True),
                'count': category_counts.get(category.pk, 0)
            } for category in Category.objects.order_by('title') if category_counts.get(category.pk, 0) > 0],
            'selected_categories': selected_categories,
            'related_categories': related_categories,

            'frequency_filters': [{
                'id': frequency.pk,
                'title': frequency.title,
                'query': get_filter_url(self.request, 'frequency', frequency.pk),
                'count': filtered_queryset.filter(frequency=frequency).count()
            } for frequency in Frequency.objects.order_by('title')
                if filtered_queryset.filter(frequency=frequency).count() > 0],
            'selected_frequency': selected_frequency,

            'tag_filters': [{
                'title': tag,
                'query': get_filter_url(self.request, 'tags', tag, True),
                'count': filtered_queryset.filter(tags__icontains=tag).count()
            } for tag in tag_list if filtered_queryset.filter(tags__icontains=tag).count() > 0],
            'selected_tags': selected_tags,
            'related_tags': related_tag_list,

            'selected_date_from': selected_date_from,
            'selected_date_to': selected_date_to,
            'search_form_params': search_form_params.items()
        }
        context.update(extra_context)
        return context


class DatasetDetailView(DetailView):
    model = Dataset
    template_name = 'vitrina/datasets/detail.html'
    context_object_name = 'dataset'

    def get_context_data(self, **kwargs):
        context_data = super().get_context_data(**kwargs)
        dataset = context_data.get('dataset')
        extra_context_data = {
            'tags': dataset.get_tag_list(),
            'subscription': [],
            'rating': 3.0,
            'status': dataset.get_status_display()
        }
        context_data.update(extra_context_data)
        return context_data


class DatasetMembersView(LoginRequiredMixin, PermissionRequiredMixin, ListView):
    login_url = settings.LOGIN_URL
    model = DatasetMember
    template_name = 'vitrina/datasets/members_list.html'
    context_object_name = 'dataset_members'
    paginate_by = 20

    def has_permission(self):
        dataset = Dataset.public.get_from_url_args(**self.kwargs)
        return Representative.objects.filter(organization_id=dataset.organization.id,
                                             email=self.request.user.email).exists()

    def get_queryset(self):
        dataset = Dataset.public.get_from_url_args(**self.kwargs)
<<<<<<< HEAD
        return dataset.datasetmember_set.all()
=======
        return dataset.dataset_member_set().all()

class DatasetStructureView(TemplateView):
    template_name = 'vitrina/datasets/structure.html'

    def get_context_data(self, **kwargs):
        context = super().get_context_data(**kwargs)
        dataset_slug = kwargs.get('dataset_slug')
        structure = get_object_or_404(DatasetStructure, dataset__slug=dataset_slug)
        data = []
        can_show = True
        if structure and structure.file:
            try:
                data = list(csv.reader(open(structure.file.path, encoding='utf-8'), delimiter=";"))
            except BaseException:
                can_show = False
        context['can_show'] = can_show
        context['structure_data'] = data
        return context


class DatasetStructureDownloadView(View):
    def get(self, request, organization_kind, organization_slug, dataset_slug):
        structure = get_object_or_404(
            DatasetStructure,
            dataset__organization__kind=organization_kind,
            dataset__organization__slug=organization_slug,
            dataset__slug=dataset_slug,
        )
        response = FileResponse(open(structure.file.path, 'rb'))
        return response
>>>>>>> 47a48b16
<|MERGE_RESOLUTION|>--- conflicted
+++ resolved
@@ -1,11 +1,7 @@
-<<<<<<< HEAD
-from django.contrib.auth.mixins import LoginRequiredMixin, UserPassesTestMixin, PermissionRequiredMixin
-=======
-from django.contrib.auth.mixins import LoginRequiredMixin, UserPassesTestMixin
 import csv
 
 from django.http import FileResponse
->>>>>>> 47a48b16
+from django.contrib.auth.mixins import LoginRequiredMixin, PermissionRequiredMixin
 from django.shortcuts import get_object_or_404
 from django.views import View
 from django.views.generic import ListView, TemplateView
@@ -203,10 +199,7 @@
 
     def get_queryset(self):
         dataset = Dataset.public.get_from_url_args(**self.kwargs)
-<<<<<<< HEAD
         return dataset.datasetmember_set.all()
-=======
-        return dataset.dataset_member_set().all()
 
 class DatasetStructureView(TemplateView):
     template_name = 'vitrina/datasets/structure.html'
@@ -236,5 +229,4 @@
             dataset__slug=dataset_slug,
         )
         response = FileResponse(open(structure.file.path, 'rb'))
-        return response
->>>>>>> 47a48b16
+        return response