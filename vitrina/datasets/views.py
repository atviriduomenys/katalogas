import csv
import itertools
import json
import secrets
import uuid
import pytz

from datetime import datetime, date
from typing import List
from urllib.parse import urlencode

import pandas as pd
import numpy as np

from django.conf import settings
from django.contrib import messages
from django.contrib.admin.options import get_content_type_for_model
from django.contrib.auth.decorators import login_required
from django.contrib.auth.mixins import LoginRequiredMixin
from django.contrib.auth.mixins import PermissionRequiredMixin
from django.contrib.contenttypes.models import ContentType
from django.core.serializers.json import DjangoJSONEncoder
from django.db.models import QuerySet, Count, Max, Q, Avg, Sum
from django.http import JsonResponse, HttpResponseRedirect, HttpResponse
from django.shortcuts import get_object_or_404, redirect, render
from django.urls import reverse, reverse_lazy
from django.utils import timezone
from django.utils.text import slugify
from django.utils.translation import gettext_lazy as _
from django.template.defaultfilters import date as _date

from django.views import View
from django.views.generic import DetailView, ListView, TemplateView
from django.views.generic.edit import CreateView, UpdateView, DeleteView
from django.core.exceptions import ObjectDoesNotExist
from vitrina.datasets.helpers import is_manager_dataset_list
from django.http.response import HttpResponsePermanentRedirect

from haystack.generic_views import FacetedSearchView
from parler.utils.context import switch_language
from parler.utils.i18n import get_language
from itsdangerous import URLSafeSerializer
from reversion import set_comment
from reversion.models import Version
from reversion.views import RevisionMixin

from parler.views import TranslatableUpdateView, TranslatableCreateView, LanguageChoiceMixin, ViewUrlMixin

from vitrina.api.models import ApiKey
from vitrina.messages.helpers import prepare_email_by_identifier_for_sub
from vitrina.messages.models import Subscription
from vitrina.plans.models import Plan, PlanDataset
from vitrina.projects.models import Project
from vitrina.comments.models import Comment
from vitrina.requests.models import RequestObject, RequestAssignment
from vitrina.settings import ELASTIC_FACET_SIZE
from vitrina.statistics.models import DatasetStats, ModelDownloadStats
from vitrina.statistics.views import StatsMixin
from vitrina.structure.models import Model, Metadata, Property
from vitrina.structure.services import create_structure_objects, get_model_name
from vitrina.structure.views import DatasetStructureMixin
from vitrina.tasks.models import Task
from vitrina.views import HistoryView, HistoryMixin, PlanMixin
from vitrina.datasets.forms import DatasetStructureImportForm, DatasetForm, DatasetSearchForm, AddProjectForm, \
    DatasetAttributionForm, DatasetCategoryForm, DatasetRelationForm, DatasetPlanForm, PlanForm, AddRequestForm
from vitrina.datasets.forms import DatasetMemberUpdateForm, DatasetMemberCreateForm
from vitrina.datasets.services import update_facet_data, get_projects, get_frequency_and_format, \
    get_requests, get_datasets_for_user, sort_publication_stats, sort_publication_stats_reversed, \
    get_total_by_indicator_from_stats, has_remove_from_request_perm, get_values_for_frequency, get_query_for_frequency
from vitrina.datasets.models import Dataset, DatasetStructure, DatasetGroup, DatasetAttribution, Type, DatasetRelation, \
    Relation, DatasetFile
from vitrina.classifiers.models import Category, Frequency
from vitrina.helpers import get_selected_value, Filter, DateFilter, prepare_email_by_identifier, \
    send_email_with_logging, get_stats_filter_options_based_on_model
from vitrina.orgs.helpers import is_org_dataset_list
from vitrina.orgs.models import Organization, Representative
from vitrina.orgs.services import has_perm, Action, hash_api_key
from vitrina.resources.models import DatasetDistribution, Format
from vitrina.users.models import User
from vitrina.helpers import get_current_domain


class DatasetListView(PlanMixin, FacetedSearchView):
    template_name = 'vitrina/datasets/list.html'
    facet_fields = [
        'status',
        'organization',
        'jurisdiction',
        'category',
        'parent_category',
        'groups',
        'frequency',
        'tags',
        'formats',
        'published',
        'level',
        'type',
    ]
    form_class = DatasetSearchForm
    max_num_facets = 20
    paginate_by = 20
    date_facet_fields = [
        {
            'field': 'published',
            'start_date': date(2019, 1, 1),
            'end_date': date.today(),
            'gap_by': 'month',
        },
    ]
    text_search_param = None

    def get(self, request, **kwargs):
        legacy_org_redirect = self.request.GET.get('organization_id')
        if legacy_org_redirect:
            new_query_dict = {'selected_facets': 'organization_exact:{}'.format(legacy_org_redirect)}
            return HttpResponsePermanentRedirect('?' + urlencode(new_query_dict, True))
        if self.request.GET.get("q", None) is not None:
            self.text_search_param = self.request.GET.get("q", None)
        return super().get(request)

    def get_queryset(self):
        datasets = super().get_queryset()
        datasets = get_datasets_for_user(self.request, datasets)
        sorting = self.request.GET.get('sort', None)

        if self.request.GET.get('q') and not sorting:
            sorting = 'sort-by-relevance'

        options = {"size": ELASTIC_FACET_SIZE}
        for field in self.facet_fields:
            datasets = datasets.facet(field, **options)

        if is_manager_dataset_list(self.request):
            org_ids = [rep.object_id for rep in
                       self.request.user.representative_set.filter(role=Representative.MANAGER)]
            datasets = datasets.filter(organization__in=org_ids)

        if is_org_dataset_list(self.request):
            self.organization = get_object_or_404(
                Organization,
                pk=self.kwargs['pk'],
            )
            datasets = datasets.filter(organization=self.organization.pk)

        if not sorting or sorting == 'sort-by-date-newest':
            datasets = datasets.order_by('-published_created_s')
        elif sorting == 'sort-by-date-oldest':
            datasets = datasets.order_by('published_created_s')
        elif sorting == 'sort-by-title':
            if self.request.LANGUAGE_CODE == 'lt':
                datasets = datasets.order_by('lt_title_s', '-type_order')
            else:
                datasets = datasets.order_by('en_title_s', '-type_order')
        elif sorting == 'sort-by-relevance':
            datasets = datasets.order_by('-type_order')
        if self.request.GET.get('q', None):
            datasets = datasets.autocomplete(text__startswith=self.text_search_param)
            if self.request.GET.get('selected_facets', None) is not None:
                if 'organization' in self.request.GET.get('selected_facets'):
                    datasets = datasets.filter(organization=int(self.request.GET.get('selected_facets').split(':')[1]))
                if 'jurisdiction' in self.request.GET.get('selected_facets'):
                    datasets = datasets.filter(jurisdiction=int(self.request.GET.get('selected_facets').split(':')[1]))
                if 'status' in self.request.GET.get('selected_facets'):
                    datasets = datasets.filter(status=self.request.GET.get('selected_facets').split(':')[1])
                if 'category' in self.request.GET.get('selected_facets'):
                    datasets = datasets.filter(category=int(self.request.GET.get('selected_facets').split(':')[1]))
                if 'tags' in self.request.GET.get('selected_facets'):
                    datasets = datasets.filter(tags=int(self.request.GET.get('selected_facets').split(':')[1]))
                if 'formats' in self.request.GET.get('selected_facets'):
                    datasets = datasets.filter(formats=int(self.request.GET.get('selected_facets').split(':')[1]))
        return datasets

    def get_context_data(self, **kwargs):
        context = super().get_context_data(**kwargs)
        datasets = self.get_queryset()
        facet_fields = context.get('facets').get('fields')
        date_facets = context.get('facets').get('dates')
        form = context.get('form')
        sorting = self.request.GET.get('sort', None)
        filter_args = (self.request, form, facet_fields)
        extra_context = {
            'filters': [
                Filter(
                    *filter_args,
                    'status',
                    _("Rinkinio būsena"),
                    choices=Dataset.FILTER_STATUSES,
                    multiple=True,
                    is_int=False,
                ),
                Filter(
                    *filter_args,
                    'level',
                    _("Brandos lygis"),
                    multiple=False,
                    is_int=True,
                ),
                Filter(
                    *filter_args,
                    'jurisdiction',
                    _("Valdymo sritis"),
                    Organization,
                    multiple=True,
                    is_int=False,
                ),
                Filter(
                    *filter_args,
                    'organization',
                    _("Organizacija"),
                    Organization,
                    multiple=True,
                    is_int=False,
                ),
                Filter(
                    *filter_args,
                    'category',
                    _("Kategorija"),
                    Category,
                    multiple=True,
                    is_int=False,
                    parent='parent_category',
                ),
                Filter(
                    *filter_args,
                    'groups',
                    _("Grupė"),
                    DatasetGroup,
                    multiple=True,
                    is_int=False,
                ),
                Filter(
                    *filter_args,
                    'tags',
                    _("Žymė"),
                    Dataset,
                    multiple=True,
                    is_int=False,
                    display_method="get_tag_title"
                ),
                Filter(
                    *filter_args,
                    'frequency',
                    _("Atnaujinama"),
                    Frequency,
                    multiple=False,
                    is_int=True,
                ),
                Filter(
                    *filter_args,
                    'type',
                    _("Tipas"),
                    Type,
                    multiple=True,
                    is_int=False,
                    stats=False,
                ),
                Filter(
                    *filter_args,
                    'formats',
                    _("Formatas"),
                    Format,
                    multiple=True,
                    is_int=False,
                ),
                DateFilter(
                    self.request,
                    form,
                    date_facets,
                    'published',
                    _("Įkėlimo data"),
                    multiple=False,
                    is_int=False,
                ),
            ],
            'group_facet': update_facet_data(self.request, facet_fields, 'groups', DatasetGroup),
            'selected_groups': get_selected_value(form, 'groups', True, False),
            'q': self.request.GET.get('q', ''),
        }
        if self.text_search_param and self.request.GET.get('q', None) is None:
            extra_context['q'] = self.text_search_param
        search_query_dict = dict(self.request.GET.copy())
        if 'query' in search_query_dict:
            search_query_dict.pop('query')
        context['search_query'] = search_query_dict

        sort_query_dict = dict(self.request.GET.copy())
        if 'sort' in sort_query_dict:
            sort_query_dict.pop('sort')
        sort_query = urlencode(sort_query_dict, True)

        if is_org_dataset_list(self.request):
            url = reverse('organization-datasets', args=[self.organization.pk])
            extra_context['organization'] = self.organization
            extra_context['can_view_members'] = has_perm(
                self.request.user,
                Action.VIEW,
                Representative,
                self.organization
            )
            extra_context['can_create_dataset'] = has_perm(
                self.request.user,
                Action.CREATE,
                Dataset,
                self.organization,
            )
            context['organization_id'] = self.organization.pk
            if not form.selected_facets:
                form.selected_facets.append('organization_exact:{0}'.format(self.organization.id))
        else:
            url = reverse('dataset-list')

        context['search_url'] = url
        context['sort_options'] = [
            {
                'title': _("Naujausi"),
                'url':
                    f"{url}?{sort_query}&sort=sort-by-date-newest" if sort_query else f"{url}?sort=sort-by-date-newest",
                'icon': "fas fa-sort-amount-down-alt",
                'key': 'sort-by-date-newest'
             },
            {
                'title': _("Seniausi"),
                'url':
                    f"{url}?{sort_query}&sort=sort-by-date-oldest" if sort_query else f"{url}?sort=sort-by-date-oldest",
                'icon': "fas fa-sort-amount-up-alt",
                'key': 'sort-by-date-oldest'
            },
            {
                'title': _("Pagal pavadinimą"),
                'url':
                    f"{url}?{sort_query}&sort=sort-by-title" if sort_query else f"{url}?sort=sort-by-title",
                'icon': "fas fa-sort-amount-down-alt",
                'key': 'sort-by-title'
            },
            {
                'title': _("Tinkamiausi"),
                'url':
                    f"{url}?{sort_query}&sort=sort-by-relevance" if sort_query else f"{url}?sort=sort-by-relevance",
                'icon': "fas fa-sort-amount-down-alt",
                'key': 'sort-by-relevance'
            },
        ]

        context.update(extra_context)

        if self.request.GET.get('q') and not sorting:
            sorting = 'sort-by-relevance'
        context['sort'] = sorting
        return context

    def get_plan_url(self):
        if is_org_dataset_list(self.request):
            return reverse('organization-plans', args=[self.organization.pk])
        else:
            return None

<<<<<<< HEAD

class DatasetRedirectView(View):
=======
>>>>>>> c47c437c

class DatasetRedirectView(View):
    def get(self, request, **kwargs):
        slug = kwargs.get('slug')
        dataset = get_object_or_404(Dataset, slug=slug)
        return HttpResponsePermanentRedirect(reverse('dataset-detail', kwargs={'pk': dataset.pk}))


class DatasetDetailView(
    LanguageChoiceMixin,
    HistoryMixin,
    DatasetStructureMixin,
    PlanMixin,
    PermissionRequiredMixin,
    DetailView
):
    model = Dataset
    template_name = 'vitrina/datasets/detail.html'
    context_object_name = 'dataset'
    detail_url_name = 'dataset-detail'
    history_url_name = 'dataset-history'
    plan_url_name = 'dataset-plans'

    def has_permission(self):
        dataset = get_object_or_404(Dataset, id=self.kwargs['pk'])
        if dataset.is_public:
            return True
        else:
            return has_perm(self.request.user, Action.VIEW, dataset)

    def get_context_data(self, **kwargs):
        context_data = super().get_context_data(**kwargs)
        dataset = context_data.get('dataset')
        organization = get_object_or_404(Organization, id=dataset.organization.pk)
        extra_context_data = {
            'tags': dataset.get_tag_object_list(),
            'subscription': [],
            'status': dataset.get_status_display(),
            'public_status': dataset.is_public,
            # TODO: harvested functionality needs to be implemented
            'harvested': '',
            'can_add_resource': has_perm(self.request.user, Action.CREATE, DatasetDistribution, dataset),
            'can_update_dataset': has_perm(self.request.user, Action.UPDATE, dataset),
            'can_view_members': has_perm(self.request.user, Action.VIEW, Representative, dataset),
            'resources': dataset.datasetdistribution_set.all(),
            'org_logo': organization.image,
            'attributions': dataset.datasetattribution_set.order_by('attribution'),
        }
        part_of = dataset.part_of.order_by('relation')
        part_of = itertools.groupby(part_of, lambda x: x.relation)
        extra_context_data['part_of'] = [(relation, list(values)) for relation, values in part_of]
        related_datasets = dataset.related_datasets.all()
        related_datasets = itertools.groupby(related_datasets, lambda x: x.relation)
        extra_context_data['related_datasets'] = [(relation, list(values)) for relation, values in related_datasets]

        context_data.update(extra_context_data)
        return context_data


class OpenDataPortalDatasetDetailView(View):
    def get(self, request):
        dataset = Dataset.objects.filter(translations__title__icontains="Open data catalog").first()
        return HttpResponseRedirect(reverse('dataset-detail', kwargs={
            'pk': dataset.pk,
        }))


class DatasetDistributionPreviewView(View):
    def get(self, request, dataset_id, distribution_id):
        distribution = get_object_or_404(
            DatasetDistribution,
            dataset__pk=dataset_id,
            pk=distribution_id
        )
        data = []
        if distribution.is_previewable():
            rows = open(distribution.file.path, encoding='utf-8')
            rows = itertools.islice(rows, 100)
            data = list(csv.reader(rows, delimiter=";"))
        return JsonResponse({'data': data})


class DatasetCreateView(
    LoginRequiredMixin,
    PermissionRequiredMixin,
    RevisionMixin,
    TranslatableCreateView,
    LanguageChoiceMixin
):
    model = Dataset
    template_name = 'vitrina/datasets/form.html'
    context_object_name = 'dataset'
    form_class = DatasetForm

    def has_permission(self):
        organization = get_object_or_404(Organization, id=self.kwargs.get('pk'))
        return has_perm(self.request.user, Action.CREATE, Dataset, organization)

    def handle_no_permission(self):
        if not self.request.user.is_authenticated:
            return redirect(settings.LOGIN_URL)
        else:
            org = get_object_or_404(Organization, id=self.kwargs['pk'])
            return redirect(org)

    def get_context_data(self, **kwargs):
        context = super().get_context_data(**kwargs)
        context['current_title'] = _('Naujas duomenų rinkinys')
        context['service_types'] = list(Type.objects.filter(name=Type.SERVICE).values_list('pk', flat=True))
        return context

    def get(self, request, *args, **kwargs):
        return super(DatasetCreateView, self).get(request, *args, **kwargs)

    def form_valid(self, form):
        self.object = form.save(commit=True)
        self.object.slug = slugify(self.object.title)
        self.object.organization_id = self.kwargs.get('pk')

        if self.object.is_public:
            self.object.published = timezone.now()
            self.object.status = Dataset.INVENTORED
            Comment.objects.create(
                content_type=ContentType.objects.get_for_model(self.object),
                object_id=self.object.pk,
                user=self.request.user,
                type=Comment.STATUS,
                status=Comment.INVENTORED,
            )

        types = form.cleaned_data.get('type')
        self.object.type.set(types)
        if types.filter(name=Type.SERVICE):
            self.object.service = True
        else:
            self.object.endpoint_url = None
            self.object.endpoint_type = None
            self.object.endpoint_description = None
            self.object.endpoint_description_type = None
            self.object.service = False
        if types.filter(name=Type.SERIES):
            self.object.series = True
        else:
            self.object.series = False

        self.object.save()
        set_comment(Dataset.CREATED)

        for file in form.cleaned_data.get('files', []):
            DatasetFile.objects.get_or_create(
                dataset=self.object,
                file=file,
            )

        Metadata.objects.create(
            uuid=str(uuid.uuid4()),
            dataset=self.object,
            content_type=ContentType.objects.get_for_model(self.object),
            object_id=self.object.pk,
            name=form.cleaned_data.get('name'),
            prepare_ast={},
            version=1,
        )
        if self.object.organization:
            org_id = self.object.organization.id
            sub_ct = get_content_type_for_model(Organization)
            subs = Subscription.objects.filter(Q(object_id=org_id) | Q(object_id=None),
                                               sub_type=Subscription.ORGANIZATION,
                                               content_type=sub_ct,
                                               dataset_update_sub=True)
            email_data = prepare_email_by_identifier_for_sub('dataset-created-sub',
                                                             'Sveiki, jūsų prenumeruojamai organizacijai {0},'
                                                             ' sukurtas naujas duomenų rinkinys {1}.',
                                                             'Sukurtas duomenų rinkinys', [self.object.organization,
                                                                                           self.object])
            sub_email_list = []
            for sub in subs:
                Task.objects.create(
                    title=f"Duomenų rinkinys organizacijai: {self.object.organization}",
                    description=f"Sukurtas naujas duomenų rinkinys organizacijai: {self.object.organization}.",
                    content_type=ContentType.objects.get_for_model(self.object),
                    object_id=self.object.pk,
                    organization=self.object.organization,
                    status=Task.CREATED,
                    type=Task.DATASET,
                    user=sub.user
                )
                if sub.user.email and sub.email_subscribed:
                    if sub.user.organization:
                        orgs = [sub.user.organization] + list(sub.user.organization.get_descendants())
                        sub_email_list = [org.email for org in orgs]
                    sub_email_list.append(sub.user.email)
            send_email_with_logging(email_data, sub_email_list)

        return HttpResponseRedirect(self.get_success_url())


class DatasetUpdateView(
    LoginRequiredMixin,
    PermissionRequiredMixin,
    RevisionMixin,
    TranslatableUpdateView,
    ViewUrlMixin
):
    model = Dataset
    template_name = 'vitrina/datasets/form.html'
    view_url_name = 'dataset:edit'
    context_object_name = 'dataset'
    form_class = DatasetForm

    def has_permission(self):
        dataset = get_object_or_404(Dataset, id=self.kwargs['pk'])
        return has_perm(self.request.user, Action.UPDATE, dataset)

    def handle_no_permission(self):
        if not self.request.user.is_authenticated:
            return redirect(settings.LOGIN_URL)
        else:
            dataset = get_object_or_404(Dataset, id=self.kwargs['pk'])
            return redirect(dataset)

    def get_context_data(self, **kwargs):
        context = super().get_context_data(**kwargs)
        context['current_title'] = _('Duomenų rinkinio redagavimas')
        context['parent_links'] = {
            reverse('home'): _('Pradžia'),
            reverse('dataset-list'): _('Duomenų rinkiniai'),
            reverse('dataset-detail', args=[self.object.pk]): self.object.title,
        }
        switch_language(self.object, get_language())
        context['service_types'] = list(Type.objects.filter(name=Type.SERVICE).values_list('pk', flat=True))
        return context

    def get(self, request, *args, **kwargs):
        return super(DatasetUpdateView, self).get(request, *args, **kwargs)

    def form_valid(self, form):
        self.object = form.save(commit=False)
        self.object.slug = slugify(self.object.title)
        tags = form.cleaned_data['tags']
        self.object.tags.set(tags)
        base_email_template = "Sveiki, duomenų rinkinys {0} buvo atnaujintas"
        if self.object.is_public and not self.object.published:
            self.object.published = timezone.now()

            latest_status_comment = Comment.objects.filter(
                content_type=ContentType.objects.get_for_model(self.object),
                object_id=self.object.pk,
                type=Comment.STATUS,
                status__isnull=False
            ).order_by('-created').first()

            if latest_status_comment:
                if latest_status_comment.status == Comment.INVENTORED:
                    self.object.status = Dataset.INVENTORED
                elif latest_status_comment.status == Comment.PLANNED:
                    self.object.status = Dataset.PLANNED
                elif latest_status_comment.status == Comment.OPENED:
                    self.object.status = Dataset.HAS_DATA
            else:
                if self.object.datasetdistribution_set.exists():
                    self.object.status = Dataset.HAS_DATA
                    comment_status = Comment.OPENED
                elif self.object.plandataset_set.exists():
                    self.object.status = Dataset.PLANNED
                    comment_status = Comment.PLANNED
                else:
                    self.object.status = Dataset.INVENTORED
                    comment_status = Comment.INVENTORED

                Comment.objects.create(
                    content_type=ContentType.objects.get_for_model(self.object),
                    object_id=self.object.pk,
                    user=self.request.user,
                    type=Comment.STATUS,
                    status=comment_status,
                )

        elif not self.object.is_public and self.object.published:
            self.object.published = None
            self.object.status = Dataset.UNASSIGNED

        types = form.cleaned_data.get('type')
        self.object.type.set(types)
        if types.filter(name=Type.SERVICE):
            self.object.service = True
        else:
            self.object.endpoint_url = None
            self.object.endpoint_type = None
            self.object.endpoint_description = None
            self.object.endpoint_description_type = None
            self.object.service = False
        if types.filter(name=Type.SERIES):
            self.object.series = True
        else:
            self.object.series = False

        self.object.save()
        set_comment(Dataset.EDITED)

        if 'files' in form.changed_data:
            for file in form.cleaned_data.get('files', []):
                DatasetFile.objects.get_or_create(
                    dataset=self.object,
                    file=file,
                )

        if 'name' in form.changed_data:
            if metadata := self.object.metadata.first():
                metadata.name = form.cleaned_data.get('name')
                metadata.save()
            else:
                Metadata.objects.create(
                    uuid=str(uuid.uuid4()),
                    dataset=self.object,
                    content_type=ContentType.objects.get_for_model(self.object),
                    object_id=self.object.pk,
                    name=form.cleaned_data.get('name'),
                    prepare_ast={},
                    version=1,
                )

            # Update model names
            for model in self.object.model_set.all():
                if model_meta := model.metadata.first():
                    model_meta.name = get_model_name(self.object, model.name)
                    model_meta.save()

        if self.object.organization:
            email_data = prepare_email_by_identifier('dataset-updated', base_email_template,
                                                     'Duomenų rinkinys atnaujintas',
                                                     [self.object])
            if self.object.organization.email:
                send_email_with_logging(email_data, [self.object.organization.email])

        org_subs = Subscription.objects.none()
        if self.object.organization:
            org_subs = Subscription.objects.filter(Q(object_id=self.object.organization.pk) | Q(object_id=None),
                                                   sub_type=Subscription.ORGANIZATION,
                                                   content_type=get_content_type_for_model(Organization),
                                                   dataset_update_sub=True)

        subs = Subscription.objects.filter(sub_type=Subscription.DATASET,
                                           content_type=get_content_type_for_model(Dataset),
                                           object_id=self.object.id,
                                           dataset_update_sub=True)

        if org_subs:
            subs = org_subs | subs

        sub_email_list = []
        email_data_sub = None
        for sub in subs:
            if sub.sub_type == Subscription.ORGANIZATION:
                title = f"{self.object.organization} organizacijos duomenų rinkinys"
                description = f"Atnaujintas organizacijos {self.object.organization} duomenų rinkinys."
                email_data_sub = prepare_email_by_identifier_for_sub('dataset-updated-sub-type-organization',
                                                                     'Sveiki, pranešame jums apie tai, kad,'
                                                                     ' jūsų prenumeruojamos organizacijos {0}'
                                                                     ' duomenų rinkinys: {1}, buvo atnaujintas.',
                                                                     'Atnaujintas duomenų rinkinys',
                                                                     [self.object.organization, self.object])
            else:
                title = f"Duomenų rinkinys: {self.object}"
                description = f"Atnaujintas duomenų rinkinys: {self.object}"
                email_data_sub = prepare_email_by_identifier_for_sub('dataset-updated-sub-type-dataset',
                                                                     'Sveiki, pranešame jums apie tai, kad,'
                                                                     ' jūsų prenumeruojamas duomenų rinkinys'
                                                                     ' {0} buvo atnaujintas.',
                                                                     'Atnaujintas duomenų rinkinys', [self.object])
            Task.objects.create(
                title=title,
                description=description,
                content_type=get_content_type_for_model(Dataset),
                object_id=self.object.pk,
                organization=self.object.organization,
                status=Task.CREATED,
                type=Task.DATASET,
                user=sub.user
            )
            if sub.user.email and sub.email_subscribed:
                if sub.user.organization:
                    orgs = [sub.user.organization] + list(sub.user.organization.get_descendants())
                    sub_email_list = [org.email for org in orgs]
                sub_email_list.append(sub.user.email)
        if email_data_sub:
            send_email_with_logging(email_data_sub, sub_email_list)

        return HttpResponseRedirect(self.get_success_url())


class DatasetHistoryView(DatasetStructureMixin, PlanMixin, HistoryView):
    model = Dataset
    detail_url_name = "dataset-detail"
    history_url_name = "dataset-history"
    plan_url_name = 'dataset-plans'
    tabs_template_name = 'vitrina/datasets/tabs.html'

    def get_context_data(self, **kwargs):
        context = super().get_context_data(**kwargs)
        context['can_view_members'] = has_perm(
            self.request.user,
            Action.VIEW,
            Representative,
            self.object,
        )
        context['parent_links'] = {
            reverse('home'): _('Pradžia'),
            reverse('dataset-list'): _('Duomenų rinkiniai'),
            reverse('dataset-detail', args=[self.object.pk]): self.object.title,
        }
        return context

    def get_history_objects(self):
        model_ids = self.models.values_list('pk', flat=True)
        if self.can_manage_structure:
            property_ids = Property.objects.filter(
                model__pk__in=model_ids,
                given=True
            ).values_list('pk', flat=True)
        else:
            property_ids = Property.objects.filter(
                model__pk__in=model_ids,
                given=True,
                metadata__access__gte=Metadata.PUBLIC,
            ).values_list('pk', flat=True)

        property_history_objects = Version.objects.get_for_model(Property).filter(object_id__in=list(property_ids))
        model_history_objects = Version.objects.get_for_model(Model).filter(object_id__in=list(model_ids))
        dataset_history_objects = Version.objects.get_for_object(self.object)
        history_objects = property_history_objects | model_history_objects | dataset_history_objects
        return history_objects.order_by('-revision__date_created')


class DatasetStructureImportView(
    LoginRequiredMixin,
    PermissionRequiredMixin,
    CreateView,
):
    model = DatasetStructure
    form_class = DatasetStructureImportForm
    template_name = 'base_form.html'

    dataset: Dataset | None = None

    def dispatch(self, request, *args, **kwargs):
        self.dataset = get_object_or_404(Dataset, pk=self.kwargs.get('pk'))
        return super().dispatch(request, *args, **kwargs)

    def has_permission(self):
        return has_perm(
            self.request.user,
            Action.CREATE,
            DatasetStructure,
            self.dataset,
        )

    def get_context_data(self, **kwargs):
        return {
            **super().get_context_data(**kwargs),
            'current_title': _("Struktūros importas"),
            'parent_links': {
                reverse('home'): _('Pradžia'),
                reverse('request-list'): _('Poreikiai'),
                reverse('dataset-detail', args=[self.dataset.pk]): self.dataset.title,
            },
            'parent_title': self.dataset.title,
            'parent_url': self.dataset.get_absolute_url(),
        }

    def form_valid(self, form):
        self.object = form.save(commit=False)
        self.object.dataset = self.dataset
        self.object.save()
        self.object.dataset.current_structure = self.object
        self.object.dataset.save()
        create_structure_objects(self.object)
        return HttpResponseRedirect(self.get_success_url())


class DatasetMembersView(
    LoginRequiredMixin,
    PermissionRequiredMixin,
    HistoryMixin,
    PlanMixin,
    DatasetStructureMixin,
    ListView,
):
    model = Representative
    template_name = 'vitrina/datasets/members_list.html'
    context_object_name = 'members'
    paginate_by = 20

    # HistoryMixin
    object: Dataset
    detail_url_name = 'dataset-detail'
    history_url_name = 'dataset-history'
    plan_url_name = 'dataset-plans'

    def dispatch(self, request, *args, **kwargs):
        self.object = get_object_or_404(Dataset, pk=kwargs['pk'])
        return super().dispatch(request, *args, **kwargs)

    def has_permission(self):
        return has_perm(
            self.request.user,
            Action.VIEW,
            Representative,
            self.object,
        )

    def get_queryset(self):
        return (
            Representative.objects.
            filter(
                content_type=ContentType.objects.get_for_model(Dataset),
                object_id=self.object.pk,
            ).
            order_by("role", "first_name", 'last_name')
        )

    def get_context_data(self, **kwargs):
        context = super().get_context_data(**kwargs)
        context['dataset'] = self.object
        context['has_permission'] = has_perm(
            self.request.user,
            Action.CREATE,
            Representative,
            self.object,
        )
        context['can_view_members'] = has_perm(
            self.request.user,
            Action.VIEW,
            Representative,
            self.object,
        )
        return context


class CreateMemberView(
    DatasetStructureMixin,
    HistoryMixin,
    LoginRequiredMixin,
    PermissionRequiredMixin,
    CreateView,
):
    model = Representative
    form_class = DatasetMemberCreateForm
    template_name = 'base_form.html'

    detail_url_name = 'dataset-detail'
    history_url_name = 'dataset-history'

    base_email_template = """
        Buvote įtraukti į {0} duomenų rinkinio
        narių sąrašą, tačiau nesate registruotas Lietuvos
        atvirų duomenų portale. Prašome sekite šia nuoroda,
        kad užsiregistruotumėte ir patvirtintumėte savo
        narystę:\n
        {1}
    """

    def has_permission(self):
        return has_perm(
            self.request.user,
            Action.CREATE,
            Representative,
            self.dataset,
        )

    def get_success_url(self):
        return reverse('dataset-members', kwargs={
            'pk': self.dataset.pk,
        })

    def get_form_kwargs(self):
        kwargs = super().get_form_kwargs()
        kwargs['object_id'] = self.dataset.pk
        return kwargs

    def get_context_data(self, **kwargs):
        context = super().get_context_data(**kwargs)
        context['tabs'] = 'vitrina/datasets/tabs.html'
        context['can_view_members'] = self.has_permission()
        context['representative_url'] = reverse('dataset-members', args=[self.dataset.pk])
        context['current_title'] = _("Tvarkytojo pridėjimas")
        context['parent_links'] = {
            reverse('home'): _('Pradžia'),
            reverse('dataset-list'): _('Duomenų rinkiniai'),
            reverse('dataset-detail', args=[self.dataset.pk]): self.dataset.title,
        }
        return context

    def get_detail_object(self):
        return self.dataset

    def get_history_object(self):
        return self.dataset

    def form_valid(self, form):
        self.object: Representative = form.save(commit=False)
        self.object.content_type = ContentType.objects.get_for_model(Dataset)
        self.object.object_id = self.dataset.id
        try:
            user = User.objects.get(email=self.object.email)
        except ObjectDoesNotExist:
            user = None
        if user:
            self.object.user = user
            self.object.save()

            if not user.organization:
                user.organization = self.dataset.organization
                user.save()
        else:
            self.object.save()
            serializer = URLSafeSerializer(settings.SECRET_KEY)
            token = serializer.dumps({"representative_id": self.object.pk})
            url = "%s%s" % (
                get_current_domain(self.request),
                reverse('representative-register', kwargs={'token': token})
            )
            email_data = prepare_email_by_identifier('auth-org-representative-without-credentials',
                                                     self.base_email_template,
                                                     'Kvietimas prisijungti prie atvirų duomenų portalo',
                                                     [self.dataset, url])
            send_email_with_logging(email_data, [self.object.email])
            messages.info(self.request, _(
                "Naudotojui išsiųstas laiškas dėl registracijos"
            ))
        self.dataset.save()

        if self.object.has_api_access:
            api_key = secrets.token_urlsafe()
            ApiKey.objects.create(
                api_key=hash_api_key(api_key),
                enabled=True,
                representative=self.object
            )
            serializer = URLSafeSerializer(settings.SECRET_KEY)
            api_key = serializer.dumps({"api_key": api_key})
            return HttpResponseRedirect(reverse('dataset-representative-api-key', args=[
                self.dataset.pk,
                self.object.pk,
                api_key
            ]))

        return HttpResponseRedirect(self.get_success_url())


@login_required
def autocomplete_tags(request, tag_model):
    if isinstance(tag_model, QuerySet):
        queryset = tag_model
        tag_model = queryset.model
    else:
        queryset = tag_model.objects
    options = tag_model.tag_options

    query = request.GET.get("q", "")
    page = int(request.GET.get("p", 1))

    if query:
        if options.force_lowercase:
            query = query.lower()

        if options.autocomplete_view_fulltext:
            lookup = "contains"
        else:
            lookup = "startswith"

        if not options.case_sensitive:
            lookup = f"i{lookup}"

        results = queryset.filter(**{f"name__{lookup}": query})

    else:
        results = queryset.all()

    if options.autocomplete_limit:
        start = options.autocomplete_limit * (page - 1)
        end = options.autocomplete_limit * page
        more = results.count() > end
        results = results.order_by("-count")[start:end]

    response = {"results": [tag.name for tag in results], "more": more}
    return HttpResponse(
        json.dumps(response, cls=DjangoJSONEncoder), content_type="application/json"
    )


class UpdateMemberView(
    DatasetStructureMixin,
    HistoryMixin,
    LoginRequiredMixin,
    PermissionRequiredMixin,
    UpdateView,
):
    model = Representative
    form_class = DatasetMemberUpdateForm
    template_name = 'base_form.html'
    pk_url_kwarg = 'representative_id'

    detail_url_name = 'dataset-detail'
    history_url_name = 'dataset-history'

    def has_permission(self):
        representative = get_object_or_404(
            Representative,
            pk=self.kwargs.get('representative_id'),
        )
        return has_perm(self.request.user, Action.UPDATE, representative)

    def get_success_url(self):
        return reverse('dataset-members', kwargs={
            'pk': self.kwargs.get('pk'),
        })

    def get_context_data(self, **kwargs):
        context = super().get_context_data(**kwargs)
        context['tabs'] = 'vitrina/datasets/tabs.html'
        context['can_view_members'] = self.has_permission()
        context['representative_url'] = reverse('dataset-members', args=[self.dataset.pk])
        context['current_title'] = _("Tvarkytojo redagavimas")
        context['parent_links'] = {
            reverse('home'): _('Pradžia'),
            reverse('dataset-list'): _('Duomenų rinkiniai'),
            reverse('dataset-detail', args=[self.dataset.pk]): self.dataset.title,
        }
        return context

    def get_detail_object(self):
        return self.dataset

    def get_history_object(self):
        return self.dataset

    def form_valid(self, form):
        self.object: Representative = form.save()

        if not self.object.user.organization:
            self.object.user.organization = self.dataset.organization
            self.object.user.save()

        self.dataset.save()

        if self.object.has_api_access:
            if not self.object.apikey_set.exists():
                api_key = secrets.token_urlsafe()
                ApiKey.objects.create(
                    api_key=hash_api_key(api_key),
                    enabled=True,
                    representative=self.object
                )
                serializer = URLSafeSerializer(settings.SECRET_KEY)
                api_key = serializer.dumps({"api_key": api_key})
                return HttpResponseRedirect(reverse('dataset-representative-api-key', args=[
                    self.dataset.pk,
                    self.object.pk,
                    api_key
                ]))
            elif form.cleaned_data.get('regenerate_api_key'):
                api_key = secrets.token_urlsafe()
                api_key_obj = self.object.apikey_set.first()
                api_key_obj.api_key = hash_api_key(api_key)
                api_key_obj.enabled = True
                api_key_obj.save()

                serializer = URLSafeSerializer(settings.SECRET_KEY)
                api_key = serializer.dumps({"api_key": api_key})
                return HttpResponseRedirect(reverse('dataset-representative-api-key', args=[
                    self.dataset.pk,
                    self.object.pk,
                    api_key
                ]))
        else:
            self.object.apikey_set.all().delete()

        return HttpResponseRedirect(self.get_success_url())


class DeleteMemberView(
    LoginRequiredMixin,
    PermissionRequiredMixin,
    DeleteView,
):
    model = Representative
    template_name = 'confirm_delete.html'

    def has_permission(self):
        representative = get_object_or_404(
            Representative,
            pk=self.kwargs.get('pk'),
        )
        return has_perm(self.request.user, Action.DELETE, representative)

    def get_success_url(self):
        return reverse('dataset-members', kwargs={
            'pk': self.kwargs.get('dataset_id'),
        })

    def delete(self, request, *args, **kwargs):
        super().delete((self, request, args, kwargs))
        if self.object.content_type == ContentType.objects.get_for_model(Dataset):
            dataset = Dataset.objects.get(id=self.object.object_id)
            dataset.save()
        return HttpResponseRedirect(self.get_success_url())


class DatasetProjectsView(
    DatasetStructureMixin,
    HistoryMixin,
    PlanMixin,
    ListView
):
    model = Project
    template_name = 'vitrina/datasets/project_list.html'
    context_object_name = 'projects'
    paginate_by = 20

    # HistroyMixin
    object: Dataset
    detail_url_name = 'dataset-detail'
    history_url_name = 'dataset-history'
    plan_url_name = 'dataset-plans'

    def dispatch(self, request, *args, **kwargs):
        self.object = get_object_or_404(Dataset, pk=kwargs['pk'])
        return super().dispatch(request, *args, **kwargs)

    def get_queryset(self):
        return get_projects(self.request.user, self.object, order_value='-created')

    def get_context_data(self, **kwargs):
        context = super().get_context_data(**kwargs)
        context['dataset'] = self.object
        context['can_add_projects'] = has_perm(
            self.request.user,
            Action.UPDATE,
            self.object,
        )
        context['can_view_members'] = has_perm(
            self.request.user,
            Action.VIEW,
            Representative,
            self.object,
        )
        if self.request.user.is_authenticated:
            context['has_projects'] = (
                get_projects(self.request.user, self.object, check_existence=True, form_query=True)
            )
        else:
            context['has_projects'] = False
        return context


class DatasetRequestsView(DatasetStructureMixin, HistoryMixin, PlanMixin, ListView):
    model = RequestObject
    template_name = 'vitrina/datasets/request_list.html'
    context_object_name = 'requests'
    paginate_by = 20

    # HistoryMixin
    object: Dataset
    detail_url_name = 'dataset-detail'
    history_url_name = 'dataset-history'
    plan_url_name = 'dataset-plans'

    def dispatch(self, request, *args, **kwargs):
        self.object = get_object_or_404(Dataset, pk=kwargs['pk'])
        return super().dispatch(request, *args, **kwargs)

    def get_queryset(self):
        model_ids = Model.objects.filter(dataset=self.object).values_list('pk', flat=True)
        property_ids = Property.objects.filter(model__pk__in=model_ids).values_list('pk', flat=True)
        return RequestObject.objects.filter(
            Q(
                content_type=ContentType.objects.get_for_model(self.object),
                object_id=self.object.pk
            ) | Q(
                content_type=ContentType.objects.get_for_model(Model),
                object_id__in=model_ids
            ) | Q(
                content_type=ContentType.objects.get_for_model(Property),
                object_id__in=property_ids
            )
        ).order_by('-request__created', 'request__status')

    def get_context_data(self, **kwargs):
        context = super().get_context_data(**kwargs)
        context['dataset'] = self.object
        context['can_view_members'] = has_perm(
            self.request.user,
            Action.VIEW,
            Representative,
            self.object,
        )
        if self.request.user.is_authenticated:
            context['user_requests'] = get_requests(self.request.user, self.dataset)
        else:
            context['user_requests'] = []
        return context


class AddRequestView(
    LoginRequiredMixin,
    PermissionRequiredMixin,
    RevisionMixin,
    UpdateView,
):
    model = Dataset
    form_class = AddRequestForm
    template_name = 'base_form.html'

    def dispatch(self, request, *args, **kwargs):
        self.dataset = get_object_or_404(Dataset, pk=self.kwargs.get('pk'))
        return super().dispatch(request, *args, **kwargs)

    def has_permission(self):
        return get_requests(self.request.user, self.dataset)

    def get_form_kwargs(self):
        kwargs = super(AddRequestView, self).get_form_kwargs()
        kwargs.update({'user': self.request.user})
        kwargs.update({'dataset': self.dataset})
        return kwargs

    def form_valid(self, form):
        super().form_valid(form)
        for request in form.cleaned_data['requests']:
            RequestObject.objects.create(request=request, object_id=self.object.pk,
                                         content_type=ContentType.objects.get_for_model(self.object))
            ra_object_exists = RequestAssignment.objects.filter(
                organization=self.dataset.organization,
                request=request,                
            )
            if not ra_object_exists:
                RequestAssignment.objects.create(
                    organization=self.dataset.organization,
                    request=request,
                    status=request.status
                )
        Task.objects.create(
            title=f"Poreikis duomenų rinkiniui: {self.dataset}",
            description=f"Sukurtas naujas poreikis duomenų rinkiniui: {self.dataset}.",
            content_type=ContentType.objects.get_for_model(self.dataset),
            object_id=self.dataset.pk,
            organization=Organization.objects.get(pk=self.dataset.organization_id),
            status=Task.CREATED,
            type=Task.REQUEST
        )
        set_comment(Dataset.REQUEST_SET)
        self.object.save()
        return HttpResponseRedirect(
            reverse('dataset-requests', kwargs={'pk': self.object.pk})
        )

    def get_context_data(self, **kwargs):
        context = super().get_context_data(**kwargs)
        context['parent_title'] = self.dataset
        context['parent_url'] = self.dataset.get_absolute_url()
        context['parent_links'] = {
            reverse('home'): _('Pradžia'),
            reverse('dataset-list'): _('Duomenų rinkiniai'),
            reverse('dataset-detail', args=[self.object.pk]): self.object.title,
        }
        context['current_title'] = _('Poreikių pridėjimas')
        return context


class RemoveRequestView(LoginRequiredMixin, PermissionRequiredMixin, DeleteView):
    model = Dataset
    template_name = 'confirm_remove.html'

    def dispatch(self, request, *args, **kwargs):
        self.dataset = get_object_or_404(Dataset, pk=self.kwargs.get('pk'))
        self.request_object = get_object_or_404(RequestObject, pk=self.kwargs.get('request_id'))
        return super().dispatch(request, *args, **kwargs)

    def has_permission(self):
        return has_remove_from_request_perm(
            self.dataset,
            self.request_object.request,
            self.request.user
        )

    def handle_no_permission(self):
        return HttpResponseRedirect(reverse('dataset-requests', kwargs={'pk': self.dataset.pk}))

    def delete(self, request, *args, **kwargs):
        Comment.objects.filter(
            rel_object_id=self.request_object.request.pk,
            rel_content_type=ContentType.objects.get_for_model(self.request_object.request)
        ).delete()
        self.request_object.delete()
        success_url = self.get_success_url()
        return HttpResponseRedirect(success_url)

    def get_success_url(self):
        return reverse('dataset-requests', kwargs={'pk': self.dataset.pk})

    def get_context_data(self, **kwargs):
        context = super().get_context_data(**kwargs)
        context['request_title'] = self.request_object
        return context


class AddProjectView(
    LoginRequiredMixin,
    PermissionRequiredMixin,
    RevisionMixin,
    UpdateView,
):
    model = Dataset
    form_class = AddProjectForm
    template_name = 'base_form.html'

    def dispatch(self, request, *args, **kwargs):
        self.dataset = get_object_or_404(Dataset, pk=self.kwargs.get('pk'))
        return super().dispatch(request, *args, **kwargs)

    def has_permission(self):
        return get_projects(self.request.user, self.dataset, check_existence=True, form_query=True)

    def get_form_kwargs(self):
        kwargs = super(AddProjectView, self).get_form_kwargs()
        kwargs.update({'user': self.request.user})
        kwargs.update({'dataset': self.dataset})
        return kwargs

    def form_valid(self, form):
        super().form_valid(form)
        self.object = form.save()
        for project in form.cleaned_data['projects']:
            temp_proj = get_object_or_404(Project, pk=project.pk)
            temp_proj.datasets.add(self.object)
        set_comment(Dataset.PROJECT_SET)
        self.object.save()
        return HttpResponseRedirect(
            reverse('dataset-projects', kwargs={'pk': self.object.pk})
        )

    def get_context_data(self, **kwargs):
        context = super().get_context_data(**kwargs)
        context['parent_title'] = self.dataset
        context['parent_url'] = self.dataset.get_absolute_url()
        context['parent_links'] = {
            reverse('home'): _('Pradžia'),
            reverse('dataset-list'): _('Duomenų rinkiniai'),
            reverse('dataset-detail', args=[self.object.pk]): self.object.title,
        }
        context['current_title'] = _('Projektų pridėjimas')
        return context


class RemoveProjectView(LoginRequiredMixin, PermissionRequiredMixin, DeleteView):
    model = Dataset
    template_name = 'confirm_remove.html'

    def dispatch(self, request, *args, **kwargs):
        self.dataset = get_object_or_404(Dataset, pk=self.kwargs.get('pk'))
        self.project = get_object_or_404(Project, pk=self.kwargs.get('project_id'))
        return super().dispatch(request, *args, **kwargs)

    def has_permission(self):
        return has_perm(self.request.user, Action.UPDATE, self.project) or self.request.user == self.project.user

    def handle_no_permission(self):
        return HttpResponseRedirect(reverse('dataset-projects', kwargs={'pk': self.dataset.pk}))

    def delete(self, request, *args, **kwargs):
        self.project.datasets.remove(self.dataset.pk)
        success_url = self.get_success_url()
        return HttpResponseRedirect(success_url)

    def get_success_url(self):
        return reverse('dataset-projects', kwargs={'pk': self.dataset.pk})


Y_TITLES = {
    'download-request-count': _('Atsisiuntimų (užklausų) skaičius'),
    'download-object-count': _('Atsisiuntimų (objektų) skaičius'),
    'object-count': _('Objektų skaičius'),
    'field-count': _('Savybių (duomenų laukų) skaičius'),
    'model-count': _('Esybių (modelių) skaičius'),
    'distribution-count': _('Duomenų šaltinių (distribucijų) skaičius'),
    'dataset-count': _('Duomenų rinkinių skaičius'),
    'request-count': _('Poreikių skaičius'),
    'project-count': _('Projektų skaičius'),
    'level-average': _('Brandos lygis')
}

DATASET_INDICATOR_FIELDS = {
    'object-count': 'object_count',
    'field-count': 'field_count',
    'model-count': 'model_count',
    'distribution-count': 'distribution_count',
    'request-count': 'request_count',
    'project-count': 'project_count',
    'level-average': 'maturity_level'
}

MODEL_INDICATOR_FIELDS = {
    'download-request-count': 'model_requests',
    'download-object-count': 'model_objects',
}


class DatasetStatsMixin(StatsMixin):
    model = Dataset
    filters_template_name = 'vitrina/datasets/filters.html'
    parameter_select_template_name = 'vitrina/datasets/stats_parameter_select.html'
    default_indicator = 'dataset-count'
    list_url = reverse_lazy('dataset-list')

    def get_data_for_indicator(self, indicator, values, filter_queryset):
        if field := DATASET_INDICATOR_FIELDS.get(indicator):
            data = DatasetStats.objects.filter(
                dataset_id__in=filter_queryset.values_list('pk', flat=True)
            ).values(*values)
            if indicator == 'level-average':
                data = data.annotate(count=Avg(field))
            else:
                data = data.annotate(count=Sum(field))
        elif field := MODEL_INDICATOR_FIELDS.get(indicator):
            model_names = Metadata.objects.filter(
                content_type=ContentType.objects.get_for_model(Model),
                dataset__pk__in=filter_queryset.values_list('pk', flat=True)
            ).values_list('name', flat=True)
            data = ModelDownloadStats.objects.filter(
                model__in=model_names
            ).values(*values).annotate(count=Sum(field))
        else:
            data = filter_queryset.values(*values).annotate(count=Count('pk'))
        return data

    def get_count(self, label, indicator, frequency, data, count):
        if data:
            if indicator == 'object-count' or indicator == 'level-average':
                count = data[0].get('count') or 0
            else:
                count += data[0].get('count') or 0
        return count

    def get_item_count(self, data, indicator):
        count = super().get_item_count(data, indicator)
        if indicator == 'object-count':
            count = sum([x['y'] for x in data])
        elif indicator == 'level-average':
            data = [x['y'] for x in data if x['y']]
            if data:
                count = int(sum(data) / len(data))
            else:
                count = 0
        return count

    def get_title_for_indicator(self, indicator):
        return Y_TITLES.get(indicator) or indicator

    def get_parent_links(self):
        return {
            reverse('home'): _('Pradžia'),
            reverse('dataset-list'): _('Duomenų rinkiniai'),
        }

    def get_time_axis_title(self, indicator):
        if indicator == 'level-average' or indicator == 'object-count':
            return _("Duomenų rinkinio įkėlimo data")
        else:
            return _("Laikas")

    def update_context_data(self, context):
        super().update_context_data(context)

        indicator = self.request.GET.get('indicator', None) or 'dataset-count'
        sorting = self.request.GET.get('sort', None) or 'sort-desc'
        duration = self.request.GET.get('duration', None) or 'duration-yearly'

        context['options'] = get_stats_filter_options_based_on_model(Dataset, duration, sorting, indicator, filter=self.filter)
        return context


class DatasetStatsView(DatasetStatsMixin, DatasetListView):
    title = _("Būsena")
    current_title = _("Duomenų rinkinių būsenos")
    filter = 'status'
    filter_choices = Dataset.FILTER_STATUSES

    def get_graph_title(self, indicator):
        if indicator == 'level-average' or indicator == 'object-count':
            return _(f'{self.get_title_for_indicator(indicator)} pagal rinkinio būseną rinkinio įkėlimo datai')
        else:
            return _(f'{self.get_title_for_indicator(indicator)} pagal rinkinio būseną laike')

    def update_context_data(self, context):
        facet_fields = context.get('facets').get('fields')
        statuses = self.get_filter_data(facet_fields)
        datasets = context['object_list']

        indicator = self.request.GET.get('indicator', None) or 'dataset-count'
        sorting = self.request.GET.get('sort', None) or 'sort-desc'
        duration = self.request.GET.get('duration', None) or 'duration-yearly'
        start_date = self.get_start_date()

        time_chart_data = []
        bar_chart_data = []

        most_recent_comments = Comment.objects.filter(
            content_type=ContentType.objects.get_for_model(Dataset),
            object_id__in=datasets.exclude(status=Dataset.UNASSIGNED).values_list('pk', flat=True),
            status__isnull=False).values('object_id') \
            .annotate(latest_status_change=Max('created')).values('object_id', 'latest_status_change') \
            .order_by('latest_status_change')

        dataset_status = Comment.objects.filter(
            content_type=ContentType.objects.get_for_model(Dataset),
            object_id__in=most_recent_comments.values('object_id'),
            created__in=most_recent_comments.values('latest_status_change')
        ).values(
            'object_id',
            'status',
            'created',
            'created__year',
            'created__quarter',
            'created__month',
            'created__week',
            'created__day'
        )

        frequency, ff = get_frequency_and_format(duration)
        labels = self.get_time_labels(start_date, frequency)
        date_field = self.get_date_field()
        values = get_values_for_frequency(frequency, date_field)

        for status in statuses:
            count = 0
            data = []
            status_dataset_ids = datasets.filter(status=status['filter_value']).values_list('pk', flat=True)
            status_datasets = Dataset.objects.filter(pk__in=status_dataset_ids)

            count_data = self.get_data_for_indicator(indicator, values, status_datasets)

            for label in labels:
                label_query = get_query_for_frequency(frequency, date_field, label)
                if (
                    status['filter_value'] == Dataset.UNASSIGNED or
                    indicator != 'dataset-count'
                ):
                    label_count_data = count_data.filter(**label_query)
                    count = self.get_count(label, indicator, frequency, label_count_data, count)
                else:
                    if status['filter_value'] == 'HAS_DATA':
                        comm_val = 'OPENED'
                    elif status['filter_value'] == 'INVENTORED':
                        comm_val = 'INVENTORED'
                    else:
                        comm_val = status['filter_value']

                    count += dataset_status.filter(
                        status=comm_val,
                        **label_query
                    ).count()

                if frequency == 'W':
                    data.append({'x': _date(label.start_time, ff), 'y': count})
                else:
                    data.append({'x': _date(label, ff), 'y': count})

            dt = {
                'label': str(status['display_value']),
                'data': data,
                'borderWidth': 1,
                'fill': True,
            }
            time_chart_data.append(dt)

            status['count'] = self.get_item_count(data, indicator)
            bar_chart_data.append(status)

        if sorting == 'sort-desc':
            time_chart_data = sorted(time_chart_data, key=lambda x: x['data'][-1]['y'], reverse=True)
            bar_chart_data = sorted(bar_chart_data, key=lambda x: x['count'], reverse=True)
        else:
            time_chart_data = sorted(time_chart_data, key=lambda x: x['data'][-1]['y'])
            bar_chart_data = sorted(bar_chart_data, key=lambda x: x['count'])

        max_count = max([x['count'] for x in bar_chart_data]) if bar_chart_data else 0

        context['title'] = self.title
        context['current_title'] = self.current_title
        context['tabs_template_name'] = self.tabs_template_name
        context['filters_template_name'] = self.filters_template_name
        context['parameter_select_template_name'] = self.parameter_select_template_name
        context['list_url'] = self.list_url
        context['has_time_graph'] = self.has_time_graph

        context['active_filter'] = self.filter
        context['active_indicator'] = indicator
        context['sort'] = sorting
        context['duration'] = duration

        context['graph_title'] = self.get_graph_title(indicator)
        context['xAxis_title'] = self.get_time_axis_title(indicator)
        context['yAxis_title'] = self.get_title_for_indicator(indicator)
        context['time_chart_data'] = json.dumps(time_chart_data)

        context['bar_chart_data'] = bar_chart_data
        context['max_count'] = max_count

        context['options'] = get_stats_filter_options_based_on_model(Dataset, duration, sorting, indicator, filter=self.filter)
        return context


class DatasetManagementsView(DatasetStatsMixin, DatasetListView):
    title = _("Valdymo sritis")
    current_title = _("Duomenų rinkinių valdymo sritys")
    filter = 'jurisdiction'
    filter_model = Organization

    def get_graph_title(self, indicator):
        if indicator == 'level-average' or indicator == 'object-count':
            return _(f'{self.get_title_for_indicator(indicator)} '
                     f'pagal rinkinio valdymo sritį rinkinio įkėlimo datai')
        else:
            return _(f'{self.get_title_for_indicator(indicator)} pagal rinkinio valdymo sritį laike')


class DatasetsLevelView(DatasetStatsMixin, DatasetListView):
    title = _("Brandos lygis")
    current_title = _("Duomenų rinkinių brandos lygiai")
    filter = 'level'

    def get_display_value(self, item):
        return "★" * item['filter_value']

    def get_graph_title(self, indicator):
        if indicator == 'level-average' or indicator == 'object-count':
            return _(f'{self.get_title_for_indicator(indicator)} '
                     f'pagal rinkinio brandos lygį rinkinio įkėlimo datai')
        else:
            return _(f'{Y_TITLES[indicator]} pagal rinkinio brandos lygį laike')


class DatasetsOrganizationsView(DatasetStatsMixin, DatasetListView):
    title = _("Organizacija")
    current_title = _("Duomenų rinkinių organizacijos")
    filter = 'organization'
    filter_model = Organization

    def get_graph_title(self, indicator):
        if indicator == 'level-average' or indicator == 'object-count':
            return _(f'{self.get_title_for_indicator(indicator)} '
                     f'pagal rinkinio organizaciją rinkinio įkėlimo datai')
        else:
            return _(f'{self.get_title_for_indicator(indicator)} pagal rinkinio organizaciją laike')


class DatasetsTagsView(DatasetStatsMixin, DatasetListView):
    title = _("Žymė")
    current_title = _("Duomenų rinkinių žymės")
    filter = 'tags'

    def get_display_value(self, item):
        if tag := Dataset.tags.tag_model.objects.filter(pk=item['filter_value']).first():
            return tag.name
        return item['display_value']

    def get_graph_title(self, indicator):
        if indicator == 'level-average' or indicator == 'object-count':
            return _(f'{self.get_title_for_indicator(indicator)} pagal rinkinio žymes rinkinio įkėlimo datai')
        else:
            return _(f'{self.get_title_for_indicator(indicator)} pagal rinkinio žymes laike')


class DatasetsFormatView(DatasetStatsMixin, DatasetListView):
    title = _("Formatas")
    current_title = _("Duomenų rinkinių formatai")
    filter = 'formats'
    filter_model = Format

    def get_graph_title(self, indicator):
        if indicator == 'level-average' or indicator == 'object-count':
            return _(f'{self.get_title_for_indicator(indicator)} pagal rinkinio formatą rinkinio įkėlimo datai')
        else:
            return _(f'{self.get_title_for_indicator(indicator)} pagal rinkinio formatą laike')


class DatasetsFrequencyView(DatasetStatsMixin, DatasetListView):
    title = _("Atnaujinama")
    current_title = _("Duomenų rinkinių atnaujinimo dažnumas")
    filter = 'frequency'
    filter_model = Frequency

    def get_graph_title(self, indicator):
        if indicator == 'level-average' or indicator == 'object-count':
            return _(f'{self.get_title_for_indicator(indicator)} '
                     f'pagal rinkinio atnaujinimą rinkinio įkėlimo datai')
        else:
            return _(f'{self.get_title_for_indicator(indicator)} pagal rinkinio atnaujinimą laike')


class DatasetsGroupView(DatasetStatsMixin, DatasetListView):
    title = _("Grupė")
    current_title = _("Duomenų rinkinių grupės")
    filter = 'groups'
    filter_model = DatasetGroup

    def get_graph_title(self, indicator):
        if indicator == 'level-average' or indicator == 'object-count':
            return _(f'{self.get_title_for_indicator(indicator)} '
                     f'pagal rinkinio grupes rinkinio įkėlimo datai')
        else:
            return _(f'{self.get_title_for_indicator(indicator)} pagal rinkinio grupes laike')


class DatasetsCategoriesView(DatasetStatsMixin, DatasetListView):
    title = _("Kategorija")
    current_title = _("Duomenų rinkinių kategorijos")
    filter = 'category'
    filter_model = Category

    def get_graph_title(self, indicator):
        if indicator == 'level-average' or indicator == 'object-count':
            return _(f'{self.get_title_for_indicator(indicator)} pagal rinkinio kategoriją rinkinio įkėlimo datai')
        else:
            return _(f'{self.get_title_for_indicator(indicator)} pagal rinkinio kategoriją laike')

    def update_item_data(self, item):
        obj = get_object_or_404(Category, pk=item['filter_value'])
        children = obj.get_children()
        if len(children) > 0:
            item.update({
                'full_url': reverse('dataset-stats-category-children', args=[obj.pk])
            })
        return item


class OrganizationStatsView(DatasetListView):
    facet_fields = DatasetListView.facet_fields
    template_name = 'vitrina/datasets/organizations.html'
    paginate_by = 0

    def get_context_data(self, **kwargs):
        context = super().get_context_data(**kwargs)
        max_count = 0
        indicator = self.request.GET.get('indicator', None)
        orgs = {}
        keys = list(orgs.keys())
        values = list(orgs.values())
        for v in values:
            if max_count < v:
                max_count = v
        sorted_value_index = np.flip(np.argsort(values))
        sorted_orgs = {keys[i]: values[i] for i in sorted_value_index}
        context['organization_data'] = sorted_orgs
        context['max_count'] = max_count
        context['active_filter'] = 'organizations'
        context['active_indicator'] = indicator
        context['yAxis_title'] = Y_TITLES[indicator]
        return context


class JurisdictionStatsView(DatasetListView):
    facet_fields = DatasetListView.facet_fields
    template_name = 'vitrina/datasets/jurisdictions.html'
    paginate_by = 0

    def get_context_data(self, **kwargs):
        context = super().get_context_data(**kwargs)
        max_count = 0
        current_org = Organization.objects.get(id=self.kwargs.get('pk'))
        child_orgs = current_org.get_children()
        indicator = self.request.GET.get('indicator', None) or 'dataset-count'
        sorting = self.request.GET.get('sort', None) or 'sort-desc'
        filtered_orgs = []

        for org in child_orgs:
            modified = {}
            id_list = []
            datasets = Dataset.objects.filter(organization=org).values_list('id', flat=True)
            if len(datasets) > 0:
                for d in datasets:
                    id_list.append(d)
            modified[org] = id_list
            filtered_orgs.append(modified)
        result = []
        for single in filtered_orgs:
            single_dict = {}
            for k, v in single.items():
                single_dict['id'] = k.pk
                single_dict['title'] = k.title
                single_dict['url'] = '?selected_facets=jurisdiction_exact:' + str(k.pk)
                if len(k.get_children()) > 0:
                    single_dict['has_orgs'] = True
                else:
                    single_dict['has_orgs'] = False
                if indicator == 'dataset-count':
                    single_dict['count'] = len(v)
                    if max_count < len(v):
                        max_count = len(v)
                if sorting == 'sort-asc':
                    single_dict = sorted(single_dict, key=lambda dd: dd['count'], reverse=False)
                elif indicator != 'dataset-count':
                    if indicator == 'download-request-count' or indicator == 'download-object-count':
                        models = Model.objects.filter(dataset_id__in=v).values_list('metadata__name', flat=True)
                        total = 0
                        if len(models) > 0:
                            for m in models:
                                model_stats = ModelDownloadStats.objects.filter(model=m)
                                if len(model_stats) > 0:
                                    for m_st in model_stats:
                                        if indicator == 'download-request-count':
                                            if m_st is not None:
                                                total += m_st.model_requests
                                        elif indicator == 'download-object-count':
                                            if m_st is not None:
                                                total += m_st.model_objects
                        single_dict['count'] = total
                    else:
                        stats = DatasetStats.objects.filter(dataset_id__in=v)
                        if len(stats) > 0:
                            total = 0
                            for st in stats:
                                total = get_total_by_indicator_from_stats(st, indicator, total)
                            single_dict['count'] = total
                            if max_count < single_dict.get('count'):
                                max_count = single_dict.get('count')
                        else:
                            single_dict['count'] = 0
            result.append(single_dict)
            if sorting == 'sort-desc':
                result = sorted(result, key=lambda dd: dd['count'], reverse=True)
            else:
                result = sorted(result, key=lambda dd: dd['count'], reverse=False)
            # result = sorted(result, key=lambda dd: dd['count'], reverse=True)
        context['single_org'] = True
        context['jurisdiction_data'] = result
        context['max_count'] = max_count
        context['current_object'] = self.kwargs.get('pk')
        context['active_filter'] = 'jurisdiction'
        context['active_indicator'] = indicator
        context['sort'] = sorting
        return context


class CategoryStatsView(DatasetListView):
    facet_fields = DatasetListView.facet_fields
    template_name = 'vitrina/datasets/categories.html'
    paginate_by = 0

    def get_context_data(self, **kwargs):
        context = super().get_context_data(**kwargs)
        max_count = 0
        facet_fields = context.get('facets').get('fields')
        all_cats = update_facet_data(self.request, facet_fields, 'category', Category)
        child_titles = []
        cat_titles = []
        indicator = self.request.GET.get('indicator', None) or 'dataset-count'
        sorting = self.request.GET.get('sort', None) or 'sort-desc'
        for cat in all_cats:
            cat_titles.append(cat['display_value'])
        filtered_cats = []
        parent_category = Category.objects.get(id=self.kwargs.get('pk'))
        children = Category.get_children(parent_category)
        for child in children:
            child_titles.append(child.title)
        for single_cat in all_cats:
            if single_cat['display_value'] in child_titles:
                cat_object = Category.objects.get(title=single_cat['display_value'])
                subcategories = Category.get_children(cat_object)
                if len(subcategories) > 0:
                    exists = 0
                    for ss in subcategories:
                        if ss.title in cat_titles:
                            exists += 1
                    if exists == 0:
                        single_cat['has_cats'] = False
                else:
                    single_cat['has_cats'] = False
                if max_count < single_cat.get('count'):
                    max_count = single_cat.get('count')
                filtered_cats.append(single_cat)
        if sorting == 'sort-asc':
            filtered_cats = sorted(filtered_cats, key=lambda dd: dd['count'], reverse=False)
        if indicator != 'dataset-count':
            for k in filtered_cats:
                id_list = []
                c_cat = Category.objects.get(title=k.get('display_value'))
                cat_datasets = Dataset.objects.filter(category=c_cat.pk)
                if len(cat_datasets) > 0:
                    for dd in cat_datasets:
                        id_list.append(dd.pk)
                    if indicator == 'download-request-count' or indicator == 'download-object-count':
                        models = Model.objects.filter(dataset_id__in=id_list).values_list('metadata__name', flat=True)
                        total = 0
                        if len(models) > 0:
                            for m in models:
                                model_stats = ModelDownloadStats.objects.filter(model=m)
                                if len(model_stats) > 0:
                                    for m_st in model_stats:
                                        if indicator == 'download-request-count':
                                            if m_st is not None:
                                                total += m_st.model_requests
                                        elif indicator == 'download-object-count':
                                            if m_st is not None:
                                                total += m_st.model_objects
                        k['stats'] = total
                    else:
                        stats = DatasetStats.objects.filter(dataset_id__in=id_list)
                        if len(stats) > 0:
                            total = 0
                            for st in stats:
                                if indicator == 'request-count':
                                    if st.request_count is not None:
                                        total += st.request_count
                                    k['stats'] = total
                                elif indicator == 'project-count':
                                    if st.project_count is not None:
                                        total += st.project_count
                                    k['stats'] = total
                                elif indicator == 'distribution-count':
                                    if st.distribution_count is not None:
                                        total += st.distribution_count
                                    k['stats'] = total
                                elif indicator == 'object-count':
                                    if st.object_count is not None:
                                        total += st.object_count
                                    k['stats'] = total
                                elif indicator == 'field-count':
                                    if st.field_count is not None:
                                        total += st.field_count
                                    k['stats'] = total
                                elif indicator == 'model-count':
                                    if st.model_count is not None:
                                        total += st.model_count
                                    k['stats'] = total
                                elif indicator == 'level-average':
                                    lev = []
                                    if st.maturity_level is not None:
                                        lev.append(st.maturity_level)
                                    level_avg = int(sum(lev) / len(lev))
                                    k['stats'] = level_avg
                                if max_count < k.get('stats'):
                                    max_count = k.get('stats')
                        else:
                            k['stats'] = 0
            if sorting is None or sorting == 'sort-desc':
                filtered_cats = sorted(filtered_cats, key=lambda d: d['stats'], reverse=True)
            else:
                filtered_cats = sorted(filtered_cats, key=lambda d: d['stats'], reverse=False)
            # filtered_cats = sorted(filtered_cats, key=lambda d: d['stats'], reverse=True)
        context['max_count'] = max_count
        context['category_data'] = filtered_cats
        context['current_object'] = self.kwargs.get('pk')
        context['active_filter'] = 'category'
        context['active_indicator'] = indicator
        context['sort'] = sorting
        context['yAxis_title'] = Y_TITLES[indicator]
        return context


class PublicationStatsView(DatasetStatsMixin, DatasetListView):
    title = _("Įkėlimo data")
    current_title = _("Duomenų rinkinių kiekis metuose")
    facet_fields = DatasetListView.facet_fields
    template_name = 'vitrina/datasets/published_dates.html'
    filter = 'published'
    filter_model = Category
    paginate_by = 0

    def get_graph_title(self, indicator):
        return _(f'{self.get_title_for_indicator(indicator)} pagal rinkinio įkėlimo datą laike')

    def get_context_data(self, **kwargs):
        context = super().get_context_data(**kwargs)
        datasets = self.get_queryset()
        indicator = self.request.GET.get('indicator', None) or 'dataset-count'
        sorting = self.request.GET.get('sort', None) or 'sort-desc'
        duration = self.request.GET.get('duration', None) or 'duration-yearly'
        start_date = Dataset.objects.order_by('created').first().created
        max_count = 0
        stats_for_period = {}
        year_stats = {}
        chart_data = []

        frequency, ff = get_frequency_and_format(duration)

        labels = []
        if start_date:
            labels = pd.period_range(
                start=start_date,
                end=datetime.now(),
                freq=frequency
            ).tolist()

        for dataset in datasets:
            published = dataset.published
            if published is not None:
                year_published = published.year
                year_stats[str(year_published)] = year_stats.get(str(year_published), 0) + 1
                period = str(pd.to_datetime(published).to_period(frequency))
                stats_for_period[period] = stats_for_period.get(period, 0) + 1

        if indicator != 'dataset-count':
            for yr in year_stats.keys():
                start_date = datetime.strptime(str(yr) + "-1-1", '%Y-%m-%d')
                end_date = datetime.strptime(str(yr) + "-12-31", '%Y-%m-%d')
                tz = pytz.timezone('Europe/Vilnius')
                filtered_datasets = datasets.filter(published__range=[tz.localize(start_date), tz.localize(end_date)])
                dataset_ids = []
                for fd in filtered_datasets:
                    dataset_ids.append(fd.pk)
                if indicator == 'download-request-count' or indicator == 'download-object-count':
                    models = Model.objects.filter(dataset_id__in=dataset_ids).values_list('metadata__name', flat=True)
                    total = 0
                    if len(models) > 0:
                        for m in models:
                            model_stats = ModelDownloadStats.objects.filter(model=m)
                            if len(model_stats) > 0:
                                for m_st in model_stats:
                                    if indicator == 'download-request-count':
                                        if m_st is not None:
                                            total += m_st.model_requests
                                    elif indicator == 'download-object-count':
                                        if m_st is not None:
                                            total += m_st.model_objects
                    year_stats[yr] = total
                else:
                    stats = DatasetStats.objects.filter(dataset_id__in=dataset_ids)
                    if len(stats) > 0:
                        total = 0
                        for st in stats:
                            total = get_total_by_indicator_from_stats(st, indicator, total)
                        year_stats[yr] = total
                    else:
                        year_stats[yr] = 0
        if year_stats:
            keys = list(year_stats.keys())
            values = list(year_stats.values())
            sorted_value_index = np.argsort(values)
            year_stats = sort_publication_stats(sorting, values, keys, year_stats, sorted_value_index)
            max_count = year_stats[max(year_stats, key=lambda key: year_stats[key], default=0)]

        data = []
        total = 0
        for label in labels:
            dataset_count = stats_for_period.get(str(label), 0)
            if indicator == 'dataset-count':
                total += dataset_count
            else:
                dataset_ids = Dataset.objects.filter(created__year=label.year).values_list('pk', flat=True)
                stat = DatasetStats.objects.filter(dataset_id__in=dataset_ids)
                per_datasets = 0
                if len(stat) > 0:
                    for st in stat:
                        per_datasets = get_total_by_indicator_from_stats(st, indicator, per_datasets)
                total += per_datasets

            if frequency == 'W':
                data.append({'x': _date(label.start_time, ff), 'y': total})
            else:
                data.append({'x': _date(label, ff), 'y': total})

        dt = {
            'label': 'Duomenų rinkinių kiekis',
            'data': data,
            'borderWidth': 1,
            'fill': True,
        }
        chart_data.append(dt)

        context['title'] = self.title
        context['current_title'] = self.current_title
        context['data'] = json.dumps(chart_data)
        context['year_stats'] = year_stats
        context['max_count'] = max_count

        context['graph_title'] = self.get_graph_title(indicator)
        context['yAxis_title'] = self.get_title_for_indicator(indicator)
        context['xAxis_title'] = _('Laikas')

        context['active_filter'] = self.filter
        context['active_indicator'] = indicator
        context['sort'] = sorting
        context['duration'] = duration

        context['has_time_graph'] = True
        return context


class YearStatsView(DatasetListView):
    facet_fields = DatasetListView.facet_fields
    template_name = 'vitrina/datasets/publications.html'
    paginate_by = 0

    def get_context_data(self, **kwargs):
        context = super().get_context_data(**kwargs)
        max_count = 0
        datasets = self.get_queryset()
        indicator = self.request.GET.get('indicator', None) or 'dataset-count'
        sorting = self.request.GET.get('sort', None) or 'sort-desc'
        year_stats = {}
        quarter_stats = {}
        selected_year = str(self.kwargs['year'])

        for dataset in datasets:
            published = dataset.published
            if published is not None:
                year_published = published.year
                year_stats[year_published] = year_stats.get(year_published, 0) + 1
                quarter = str(year_published) + "-Q" + str(pd.Timestamp(published).quarter)
                quarter_stats[quarter] = quarter_stats.get(quarter, 0) + 1
        if indicator != 'dataset-count':
            for k in quarter_stats.keys():
                tz = pytz.timezone('Europe/Vilnius')
                if selected_year in k:
                    if '-Q1' in k:
                        start = datetime.strptime(str(selected_year) + "-1-1", '%Y-%m-%d')
                        end = datetime.strptime(str(selected_year) + "-3-31", '%Y-%m-%d')
                    elif '-Q2' in k:
                        start = datetime.strptime(str(selected_year) + "-4-1", '%Y-%m-%d')
                        end = datetime.strptime(str(selected_year) + "-6-30", '%Y-%m-%d')
                    elif '-Q3' in k:
                        start = datetime.strptime(str(selected_year) + "-7-1", '%Y-%m-%d')
                        end = datetime.strptime(str(selected_year) + "-9-30", '%Y-%m-%d')
                    else:
                        start = datetime.strptime(str(selected_year) + "-10-1", '%Y-%m-%d')
                        end = datetime.strptime(str(selected_year) + "-12-31", '%Y-%m-%d')
                    filtered_datasets = datasets.filter(published__range=[tz.localize(start), tz.localize(end)])
                    dataset_ids = []
                    for fd in filtered_datasets:
                        dataset_ids.append(fd.pk)
                    if indicator == 'download-request-count' or indicator == 'download-object-count':
                        models = Model.objects.filter(dataset_id__in=dataset_ids).values_list('metadata__name',
                                                                                              flat=True)
                        total = 0
                        if len(models) > 0:
                            for m in models:
                                model_stats = ModelDownloadStats.objects.filter(model=m)
                                if len(model_stats) > 0:
                                    for m_st in model_stats:
                                        if indicator == 'download-request-count':
                                            if m_st is not None:
                                                total += m_st.model_requests
                                        elif indicator == 'download-object-count':
                                            if m_st is not None:
                                                total += m_st.model_objects
                        quarter_stats[k] = total
                    else:
                        stats = DatasetStats.objects.filter(dataset_id__in=dataset_ids)
                        if len(stats) > 0:
                            total = 0
                            for st in stats:
                                total += get_total_by_indicator_from_stats(st, indicator, total)
                            quarter_stats[k] = total
                        else:
                            quarter_stats[k] = 0
        for key, value in quarter_stats.items():
            if max_count < value:
                max_count = value
        keys = list(quarter_stats.keys())
        values = list(quarter_stats.values())
        sorted_value_index = np.argsort(values)
        quarter_stats = sort_publication_stats_reversed(sorting, values, keys, quarter_stats, sorted_value_index)
        context['selected_year'] = selected_year
        context['year_stats'] = quarter_stats
        context['max_count'] = max_count
        context['current_object'] = str('year/' + selected_year)
        context['active_filter'] = 'publication'
        context['active_indicator'] = indicator
        context['sort'] = sorting
        context['yAxis_title'] = Y_TITLES[indicator]
        return context


class QuarterStatsView(DatasetListView):
    facet_fields = DatasetListView.facet_fields
    template_name = 'vitrina/datasets/publications.html'
    paginate_by = 0

    def get_context_data(self, **kwargs):
        context = super().get_context_data(**kwargs)
        max_count = 0
        datasets = self.get_queryset()
        indicator = self.request.GET.get('indicator', None) or 'dataset-count'
        sorting = self.request.GET.get('sort', None) or 'sort-desc'
        monthly_stats = {}
        selected_quarter = str(self.kwargs['quarter'])

        for dataset in datasets:
            published = dataset.published
            if published is not None:
                year_published = published.year
                if str(year_published) in selected_quarter:
                    quarter = str(year_published) + "-Q" + str(pd.Timestamp(published).quarter)
                    if quarter == selected_quarter:
                        month = str(year_published) + "-" + str('%02d' % published.month)
                        monthly_stats[month] = monthly_stats.get(month, 0) + 1
        if indicator != 'dataset-count':
            for k in monthly_stats.keys():
                tz = pytz.timezone('Europe/Vilnius')
                start = datetime.strptime(str(k) + "-1", '%Y-%m-%d')
                end = datetime.strptime(str(k) + "-28", '%Y-%m-%d')
                filtered_datasets = datasets.filter(published__range=[tz.localize(start), tz.localize(end)])
                dataset_ids = []
                for fd in filtered_datasets:
                    dataset_ids.append(fd.pk)
                if indicator == 'download-request-count' or indicator == 'download-object-count':
                    models = Model.objects.filter(dataset_id__in=dataset_ids).values_list('metadata__name', flat=True)
                    total = 0
                    if len(models) > 0:
                        for m in models:
                            model_stats = ModelDownloadStats.objects.filter(model=m)
                            if len(model_stats) > 0:
                                for m_st in model_stats:
                                    if indicator == 'download-request-count':
                                        if m_st is not None:
                                            total += m_st.model_requests
                                    elif indicator == 'download-object-count':
                                        if m_st is not None:
                                            total += m_st.model_objects
                    monthly_stats[k] = total
                else:
                    stats = DatasetStats.objects.filter(dataset_id__in=dataset_ids)
                    if len(stats) > 0:
                        total = 0
                        for st in stats:
                            total += get_total_by_indicator_from_stats(st, indicator, total)
                        monthly_stats[k] = total
                    else:
                        monthly_stats[k] = 0
        for m, mv in monthly_stats.items():
            if max_count < mv:
                max_count = mv
        keys = list(monthly_stats.keys())
        values = list(monthly_stats.values())
        sorted_value_index = np.argsort(values)
        monthly_stats = sort_publication_stats_reversed(sorting, values, keys, monthly_stats, sorted_value_index)
        context['selected_quarter'] = self.kwargs['quarter']
        context['year_stats'] = monthly_stats
        context['max_count'] = max_count
        context['current_object'] = str('quarter/' + selected_quarter)
        context['active_filter'] = 'publication'
        context['active_indicator'] = indicator
        context['sort'] = sorting
        context['yAxis_title'] = Y_TITLES[indicator]
        return context


class DatasetCategoryView(PermissionRequiredMixin, TemplateView):
    template_name = 'vitrina/datasets/dataset_categories.html'

    dataset: Dataset

    def dispatch(self, request, *args, **kwargs):
        self.dataset = get_object_or_404(Dataset, pk=kwargs.get('dataset_id'))
        return super().dispatch(request, *args, **kwargs)

    def has_permission(self):
        return has_perm(self.request.user, Action.UPDATE, self.dataset)

    def get_context_data(self, **kwargs):
        context = super().get_context_data(**kwargs)
        context['form'] = DatasetCategoryForm(self.dataset)
        context['dataset'] = self.dataset
        return context

    def post(self, request, *args, **kwargs):
        form = DatasetCategoryForm(self.dataset, request.POST)
        if form.is_valid():
            self.dataset.category.clear()
            for category in form.cleaned_data.get('category'):
                self.dataset.category.add(category)
            self.dataset.save()
        else:
            messages.error(request, '\n'.join([error[0] for error in form.errors.values()]))
        return redirect(self.dataset.get_absolute_url())


class FilterCategoryView(LoginRequiredMixin, View):
    def get(self, request, *args, **kwargs):
        categories = Category.objects.all()
        category_data = {}
        group_categories = []

        if group_id := request.GET.get('group_id'):
            group = get_object_or_404(DatasetGroup, pk=int(group_id))
            group_categories = group.category_set.all()
            categories = group_categories

        if ids := request.GET.get('category_ids'):
            ids = [int(i) for i in ids.split(',')]
            categories = categories.filter(pk__in=ids)

        if term := request.GET.get('term'):
            categories = categories.filter(title__icontains=term)

        for cat in categories:
            category_data[cat.pk] = {
                'show_checkbox': True,
            }
            for ancestor in cat.get_ancestors():
                if ancestor not in categories:
                    category_data[ancestor.pk] = {
                        'show_checkbox': True if ancestor in group_categories or not group_id else False,
                    }
        return JsonResponse({'categories': category_data})


class DatasetAttributionCreateView(PermissionRequiredMixin, CreateView):
    model = DatasetAttribution
    form_class = DatasetAttributionForm
    template_name = 'vitrina/datasets/attribution_form.html'

    dataset: Dataset

    def dispatch(self, request, *args, **kwargs):
        self.dataset = get_object_or_404(Dataset, pk=kwargs.get('dataset_id'))
        return super().dispatch(request, *args, **kwargs)

    def has_permission(self):
        return has_perm(
            self.request.user,
            Action.UPDATE,
            self.dataset
        )

    def get_form_kwargs(self):
        kwargs = super().get_form_kwargs()
        kwargs['dataset'] = self.dataset
        return kwargs

    def get_context_data(self, **kwargs):
        context = super().get_context_data(**kwargs)
        context['dataset'] = self.dataset
        return context

    def form_valid(self, form):
        self.object: DatasetAttribution = form.save(commit=False)
        self.object.dataset = self.dataset
        self.object.save()
        return redirect(self.dataset.get_absolute_url())


class DatasetAttributionDeleteView(PermissionRequiredMixin, DeleteView):
    model = DatasetAttribution

    dataset: Dataset

    def dispatch(self, request, *args, **kwargs):
        self.dataset = get_object_or_404(Dataset, pk=kwargs.get('dataset_id'))
        return super().dispatch(request, *args, **kwargs)

    def has_permission(self):
        return has_perm(
            self.request.user,
            Action.UPDATE,
            self.dataset
        )

    def get(self, request, *args, **kwargs):
        return self.post(request, *args, **kwargs)

    def get_success_url(self):
        return self.dataset.get_absolute_url()


class DatasetRelationCreateView(PermissionRequiredMixin, CreateView):
    model = DatasetRelation
    form_class = DatasetRelationForm
    template_name = 'vitrina/datasets/relation_form.html'

    dataset: Dataset

    def dispatch(self, request, *args, **kwargs):
        self.dataset = get_object_or_404(Dataset, pk=kwargs.get('pk'))
        return super().dispatch(request, *args, **kwargs)

    def has_permission(self):
        return has_perm(
            self.request.user,
            Action.UPDATE,
            self.dataset
        )

    def get_form_kwargs(self):
        kwargs = super().get_form_kwargs()
        kwargs['dataset'] = self.dataset
        return kwargs

    def get_context_data(self, **kwargs):
        context = super().get_context_data(**kwargs)
        context['dataset'] = self.dataset
        return context

    def form_valid(self, form):
        self.object: DatasetRelation = form.save(commit=False)

        if relation := form.cleaned_data.get('relation_type'):
            inverse = False
            if relation.endswith('_inv'):
                relation = relation.replace('_inv', '')
                inverse = True
            try:
                relation = Relation.objects.get(pk=int(relation))
            except (ValueError, ObjectDoesNotExist) as e:
                messages.error(self.request, e)
                return redirect(self.dataset.get_absolute_url())

            self.object.relation = relation
            if inverse:
                self.object.dataset = self.object.part_of
                self.object.part_of = self.dataset
            else:
                self.object.dataset = self.dataset
            self.object.save()
            self.object.dataset.part_of.add(self.object)

            # need to save to update search index
            self.object.dataset.save()
            self.object.part_of.save()

        return redirect(self.dataset.get_absolute_url())


class DatasetRelationDeleteView(PermissionRequiredMixin, DeleteView):
    model = DatasetRelation

    dataset: Dataset

    def dispatch(self, request, *args, **kwargs):
        self.dataset = get_object_or_404(Dataset, pk=kwargs.get('dataset_id'))
        return super().dispatch(request, *args, **kwargs)

    def has_permission(self):
        return has_perm(self.request.user, Action.UPDATE, self.dataset)

    def get(self, *args, **kwargs):
        return self.post(*args, **kwargs)

    def get_success_url(self):
        return self.dataset.get_absolute_url()


class DatasetPlanView(
    HistoryMixin,
    DatasetStructureMixin,
    PlanMixin,
    TemplateView
):
    template_name = 'vitrina/datasets/plans.html'
    context_object_name = 'dataset'
    detail_url_name = 'dataset-detail'
    history_url_name = 'dataset-plans-history'
    plan_url_name = 'dataset-plans'

    def get_context_data(self, **kwargs):
        context = super().get_context_data(**kwargs)
        status = self.request.GET.get('status', 'opened')
        context['dataset'] = self.dataset
        if status == 'closed':
            context['plans'] = self.dataset.plandataset_set.filter(plan__is_closed=True)
        else:
            context['plans'] = self.dataset.plandataset_set.filter(plan__is_closed=False)
        context['can_manage_plans'] = has_perm(
            self.request.user,
            Action.PLAN,
            self.dataset
        )
        context['can_view_members'] = has_perm(
            self.request.user,
            Action.VIEW,
            Representative,
            self.dataset
        )
        context['selected_tab'] = status
        return context

    def get_history_object(self):
        return self.dataset

    def get_detail_object(self):
        return self.dataset

    def get_plan_object(self):
        return self.dataset


class DatasetCreatePlanView(PermissionRequiredMixin, RevisionMixin, TemplateView):
    template_name = 'vitrina/plans/plan_form.html'

    dataset: Dataset
    organizations: List[Organization]

    def dispatch(self, request, *args, **kwargs):
        self.dataset = get_object_or_404(Dataset, pk=kwargs.get('pk'))
        self.organizations = [self.dataset.organization]
        return super().dispatch(request, *args, **kwargs)

    def has_permission(self):
        return has_perm(self.request.user, Action.PLAN, self.dataset)

    def get_context_data(self, **kwargs):
        context = super().get_context_data(**kwargs)
        context['obj'] = self.dataset
        context['create_form'] = PlanForm(self.dataset, self.organizations, self.request.user)
        context['include_form'] = DatasetPlanForm(self.dataset)
        context['current_title'] = _("Įtraukti į planą")
        context['parent_links'] = {
            reverse('home'): _('Pradžia'),
            reverse('dataset-list'): _('Duomenų rinkiniai'),
            reverse('dataset-detail', args=[self.dataset.pk]): self.dataset.title,
            reverse('dataset-plans', args=[self.dataset.pk]): _("Planas"),
        }
        return context

    def post(self, request, *args, **kwargs):
        form_type = request.POST.get('form_type')
        if form_type == 'create_form':
            form = PlanForm(self.dataset, self.organizations, request.user, request.POST)
        else:
            form = DatasetPlanForm(self.dataset, request.POST)

        if form.is_valid():
            if form_type == 'create_form':
                plan = form.save()
                PlanDataset.objects.create(
                    plan=plan,
                    dataset=self.dataset
                )
                set_comment(_(f'Pridėtas terminas "{plan}". Į terminą įtrauktas duomenų rinkinys "{self.dataset}".'))

            else:
                plan_dataset = form.save(commit=False)
                plan_dataset.dataset = self.dataset
                plan_dataset.save()
                plan = plan_dataset.plan
                plan.save()
                set_comment(_(f'Į terminą "{plan}" įtrauktas duomenų rinkinys "{self.dataset}".'))

            Comment.objects.create(
                content_type=ContentType.objects.get_for_model(self.dataset),
                object_id=self.dataset.pk,
                user=self.request.user,
                type=Comment.PLAN,
                rel_content_type=ContentType.objects.get_for_model(plan),
                rel_object_id=plan.pk
            )

            if (
                self.dataset.is_public and
                self.dataset.status != Dataset.HAS_DATA
            ):
                Comment.objects.create(
                    content_type=ContentType.objects.get_for_model(self.dataset),
                    object_id=self.dataset.pk,
                    user=self.request.user,
                    type=Comment.STATUS,
                    status=Comment.PLANNED
                )
                self.dataset.status = Dataset.PLANNED
                self.dataset.save(update_fields=['status'])

            return redirect(reverse('dataset-plans', args=[self.dataset.pk]))
        else:
            context = self.get_context_data(**kwargs)
            context[form_type] = form
            return render(request=request, template_name=self.template_name, context=context)


class DatasetDeletePlanView(PermissionRequiredMixin, RevisionMixin, DeleteView):
    model = PlanDataset
    template_name = 'confirm_delete.html'

    def has_permission(self):
        dataset = self.get_object().dataset
        return has_perm(self.request.user, Action.PLAN, dataset)

    def post(self, request, *args, **kwargs):
        self.object = self.get_object()
        plan = self.object.plan
        dataset = self.object.dataset
        self.object.delete()

        plan.save()
        set_comment(_(f'Iš termino "{plan}" pašalintas duomenų rinkinys "{dataset}".'))
        return redirect(reverse('dataset-plans', args=[dataset.pk]))

    def get_context_data(self, **kwargs):
        context = super().get_context_data(**kwargs)
        dataset = self.get_object().dataset
        context['current_title'] = _("Termino pašalinimas")
        context['parent_links'] = {
            reverse('home'): _('Pradžia'),
            reverse('dataset-list'): _('Duomenų rinkiniai'),
            reverse('dataset-detail', args=[dataset.pk]): dataset.title,
        }
        return context


class DatasetDeletePlanDetailView(DatasetDeletePlanView):

    def get_context_data(self, **kwargs):
        context = super().get_context_data(**kwargs)
        organization = self.get_object().plan.receiver
        context['parent_links'] = {
            reverse('home'): _('Pradžia'),
            reverse('organization-list'): _('Organizacijos'),
            reverse('organization-detail', args=[organization.pk]): organization.title,
        }
        return context

    def post(self, request, *args, **kwargs):
        self.object = self.get_object()
        plan = self.object.plan
        dataset = self.object.dataset
        self.object.delete()

        plan.save()
        set_comment(_(f'Iš termino "{plan}" pašalintas duomenų rinkinys "{dataset}".'))
        return redirect(reverse('plan-detail', args=[plan.receiver.pk, plan.pk]))


class DatasetPlansHistoryView(DatasetStructureMixin, PlanMixin, HistoryView):
    model = Dataset
    detail_url_name = "dataset-detail"
    history_url_name = "dataset-plans-history"
    plan_url_name = 'dataset-plans'
    tabs_template_name = 'vitrina/datasets/tabs.html'

    def get_context_data(self, **kwargs):
        context = super().get_context_data(**kwargs)
        context['can_view_members'] = has_perm(
            self.request.user,
            Action.VIEW,
            Representative,
            self.object,
        )
        context['parent_links'] = {
            reverse('home'): _('Pradžia'),
            reverse('dataset-list'): _('Duomenų rinkiniai'),
            reverse('dataset-detail', args=[self.object.pk]): self.object.title,
        }
        return context

    def get_history_objects(self):
        dataset_plan_ids = PlanDataset.objects.filter(dataset=self.object).values_list('plan_id', flat=True)
        return Version.objects.get_for_model(Plan).filter(
            object_id__in=list(dataset_plan_ids)
        ).order_by('-revision__date_created')


class UpdateDatasetOrgFilters(FacetedSearchView):
    template_name = 'vitrina/datasets/organization_filter_items.html'
    form_class = DatasetSearchForm
    facet_fields = DatasetListView.facet_fields

    def get_queryset(self):
        datasets = super().get_queryset()
        datasets = get_datasets_for_user(self.request, datasets)
        return datasets

    def get_context_data(self, **kwargs):
        context = super().get_context_data(**kwargs)
        q = self.request.GET.get('q')
        if q and len(q) > 2:
            facet_fields = context.get('facets').get('fields')
            form = context.get('form')
            filter_args = (self.request, form, facet_fields)
            filter = Filter(
                *filter_args,
                'organization',
                _("Organizacija"),
                Organization,
                multiple=True,
                is_int=False,
            ),
            items = []
            for item in filter[0].items():
                print(item.count)
                if q.lower() in item.title.lower():
                    items.append(item)
            extra_context = {
                'filter_items': items
            }
            context.update(extra_context)
            return context
        

class UpdateDatasetCategoryFilters(FacetedSearchView):
    template_name = 'vitrina/datasets/category_filter_items.html'
    form_class = DatasetSearchForm
    facet_fields = DatasetListView.facet_fields

    def get_queryset(self):
        datasets = super().get_queryset()
        datasets = get_datasets_for_user(self.request, datasets)
        return datasets

    def get_context_data(self, **kwargs):
        context = super().get_context_data(**kwargs)
        q = self.request.GET.get('q')
        if q and len(q) > 2:
            facet_fields = context.get('facets').get('fields')
            form = context.get('form')
            filter_args = (self.request, form, facet_fields)
            filter = Filter(
                *filter_args,
                'category',
                _("Kategorija"),
                Category,
                multiple=True,
                is_int=False,
            ),
            items = []
            for item in filter[0].items():
                if q.lower() in item.title.lower():
                    items.append(item)
            extra_context = {
                'filter_items': items
            }
            context.update(extra_context)
            return context


class UpdateDatasetTagFilters(FacetedSearchView):
    template_name = 'vitrina/datasets/tag_filter_items.html'
    form_class = DatasetSearchForm
    facet_fields = DatasetListView.facet_fields

    def get_queryset(self):
        datasets = super().get_queryset()
        datasets = get_datasets_for_user(self.request, datasets)
        return datasets

    def get_context_data(self, **kwargs):
        context = super().get_context_data(**kwargs)
        q = self.request.GET.get('q')
        if q and len(q) > 2:
            facet_fields = context.get('facets').get('fields')
            form = context.get('form')
            filter_args = (self.request, form, facet_fields)
            filter = Filter(
                *filter_args,
                'tags',
                _("Žymė"),
                Dataset,
                multiple=True,
                is_int=False,
                display_method="get_tag_title"
            ),
            items = []
            for item in filter[0].items():
                if q.lower() in item.title.lower():
                    items.append(item)
            extra_context = {
                'filter_items': items
            }
            context.update(extra_context)
            return context


class UpdateDatasetJurisdictionFilters(FacetedSearchView):
    template_name = 'vitrina/datasets/jurisdiction_filter_items.html'
    form_class = DatasetSearchForm
    facet_fields = DatasetListView.facet_fields

    def get_queryset(self):
        datasets = super().get_queryset()
        datasets = get_datasets_for_user(self.request, datasets)
        return datasets

    def get_context_data(self, **kwargs):
        context = super().get_context_data(**kwargs)
        q = self.request.GET.get('q')
        if q and len(q) > 2:
            facet_fields = context.get('facets').get('fields')
            form = context.get('form')
            filter_args = (self.request, form, facet_fields)
            filter = Filter(
                    *filter_args,
                    'jurisdiction',
                    _("Valdymo sritis"),
                    Organization,
                    multiple=True,
                    is_int=False,
            ),
            items = []
            for item in filter[0].items():
                if q.lower() in item.title.lower():
                    items.append(item)
            extra_context = {
                'filter_items': items
            }
            context.update(extra_context)
            return context


class DatasetRepresentativeApiKeyView(PermissionRequiredMixin, TemplateView):
    template_name = 'vitrina/orgs/api_key.html'

    dataset: Organization
    representative: Representative

    def dispatch(self, request, *args, **kwargs):
        self.dataset = get_object_or_404(Dataset, pk=kwargs.get('pk'))
        self.representative = get_object_or_404(Representative, pk=kwargs.get('rep_id'))
        return super().dispatch(request, *args, **kwargs)

    def has_permission(self):
        return has_perm(
            self.request.user,
            Action.VIEW,
            Representative,
            self.dataset,
        )

    def get_context_data(self, **kwargs):
        context = super().get_context_data(**kwargs)
        serializer = URLSafeSerializer(settings.SECRET_KEY)
        api_key = kwargs.get('key')
        data = serializer.loads(api_key)
        context['api_key'] = data.get('api_key')
        context['url'] = reverse('dataset-members', args=[self.dataset.pk])
        context['parent_links'] = {
            reverse('home'): _('Pradžia'),
            reverse('dataset-list'): _('Duomenų rinkiniai'),
            reverse('dataset-detail', args=[self.dataset.pk]): self.dataset.title,
            reverse('dataset-members', args=[self.dataset.pk]): _("Tvarkytojai"),
        }
        return context<|MERGE_RESOLUTION|>--- conflicted
+++ resolved
@@ -354,11 +354,6 @@
         else:
             return None
 
-<<<<<<< HEAD
-
-class DatasetRedirectView(View):
-=======
->>>>>>> c47c437c
 
 class DatasetRedirectView(View):
     def get(self, request, **kwargs):
