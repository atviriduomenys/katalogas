--- conflicted
+++ resolved
@@ -1,32 +1,26 @@
 import csv
 import itertools
-<<<<<<< HEAD
-from django.http import JsonResponse
-from django.shortcuts import get_object_or_404
-import csv
-
-=======
 
 from django.conf import settings
 from django.contrib.auth.mixins import LoginRequiredMixin, PermissionRequiredMixin
+import itertools
+from django.http import JsonResponse
 from django.db.models import Q
 from django.http import FileResponse, JsonResponse
 from django.http import HttpResponseBadRequest
 from django.shortcuts import get_object_or_404
 from django.shortcuts import redirect
 from django.utils.translation import gettext_lazy as _
->>>>>>> 9f5e735c
+import csv
+
 from django.views import View
 from django.views.generic import ListView, TemplateView
 from django.views.generic.detail import DetailView
-<<<<<<< HEAD
+from django.views.generic.edit import CreateView, UpdateView
+
+# TODO: I think, Django has this built-in.
 from django.db.models import Q
 from parler.views import TranslatableUpdateView, TranslatableCreateView, LanguageChoiceMixin
-=======
-from django.views.generic.edit import CreateView, UpdateView
-
-# TODO: I think, Django has this built-in.
->>>>>>> 9f5e735c
 from slugify import slugify
 
 from vitrina.classifiers.models import Category
