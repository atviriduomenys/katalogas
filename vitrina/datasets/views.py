import csv
import itertools

from django.conf import settings
from django.contrib.auth.mixins import LoginRequiredMixin, PermissionRequiredMixin
from django.http import FileResponse, JsonResponse, HttpResponseRedirect
from django.shortcuts import get_object_or_404
from django.shortcuts import redirect
from django.utils.translation import gettext_lazy as _
from django.views import View
from django.views.generic import TemplateView, DetailView
from django.views.generic.edit import CreateView, UpdateView
from haystack.generic_views import FacetedSearchView
from reversion import set_comment
from reversion.views import RevisionMixin

# TODO: I think, Django has this built-in.
from slugify import slugify

from vitrina.classifiers.models import Category
from vitrina.classifiers.models import Frequency
from vitrina.datasets.forms import NewDatasetForm
from vitrina.datasets.forms import DatasetSearchForm
from vitrina.helpers import get_selected_value
from vitrina.datasets.models import Dataset, DatasetStructure
from vitrina.datasets.services import update_facet_data
from vitrina.orgs.helpers import is_org_dataset_list
from vitrina.orgs.models import Organization, Representative
from vitrina.orgs.services import has_perm, Action
from vitrina.resources.models import DatasetDistribution
from vitrina.views import HistoryView, HistoryMixin


class DatasetListView(FacetedSearchView):
    template_name = 'vitrina/datasets/list.html'
    facet_fields = ['filter_status', 'organization', 'category', 'frequency', 'tags', 'formats']
    form_class = DatasetSearchForm
    paginate_by = 20

    def get_queryset(self):
        datasets = super().get_queryset()
        if is_org_dataset_list(self.request):
            organization = get_object_or_404(
                Organization,
                pk=self.kwargs['pk'],
            )
            datasets = datasets.filter(organization=organization.pk)
        return datasets.order_by('-published')

    def get_context_data(self, **kwargs):
        context = super().get_context_data(**kwargs)
        facet_fields = context.get('facets').get('fields')
        form = context.get('form')
        extra_context = {
            'status_facet': update_facet_data(self.request, facet_fields, 'filter_status',
                                              choices=Dataset.FILTER_STATUSES),
            'organization_facet': update_facet_data(self.request, facet_fields, 'organization', Organization),
            'category_facet': update_facet_data(self.request, facet_fields, 'category', Category),
            'frequency_facet': update_facet_data(self.request, facet_fields, 'frequency', Frequency),
            'tag_facet': update_facet_data(self.request, facet_fields, 'tags'),
            'format_facet': update_facet_data(self.request, facet_fields, 'formats'),
            'selected_status': get_selected_value(form, 'filter_status', is_int=False),
            'selected_organization': get_selected_value(form, 'organization'),
            'selected_categories': get_selected_value(form, 'category', True, False),
            'selected_frequency': get_selected_value(form, 'frequency'),
            'selected_tags': get_selected_value(form, 'tags', True, False),
            'selected_formats': get_selected_value(form, 'formats', True, False),
            'selected_date_from': form.cleaned_data.get('date_from'),
            'selected_date_to': form.cleaned_data.get('date_to'),
        }
        if is_org_dataset_list(self.request):
            # TODO: We get org two times.
            org = get_object_or_404(
                Organization,
                pk=self.kwargs['pk'],
            )
            extra_context['organization'] = org
            extra_context['can_view_members'] = has_perm(
                self.request.user,
                Action.VIEW,
                Representative,
                org
            )
            extra_context['can_create_dataset'] = has_perm(
                self.request.user,
                Action.CREATE,
                Dataset,
                org,
            )
        context.update(extra_context)
        return context


class DatasetDetailView(HistoryMixin, DetailView):
    model = Dataset
    template_name = 'vitrina/datasets/detail.html'
    context_object_name = 'dataset'
    detail_url_name = 'dataset-detail'
    history_url_name = 'dataset-history'

    def get_context_data(self, **kwargs):
        context_data = super().get_context_data(**kwargs)
        dataset = context_data.get('dataset')
        extra_context_data = {
            'tags': dataset.get_tag_list(),
            'subscription': [],
            'status': dataset.get_status_display(),
            'can_update_dataset': has_perm(self.request.user, Action.UPDATE, dataset),
            'resources': dataset.datasetdistribution_set.all(),
        }
        context_data.update(extra_context_data)
        return context_data


class DatasetDistributionDownloadView(View):
    def get(self, request, dataset_id, distribution_id, filename):
        distribution = get_object_or_404(
            DatasetDistribution,
            dataset__pk=dataset_id,
            pk=distribution_id,
            filename__icontains=filename
        )
        response = FileResponse(open(distribution.filename.path, 'rb'))
        return response


class DatasetDistributionPreviewView(View):
    def get(self, request, dataset_id, distribution_id):
        distribution = get_object_or_404(
            DatasetDistribution,
            dataset__pk=dataset_id,
            pk=distribution_id
        )
        data = []
        if distribution.is_previewable():
            rows = open(distribution.filename.path, encoding='utf-8')
            rows = itertools.islice(rows, 100)
            data = list(csv.reader(rows, delimiter=";"))
        return JsonResponse({'data': data})


class DatasetStructureView(TemplateView):
    template_name = 'vitrina/datasets/structure.html'

    def get_context_data(self, **kwargs):
        context = super().get_context_data(**kwargs)
        dataset_id = kwargs.get('pk')
        structure = get_object_or_404(DatasetStructure, dataset__pk=dataset_id)
        data = []
        can_show = True
        if structure and structure.file:
            try:
                data = list(csv.reader(open(structure.file.path, encoding='utf-8'), delimiter=";"))
            except BaseException:
                can_show = False
        context['can_show'] = can_show
        context['structure_data'] = data
        return context


class DatasetStructureDownloadView(View):
    def get(self, request, pk):
        structure = get_object_or_404(DatasetStructure, dataset__pk=pk)
        response = FileResponse(open(structure.file.path, 'rb'))
        return response


class DatasetCreateView(
    LoginRequiredMixin,
    PermissionRequiredMixin,
    RevisionMixin,
    CreateView
):
    model = Dataset
    template_name = 'base_form.html'
    context_object_name = 'dataset'
    form_class = NewDatasetForm

    def has_permission(self):
        organization = get_object_or_404(Organization, id=self.kwargs.get('pk'))
        return has_perm(self.request.user, Action.CREATE, Dataset, organization)

    def handle_no_permission(self):
        if not self.request.user.is_authenticated:
            return redirect(settings.LOGIN_URL)
        else:
            org = get_object_or_404(Organization, id=self.kwargs['pk'])
            return redirect(org)

    def get_context_data(self, **kwargs):
        context = super().get_context_data(**kwargs)
        context['current_title'] = _('Naujas duomenų rinkinys')
        return context

    def get(self, request, *args, **kwargs):
        return super(DatasetCreateView, self).get(request, *args, **kwargs)

    def form_valid(self, form):
<<<<<<< HEAD
        self.object = form.save(commit=False)
        self.object.slug = slugify(self.object.title)
        self.object.save()
        set_comment(Dataset.CREATED)
        return HttpResponseRedirect(self.get_success_url())


class DatasetUpdateView(
    LoginRequiredMixin,
    PermissionRequiredMixin,
    RevisionMixin,
    UpdateView
):
=======
        object = form.save(commit=False)
        object.slug = slugify(object.title)
        object.organization_id = self.kwargs.get('pk')
        return super().form_valid(form)


class DatasetUpdateView(LoginRequiredMixin, PermissionRequiredMixin, UpdateView):
>>>>>>> 999321f9
    model = Dataset
    template_name = 'base_form.html'
    context_object_name = 'dataset'
    form_class = NewDatasetForm

    def has_permission(self):
        dataset = get_object_or_404(Dataset, id=self.kwargs['pk'])
        return has_perm(self.request.user, Action.UPDATE, dataset)

    def handle_no_permission(self):
        if not self.request.user.is_authenticated:
            return redirect(settings.LOGIN_URL)
        else:
            dataset = get_object_or_404(Dataset, id=self.kwargs['pk'])
            return redirect(dataset)

    def get_context_data(self, **kwargs):
        context = super().get_context_data(**kwargs)
        context['current_title'] = _('Duomenų rinkinio redagavimas')
        return context

    def get(self, request, *args, **kwargs):
        return super(DatasetUpdateView, self).get(request, *args, **kwargs)

    def form_valid(self, form):
        self.object = form.save(commit=False)
        self.object.slug = slugify(self.object.title)
        self.object.save()
        set_comment(Dataset.EDITED)
        return HttpResponseRedirect(self.get_success_url())


class DatasetHistoryView(HistoryView):
    model = Dataset
    detail_url_name = "dataset-detail"
    history_url_name = "dataset-history"<|MERGE_RESOLUTION|>--- conflicted
+++ resolved
@@ -196,9 +196,9 @@
         return super(DatasetCreateView, self).get(request, *args, **kwargs)
 
     def form_valid(self, form):
-<<<<<<< HEAD
         self.object = form.save(commit=False)
         self.object.slug = slugify(self.object.title)
+        self.object.organization_id = self.kwargs.get('pk')
         self.object.save()
         set_comment(Dataset.CREATED)
         return HttpResponseRedirect(self.get_success_url())
@@ -210,15 +210,6 @@
     RevisionMixin,
     UpdateView
 ):
-=======
-        object = form.save(commit=False)
-        object.slug = slugify(object.title)
-        object.organization_id = self.kwargs.get('pk')
-        return super().form_valid(form)
-
-
-class DatasetUpdateView(LoginRequiredMixin, PermissionRequiredMixin, UpdateView):
->>>>>>> 999321f9
     model = Dataset
     template_name = 'base_form.html'
     context_object_name = 'dataset'
