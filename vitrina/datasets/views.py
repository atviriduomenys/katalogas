--- conflicted
+++ resolved
@@ -13,22 +13,17 @@
     paginate_by = 20
 
     def get_queryset(self):
-<<<<<<< HEAD
         datasets = Dataset.public.order_by('-published')
         if self.kwargs.get('slug') and self.request.resolver_match.url_name == 'organization-datasets':
             organization = get_object_or_404(Organization, slug=self.kwargs['slug'])
             datasets = datasets.filter(organization=organization)
-        return datasets
-=======
+
         query = self.request.GET.get('q')
         if query:
-            datasets = Dataset.public.filter(
+            datasets = datasets.filter(
                 Q(title__icontains=query) | Q(title_en__icontains=query)
             )
-        else:
-            datasets = Dataset.public.all()
-        return datasets.order_by('-published')
->>>>>>> cc230100
+        return datasets
 
 
 class DatasetDetailView(DetailView):
