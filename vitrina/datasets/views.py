import csv
import itertools
import json
import secrets

import pandas as pd
import numpy as np

from django.conf import settings
from django.contrib import messages
from django.contrib.auth.decorators import login_required
from django.contrib.auth.mixins import LoginRequiredMixin
from django.contrib.auth.mixins import PermissionRequiredMixin
from django.contrib.contenttypes.models import ContentType
from django.core.serializers.json import DjangoJSONEncoder
from django.db.models import QuerySet, Count, Max
from django.db.models.functions import ExtractYear, ExtractMonth
from django.http import JsonResponse, HttpResponseRedirect, HttpResponse
from django.shortcuts import get_object_or_404, redirect
from django.urls import reverse
from django.utils.text import slugify
from django.utils.translation import gettext_lazy as _
from django.template.defaultfilters import date as _date

from django.views import View
<<<<<<< HEAD
from django.views.generic import TemplateView, DetailView, ListView
=======
from django.views.generic import DetailView, ListView, TemplateView
>>>>>>> 350fcdd6
from django.views.generic.edit import CreateView, UpdateView, DeleteView
from django.core.exceptions import ObjectDoesNotExist
from django.core.mail import send_mail

from haystack.generic_views import FacetedSearchView
from parler.utils.context import switch_language
from parler.utils.i18n import get_language
from itsdangerous import URLSafeSerializer
from reversion import set_comment
from reversion.views import RevisionMixin

from parler.views import TranslatableUpdateView, TranslatableCreateView, LanguageChoiceMixin, ViewUrlMixin

from vitrina.api.models import ApiKey
from vitrina.projects.models import Project
from vitrina.comments.models import Comment
from vitrina.settings import ELASTIC_FACET_SIZE
from vitrina.structure.services import create_structure_objects
<<<<<<< HEAD
from vitrina.structure.views import StructureMixin
from vitrina.statistics.models import DatasetStats, ModelDownloadStats
=======
from vitrina.structure.views import DatasetStructureMixin
>>>>>>> 350fcdd6
from vitrina.views import HistoryView, HistoryMixin
from vitrina.datasets.forms import DatasetStructureImportForm, DatasetForm, DatasetSearchForm, AddProjectForm, \
    DatasetCategoryForm
from vitrina.datasets.forms import DatasetMemberUpdateForm, DatasetMemberCreateForm
from vitrina.datasets.services import update_facet_data, get_projects
from vitrina.datasets.models import Dataset, DatasetStructure, DatasetGroup
from vitrina.datasets.structure import detect_read_errors, read
from vitrina.classifiers.models import Category, Frequency
from vitrina.helpers import get_selected_value
from vitrina.orgs.helpers import is_org_dataset_list
from vitrina.orgs.models import Organization, Representative
from vitrina.orgs.services import has_perm, Action
from vitrina.resources.models import DatasetDistribution
from vitrina.users.models import User
from vitrina.helpers import get_current_domain
from datetime import datetime
import pytz

class DatasetListView(FacetedSearchView):
    template_name = 'vitrina/datasets/list.html'
    facet_fields = [
        'filter_status',
        'organization',
        'jurisdiction',
        'category',
        'parent_category',
        'groups',
        'frequency',
        'tags',
        'formats',
        'published',
        'level'
    ]
    form_class = DatasetSearchForm
    max_num_facets = 20
    paginate_by = 20

    def get_queryset(self):
        datasets = super().get_queryset()

        options = {"size": ELASTIC_FACET_SIZE}
        for field in self.facet_fields:
            datasets = datasets.facet(field, **options)

        if is_org_dataset_list(self.request):
            self.organization = get_object_or_404(
                Organization,
                pk=self.kwargs['pk'],
            )
            datasets = datasets.filter(organization=self.organization.pk)
        return datasets.order_by('-published')

    def get_context_data(self, **kwargs):
        context = super().get_context_data(**kwargs)
        datasets = self.get_queryset()
        facet_fields = context.get('facets').get('fields')
        form = context.get('form')
        extra_context = {
            'status_facet': update_facet_data(self.request, facet_fields, 'filter_status',
                                              choices=Dataset.FILTER_STATUSES),
            'jurisdiction_facet': update_facet_data(self.request, facet_fields, 'jurisdiction', Organization),
            'organization_facet': update_facet_data(self.request, facet_fields, 'organization', Organization),
            'category_facet': update_facet_data(self.request, facet_fields, 'category', Category),
            'parent_category_facet': update_facet_data(self.request, facet_fields, 'parent_category', Category),
            'group_facet': update_facet_data(self.request, facet_fields, 'groups', DatasetGroup),
            'frequency_facet': update_facet_data(self.request, facet_fields, 'frequency', Frequency),
            'tag_facet': update_facet_data(self.request, facet_fields, 'tags'),
            'format_facet': update_facet_data(self.request, facet_fields, 'formats'),
            'published_facet': update_facet_data(self.request, facet_fields, 'published'),
            'level_facet': update_facet_data(self.request, facet_fields, 'level'),
            'selected_status': get_selected_value(form, 'filter_status', is_int=False),
            'selected_jurisdiction': get_selected_value(form, 'jurisdiction', True, False),
            'selected_organization': get_selected_value(form, 'organization', True, False),
            'selected_categories': get_selected_value(form, 'category', True, False),
            'selected_parent_category': get_selected_value(form, 'parent_category', True, False),
            'selected_groups': get_selected_value(form, 'groups', True, False),
            'selected_frequency': get_selected_value(form, 'frequency'),
            'selected_tags': get_selected_value(form, 'tags', True, False),
            'selected_formats': get_selected_value(form, 'formats', True, False),
            'selected_date_from': form.cleaned_data.get('date_from'),
            'selected_date_to': form.cleaned_data.get('date_to'),
            'selected_level': get_selected_value(form, 'level'),
        }
        yearly_stats = {}
        quarter_stats = {}
        monthly_stats = {}
        for d in datasets:
            published = d.published
            if published is not None:
                year_published = published.year
                yearly_stats[year_published] = yearly_stats.get(year_published, 0) + 1
                quarter = str(year_published) + "-Q" + str(pd.Timestamp(published).quarter)
                quarter_stats[quarter] = quarter_stats.get(quarter, 0) + 1
                month = str(year_published) + "-" + str('%02d' % published.month)
                monthly_stats[month] = monthly_stats.get(month, 0) + 1
        final = {}
        months = {}

        for key, value in yearly_stats.items():
            final[key] = {}
            final[key]['total'] = value
            final[key]['quarters'] = {}
            final[key]['months'] = {}
            for qk, qv in quarter_stats.items():
                if qk.startswith(str(key)):
                    final[key]['quarters'][qk] = qv

        for q, qv in quarter_stats.items():
            y_index = int(q.split('-Q')[0])
            q_index = int(q.split('-Q')[1])
            qq = {q: qv}
            q_months = {}
            for m, mv in monthly_stats.items():
                y = int(m.split('-')[0])
                m_index = m.split('-')[1]
                m_q = (int(m_index) - 1) // 3 + 1
                if q_index == m_q and y_index == y:
                    q_months[m] = mv
                    qq = q_months
            months[q] = qq

        if is_org_dataset_list(self.request):
            extra_context['organization'] = self.organization
            extra_context['can_view_members'] = has_perm(
                self.request.user,
                Action.VIEW,
                Representative,
                self.organization
            )
            extra_context['can_create_dataset'] = has_perm(
                self.request.user,
                Action.CREATE,
                Dataset,
                self.organization,
            )
        context.update(extra_context)
        context['year_filter'] = final
        context['months'] = months
        return context


class DatasetDetailView(
    LanguageChoiceMixin,
    HistoryMixin,
    DatasetStructureMixin,
    DetailView
):
    model = Dataset
    template_name = 'vitrina/datasets/detail.html'
    context_object_name = 'dataset'
    detail_url_name = 'dataset-detail'
    history_url_name = 'dataset-history'

    def get_context_data(self, **kwargs):
        context_data = super().get_context_data(**kwargs)
        dataset = context_data.get('dataset')
        organization = get_object_or_404(Organization, id=dataset.organization.pk)
        extra_context_data = {
            'tags': dataset.get_tag_list(),
            'subscription': [],
            'status': dataset.get_status_display(),
            #TODO: harvested functionality needs to be implemented
            'harvested': '',
            'can_add_resource': has_perm(self.request.user, Action.CREATE, DatasetDistribution),
            'can_update_dataset': has_perm(self.request.user, Action.UPDATE, dataset),
            'can_view_members': has_perm(self.request.user, Action.VIEW, Representative, dataset),
            'resources': dataset.datasetdistribution_set.all(),
            'org_logo': organization.image,
        }
        context_data.update(extra_context_data)
        return context_data


class DatasetDistributionPreviewView(View):
    def get(self, request, dataset_id, distribution_id):
        distribution = get_object_or_404(
            DatasetDistribution,
            dataset__pk=dataset_id,
            pk=distribution_id
        )
        data = []
        if distribution.is_previewable():
            rows = open(distribution.file.path, encoding='utf-8')
            rows = itertools.islice(rows, 100)
            data = list(csv.reader(rows, delimiter=";"))
        return JsonResponse({'data': data})


class DatasetStructureView(TemplateView):
    template_name = 'vitrina/datasets/structure.html'

    def get_context_data(self, **kwargs):
        context = super().get_context_data(**kwargs)
        dataset = get_object_or_404(Dataset, pk=kwargs.get('pk'))
        structure = dataset.current_structure
        context['errors'] = []
        context['manifest'] = None
        context['structure'] = structure
        if structure and structure.file:
            if errors := detect_read_errors(structure.file.path):
                context['errors'] = errors
            else:
                with open(
                    structure.file.path,
                    encoding='utf-8',
                    errors='replace',
                ) as f:
                    reader = csv.DictReader(f)
                    state = read(reader)
                context['errors'] = state.errors
                context['manifest'] = state.manifest
        return context


class DatasetCreateView(
    LoginRequiredMixin,
    PermissionRequiredMixin,
    RevisionMixin,
    TranslatableCreateView,
    LanguageChoiceMixin
):
    model = Dataset
    template_name = 'vitrina/datasets/form.html'
    context_object_name = 'dataset'
    form_class = DatasetForm

    def has_permission(self):
        organization = get_object_or_404(Organization, id=self.kwargs.get('pk'))
        return has_perm(self.request.user, Action.CREATE, Dataset, organization)

    def handle_no_permission(self):
        if not self.request.user.is_authenticated:
            return redirect(settings.LOGIN_URL)
        else:
            org = get_object_or_404(Organization, id=self.kwargs['pk'])
            return redirect(org)

    def get_context_data(self, **kwargs):
        context = super().get_context_data(**kwargs)
        context['current_title'] = _('Naujas duomenų rinkinys')
        return context

    def get(self, request, *args, **kwargs):
        return super(DatasetCreateView, self).get(request, *args, **kwargs)

    def form_valid(self, form):
        self.object = form.save(commit=True)
        self.object.slug = slugify(self.object.title)
        self.object.organization_id = self.kwargs.get('pk')
        self.object.save()
        set_comment(Dataset.CREATED)
        return HttpResponseRedirect(self.get_success_url())


class DatasetUpdateView(
    LoginRequiredMixin,
    PermissionRequiredMixin,
    RevisionMixin,
    TranslatableUpdateView,
    ViewUrlMixin
):
    model = Dataset
    template_name = 'vitrina/datasets/form.html'
    view_url_name = 'dataset:edit'
    context_object_name = 'dataset'
    form_class = DatasetForm

    def has_permission(self):
        dataset = get_object_or_404(Dataset, id=self.kwargs['pk'])
        return has_perm(self.request.user, Action.UPDATE, dataset)

    def handle_no_permission(self):
        if not self.request.user.is_authenticated:
            return redirect(settings.LOGIN_URL)
        else:
            dataset = get_object_or_404(Dataset, id=self.kwargs['pk'])
            return redirect(dataset)

    def get_context_data(self, **kwargs):
        context = super().get_context_data(**kwargs)
        context['current_title'] = _('Duomenų rinkinio redagavimas')
        switch_language(self.object, get_language())
        return context

    def get(self, request, *args, **kwargs):
        return super(DatasetUpdateView, self).get(request, *args, **kwargs)

    def form_valid(self, form):
        self.object = form.save(commit=False)
        self.object.slug = slugify(self.object.title)
        tags = form.cleaned_data['tags']
        self.object.tags.set(tags)
        self.object.save()
        set_comment(Dataset.EDITED)
        return HttpResponseRedirect(self.get_success_url())


class DatasetHistoryView(DatasetStructureMixin, HistoryView):
    model = Dataset
    detail_url_name = "dataset-detail"
    history_url_name = "dataset-history"
    tabs_template_name = 'vitrina/datasets/tabs.html'

    def get_context_data(self, **kwargs):
        context = super().get_context_data(**kwargs)
        context['can_view_members'] = has_perm(
            self.request.user,
            Action.VIEW,
            Representative,
            self.object,
        )
        return context


class DatasetStructureImportView(
    LoginRequiredMixin,
    PermissionRequiredMixin,
    CreateView,
):
    model = DatasetStructure
    form_class = DatasetStructureImportForm
    template_name = 'base_form.html'

    dataset: Dataset | None = None

    def dispatch(self, request, *args, **kwargs):
        self.dataset = get_object_or_404(Dataset, pk=self.kwargs.get('pk'))
        return super().dispatch(request, *args, **kwargs)

    def has_permission(self):
        return has_perm(
            self.request.user,
            Action.CREATE,
            DatasetStructure,
            self.dataset,
        )

    def get_context_data(self, **kwargs):
        return {
            **super().get_context_data(**kwargs),
            'current_title': _("Struktūros importas"),
            'parent_title': self.dataset.title,
            'parent_url': self.dataset.get_absolute_url(),
        }

    def form_valid(self, form):
        self.object = form.save(commit=False)
        self.object.dataset = self.dataset
        self.object.save()
        self.object.dataset.current_structure = self.object
        self.object.dataset.save()
        create_structure_objects(self.object)
        return HttpResponseRedirect(self.get_success_url())


class DatasetMembersView(
    LoginRequiredMixin,
    PermissionRequiredMixin,
    HistoryMixin,
    DatasetStructureMixin,
    ListView,
):
    model = Representative
    template_name = 'vitrina/datasets/members_list.html'
    context_object_name = 'members'
    paginate_by = 20

    # HistroyMixin
    object: Dataset
    detail_url_name = 'dataset-detail'
    history_url_name = 'dataset-history'

    def dispatch(self, request, *args, **kwargs):
        self.object = get_object_or_404(Dataset, pk=kwargs['pk'])
        return super().dispatch(request, *args, **kwargs)

    def has_permission(self):
        return has_perm(
            self.request.user,
            Action.VIEW,
            Representative,
            self.object,
        )

    def get_queryset(self):
        return (
            Representative.objects.
            filter(
                content_type=ContentType.objects.get_for_model(Dataset),
                object_id=self.object.pk,
            ).
            order_by("role", "first_name", 'last_name')
        )

    def get_context_data(self, **kwargs):
        context = super().get_context_data(**kwargs)
        context['dataset'] = self.object
        context['has_permission'] = has_perm(
            self.request.user,
            Action.CREATE,
            Representative,
            self.object,
        )
        context['can_view_members'] = has_perm(
            self.request.user,
            Action.VIEW,
            Representative,
            self.object,
        )
        return context


class CreateMemberView(
    LoginRequiredMixin,
    PermissionRequiredMixin,
    CreateView,
):
    model = Representative
    form_class = DatasetMemberCreateForm
    template_name = 'base_form.html'

    dataset: Dataset

    def dispatch(self, request, *args, **kwargs):
        self.dataset = get_object_or_404(Dataset, pk=kwargs['dataset_id'])
        return super().dispatch(request, *args, **kwargs)

    def has_permission(self):
        return has_perm(
            self.request.user,
            Action.CREATE,
            Representative,
            self.dataset,
        )

    def get_success_url(self):
        return reverse('dataset-members', kwargs={
            'pk': self.dataset.pk,
        })

    def get_form_kwargs(self):
        kwargs = super().get_form_kwargs()
        kwargs['object_id'] = self.dataset.pk
        return kwargs

    def form_valid(self, form):
        self.object: Representative = form.save(commit=False)
        self.object.content_type = ContentType.objects.get_for_model(Dataset)
        self.object.object_id = self.dataset.id
        try:
            user = User.objects.get(email=self.object.email)
        except ObjectDoesNotExist:
            user = None
        if user:
            self.object.user = user
            self.object.save()
        else:
            self.object.save()
            serializer = URLSafeSerializer(settings.SECRET_KEY)
            token = serializer.dumps({"representative_id": self.object.pk})
            url = "%s%s" % (
                get_current_domain(self.request),
                reverse('representative-register', kwargs={'token': token})
            )
            send_mail(
                subject=_('Kvietimas prisijungti prie atvirų duomenų portalo'),
                message=_(
                    f'Buvote įtraukti į „{self.dataset}“ duomenų rinkinio '
                    'narių sąrašą, tačiau nesate registruotas Lietuvos '
                    'atvirų duomenų portale. Prašome sekite šia nuoroda, '
                    'kad užsiregistruotumėte ir patvirtintumėte savo '
                    'narystę:\n\n'
                    f'{url}\n\n'
                ),
                from_email=settings.DEFAULT_FROM_EMAIL,
                recipient_list=[self.object.email],
            )
            messages.info(self.request, _(
                "Naudotojui išsiųstas laiškas dėl registracijos"
            ))

        if self.object.has_api_access:
            ApiKey.objects.create(
                api_key=secrets.token_urlsafe(),
                enabled=True,
                representative=self.object
            )

        return HttpResponseRedirect(self.get_success_url())


@login_required
def autocomplete_tags(request, tag_model):
    if isinstance(tag_model, QuerySet):
        queryset = tag_model
        tag_model = queryset.model
    else:
        queryset = tag_model.objects
    options = tag_model.tag_options

    query = request.GET.get("q", "")
    page = int(request.GET.get("p", 1))

    if query:
        if options.force_lowercase:
            query = query.lower()

        if options.autocomplete_view_fulltext:
            lookup = "contains"
        else:
            lookup = "startswith"

        if not options.case_sensitive:
            lookup = f"i{lookup}"

        results = queryset.filter(**{f"name__{lookup}": query})

    else:
        results = queryset.all()

    if options.autocomplete_limit:
        start = options.autocomplete_limit * (page - 1)
        end = options.autocomplete_limit * page
        more = results.count() > end
        results = results.order_by("-count")[start:end]

    response = {"results": [tag.name for tag in results], "more": more}
    return HttpResponse(
        json.dumps(response, cls=DjangoJSONEncoder), content_type="application/json"
    )


class UpdateMemberView(
    LoginRequiredMixin,
    PermissionRequiredMixin,
    UpdateView,
):
    model = Representative
    form_class = DatasetMemberUpdateForm
    template_name = 'base_form.html'

    def has_permission(self):
        representative = get_object_or_404(
            Representative,
            pk=self.kwargs.get('pk'),
        )
        return has_perm(self.request.user, Action.UPDATE, representative)

    def get_success_url(self):
        return reverse('dataset-members', kwargs={
            'pk': self.kwargs.get('dataset_id'),
        })

    def form_valid(self, form):
        self.object: Representative = form.save()
        if self.object.has_api_access:
            if not self.object.apikey_set.exists():
                ApiKey.objects.create(
                    api_key=secrets.token_urlsafe(),
                    enabled=True,
                    representative=self.object
                )
            elif form.cleaned_data.get('regenerate_api_key'):
                api_key = self.object.apikey_set.first()
                api_key.api_key = secrets.token_urlsafe()
                api_key.enabled = True
                api_key.save()
        else:
            self.object.apikey_set.all().delete()
        return HttpResponseRedirect(self.get_success_url())


class DeleteMemberView(
    LoginRequiredMixin,
    PermissionRequiredMixin,
    DeleteView,
):
    model = Representative
    template_name = 'confirm_delete.html'

    def has_permission(self):
        representative = get_object_or_404(
            Representative,
            pk=self.kwargs.get('pk'),
        )
        return has_perm(self.request.user, Action.DELETE, representative)

    def get_success_url(self):
        return reverse('dataset-members', kwargs={
            'pk': self.kwargs.get('dataset_id'),
        })


class DatasetProjectsView(DatasetStructureMixin, HistoryMixin, ListView):
    model = Project
    template_name = 'vitrina/datasets/project_list.html'
    context_object_name = 'projects'
    paginate_by = 20

    # HistroyMixin
    object: Dataset
    detail_url_name = 'dataset-detail'
    history_url_name = 'dataset-history'

    def dispatch(self, request, *args, **kwargs):
        self.object = get_object_or_404(Dataset, pk=kwargs['pk'])
        return super().dispatch(request, *args, **kwargs)

    def get_queryset(self):
        return get_projects(self.request.user, self.object, order_value='-created')

    def get_context_data(self, **kwargs):
        context = super().get_context_data(**kwargs)
        context['dataset'] = self.object
        context['can_add_projects'] = has_perm(
            self.request.user,
            Action.UPDATE,
            self.object,
        )
        context['can_view_members'] = has_perm(
            self.request.user,
            Action.VIEW,
            Representative,
            self.object,
        )
        if self.request.user.is_authenticated:
            context['has_projects'] = (
                get_projects(self.request.user, self.object, check_existence=True, form_query=True)
            )
        else:
            context['has_projects'] = False
        return context


class AddProjectView(
    LoginRequiredMixin,
    PermissionRequiredMixin,
    RevisionMixin,
    UpdateView,
):
    model = Dataset
    form_class = AddProjectForm
    template_name = 'base_form.html'

    def dispatch(self, request, *args, **kwargs):
        self.dataset = get_object_or_404(Dataset, pk=self.kwargs.get('pk'))
        return super().dispatch(request, *args, **kwargs)

    def has_permission(self):
        return has_perm(self.request.user, Action.UPDATE, self.dataset)

    def get_form_kwargs(self):
        kwargs = super(AddProjectView, self).get_form_kwargs()
        kwargs.update({'user': self.request.user})
        kwargs.update({'dataset': self.dataset})
        return kwargs

    def form_valid(self, form):
        super().form_valid(form)
        self.object = form.save()
        for project in form.cleaned_data['projects']:
            temp_proj = get_object_or_404(Project, pk=project.pk)
            temp_proj.datasets.add(self.object)
        set_comment(Dataset.PROJECT_SET)
        self.object.save()
        return HttpResponseRedirect(
            reverse('dataset-projects', kwargs={'pk': self.object.pk})
        )

    def get_context_data(self, **kwargs):
        context = super().get_context_data(**kwargs)
        context['parent_title'] = self.dataset
        context['parent_url'] = self.dataset.get_absolute_url()
        context['current_title'] = _('Projektų pridėjimas')
        return context


class RemoveProjectView(LoginRequiredMixin, PermissionRequiredMixin, DeleteView):
    model = Dataset
    template_name = 'confirm_remove.html'

    def dispatch(self, request, *args, **kwargs):
        self.dataset = get_object_or_404(Dataset, pk=self.kwargs.get('pk'))
        self.project = get_object_or_404(Project, pk=self.kwargs.get('project_id'))
        return super().dispatch(request, *args, **kwargs)

    def has_permission(self):
        return has_perm(self.request.user, Action.UPDATE, self.project)

    def handle_no_permission(self):
        return HttpResponseRedirect(reverse('dataset-projects', kwargs={'pk': self.dataset.pk}))

    def delete(self, request, *args, **kwargs):
        self.project.datasets.remove(self.dataset.pk)
        success_url = self.get_success_url()
        return HttpResponseRedirect(success_url)

    def get_success_url(self):
        return reverse('dataset-projects', kwargs={'pk': self.dataset.pk})


class DatasetStatsView(DatasetListView):
    facet_fields = DatasetListView.facet_fields
    template_name = 'vitrina/datasets/status.html'
    paginate_by = 0

    def get_context_data(self, **kwargs):
        context = super().get_context_data(**kwargs)
        max_count = 0
        datasets = self.get_queryset()
        indicator = self.request.GET.get('indicator', None)
        statuses = {}
        stat_groups = {}
        if indicator is None:
            indicator = 'dataset-count'
        for d in datasets:
            statuses[d.filter_status] = statuses.get(d.filter_status, 0) + 1
        keys = list(statuses.keys())
        if indicator != 'dataset-count':
            for k in keys:
                id_list = []
                for d in datasets:
                    if d.filter_status == k:
                        id_list.append(d.pk)
                stat_groups[k] = id_list
            for item in stat_groups.keys():
                if indicator == 'download-request-count' or indicator == 'download-object-count':
                    models = Model.objects.filter(dataset_id__in=stat_groups[item]).values_list('metadata__name', flat=True)
                    total = 0
                    if len(models) > 0:
                        for m in models:
                            model_stats = ModelDownloadStats.objects.filter(model=m)
                            if len(model_stats) > 0:
                                for m_st in model_stats:
                                    if indicator == 'download-request-count':
                                        if m_st is not None:
                                            total += m_st.model_requests
                                    elif indicator == 'download-object-count':
                                        if m_st is not None:
                                            total += m_st.model_objects
                    statuses[item] = total
                else:
                    stats = DatasetStats.objects.filter(dataset_id__in=stat_groups[item])
                    if len(stats) > 0:
                        total = 0
                        for st in stats:
                            if indicator == 'request-count':
                                if st.request_count is not None:
                                    total += st.request_count
                                statuses[item] = total
                            elif indicator == 'project-count':
                                if st.project_count is not None:
                                    total += st.project_count
                                statuses[item] = total
                            elif indicator == 'distribution-count':
                                if st.distribution_count is not None:
                                    total += st.distribution_count
                                statuses[item] = total
                            elif indicator == 'object-count':
                                if st.object_count is not None:
                                    total += st.object_count
                                statuses[item] = total
                            elif indicator == 'field-count':
                                if st.field_count is not None:
                                    total += st.field_count
                                statuses[item] = total
                            elif indicator == 'model-count':
                                if st.model_count is not None:
                                    total += st.model_count
                                statuses[item] = total
                            elif indicator == 'level-average':
                                lev = []
                                if st.maturity_level is not None:
                                    lev.append(st.maturity_level)
                                level_avg = int(sum(lev)/len(lev))
                                statuses[item] = level_avg
        values = list(statuses.values())
        for v in values:
            if max_count < int(v):
                max_count = int(v)
        sorted_value_index = np.flip(np.argsort(values))
        sorted_statuses = {keys[i]: values[i] for i in sorted_value_index}

        # data = []
        # status_translations = Comment.get_statuses()
        #
        # inventored_styles = {'borderColor': 'black',
        #                      'backgroundColor': 'rgba(255, 179, 186, 0.9)',
        #                      'fill': True,
        #                      'sort': 1}
        # structured_styles = {'borderColor': 'black',
        #                      'backgroundColor': 'rgba(186,225,255, 0.9)',
        #                      'fill': True,
        #                      'sort': 2}
        # opened_styles = {'borderColor': 'black',
        #                  'backgroundColor': 'rgba(255, 223, 186, 0.9)',
        #                  'fill': True,
        #                  'sort': 3}
        #
        # most_recent_comments = Comment.objects.filter(
        #     content_type=ContentType.objects.get_for_model(Dataset),
        #     object_id__in=datasets.values_list('pk', flat=True),
        #     status__isnull=False).values('object_id')\
        #     .annotate(latest_status_change=Max('created')).values('object_id', 'latest_status_change')\
        #     .order_by('latest_status_change')
        #
        # dataset_status = Comment.objects.filter(
        #     content_type=ContentType.objects.get_for_model(Dataset),
        #     object_id__in=most_recent_comments.values('object_id'),
        #     created__in=most_recent_comments.values('latest_status_change'))\
        #     .annotate(year=ExtractYear('created'), month=ExtractMonth('created'))\
        #     .values('object_id', 'status', 'year', 'month')
        #
        # start_date = most_recent_comments.first().get('latest_status_change') if most_recent_comments else None
        # statuses = dataset_status.order_by('status').values_list('status', flat=True).distinct()
        #
        # if start_date:
        #     labels = pd.period_range(start=start_date,
        #                              end=datetime.date.today(),
        #                              freq='M').tolist()
        #
        #     for item in statuses:
        #         total = 0
        #         temp = []
        #         for label in labels:
        #             total += dataset_status.filter(status=item, year=label.year, month=label.month)\
        #                 .values('object_id')\
        #                 .annotate(count=Count('object_id', distinct=True))\
        #                 .count()
        #             temp.append({'x': _date(label, 'y b'), 'y': total})
        #         dict = {'label': str(status_translations[item]),
        #                 'data': temp,
        #                 'borderWidth': 1}
        #
        #         if item == 'INVENTORED':
        #             dict.update(inventored_styles)
        #         elif item == 'STRUCTURED':
        #             dict.update(structured_styles)
        #         elif item == 'OPENED':
        #             dict.update(opened_styles)
        #
        #         data.append(dict)
        # data = sorted(data, key=lambda x: x['sort'])
        # context['data'] = json.dumps(data)
        # context['graph_title'] = _('Duomenų rinkinių kiekis laike')
        # context['dataset_count'] = len(datasets)
        # context['yAxis_title'] = _('Duomenų rinkiniai')
        # context['xAxis_title'] = _('Laikas')
        # context['stats'] = 'status'
        # context['by_indicator'] = stat_groups
        context['status_data'] = sorted_statuses
        context['max_count'] = max_count
        context['active_filter'] = 'status'
        context['active_indicator'] = indicator
        return context


class DatasetManagementsView(DatasetListView):
    facet_fields = DatasetListView.facet_fields
    template_name = 'vitrina/datasets/jurisdictions.html'
    paginate_by = 0

    def get_context_data(self, **kwargs):
        context = super().get_context_data(**kwargs)
        max_count = 0
        all_orgs = context['jurisdiction_facet']
        indicator = self.request.GET.get('indicator', None)
        modified_jurisdictions = []
        if indicator is None:
            indicator = 'dataset-count'
        for org in all_orgs:
            id_list = []
            current = Organization.objects.get(title=org.get('display_value'))
            org_datasets = Dataset.objects.filter(organization=current).values_list('id', flat=True)
            if len(org_datasets) > 0:
                for d in org_datasets:
                    id_list.append(d)
                org['dataset_ids'] = id_list
            children = current.get_children()
            child_titles = []
            if len(children) > 0:
                exists = 0
                for ch in children:
                    child_titles.append(ch.title)
                for single in all_orgs:
                    if single['display_value'] in child_titles:
                        exists += 1
                if exists == 0:
                    org['has_orgs'] = False
            else:
                org['has_orgs'] = False
            if indicator == 'dataset-count':
                if max_count < org.get('count'):
                    max_count = org.get('count')
            modified_jurisdictions.append(org)
            print(modified_jurisdictions)
        if indicator != 'dataset-count':
            for single in modified_jurisdictions:
                if 'dataset_ids' in single:
                    if indicator == 'download-request-count' or indicator == 'download-object-count':
                        models = Model.objects.filter(dataset_id__in=single['dataset_ids']).values_list('metadata__name', flat=True)
                        total = 0
                        if len(models) > 0:
                            for m in models:
                                model_stats = ModelDownloadStats.objects.filter(model=m)
                                if len(model_stats) > 0:
                                    for m_st in model_stats:
                                        if indicator == 'download-request-count':
                                            if m_st is not None:
                                                total += m_st.model_requests
                                        elif indicator == 'download-object-count':
                                            if m_st is not None:
                                                total += m_st.model_objects
                        single['stats'] = total
                    else:
                        stats = DatasetStats.objects.filter(dataset_id__in=single['dataset_ids'])
                        if len(stats) > 0:
                            total = 0
                            for st in stats:
                                if indicator == 'request-count':
                                    if st.request_count is not None:
                                        total += st.request_count
                                    single['stats'] = total
                                elif indicator == 'project-count':
                                    if st.project_count is not None:
                                        total += st.project_count
                                    single['stats'] = total
                                elif indicator == 'distribution-count':
                                    if st.distribution_count is not None:
                                        total += st.distribution_count
                                    single['stats'] = total
                                elif indicator == 'object-count':
                                    if st.object_count is not None:
                                        total += st.object_count
                                    single['stats'] = total
                                elif indicator == 'field-count':
                                    if st.field_count is not None:
                                        total += st.field_count
                                    single['stats'] = total
                                elif indicator == 'model-count':
                                    if st.model_count is not None:
                                        total += st.model_count
                                    single['stats'] = total
                                elif indicator == 'level-average':
                                    lev = []
                                    if st.maturity_level is not None:
                                        lev.append(st.maturity_level)
                                    level_avg = int(sum(lev) / len(lev))
                                    single['stats'] = level_avg
                        else:
                            single['stats'] = 0
                    if max_count < single.get('stats'):
                        max_count = single.get('stats')
                else:
                    single['stats'] = 0
            modified_jurisdictions = sorted(modified_jurisdictions, key=lambda dd: dd['stats'], reverse=True)
        context['jurisdiction_data'] = modified_jurisdictions
        context['max_count'] = max_count
        context['active_filter'] = 'jurisdiction'
        context['active_indicator'] = indicator
        return context


class DatasetsLevelView(DatasetListView):
    facet_fields = DatasetListView.facet_fields
    template_name = 'vitrina/datasets/level.html'
    paginate_by = 0

    def get_context_data(self, **kwargs):
        context = super().get_context_data(**kwargs)
        max_count = 0
        datasets = self.get_queryset()
        indicator = self.request.GET.get('indicator', None)
        levels = {}
        stat_groups = {}
        if indicator is None:
            indicator = 'dataset-count'
        for d in datasets:
            lev = d.level
            levels[lev] = levels.get(lev, 0) + 1
        keys = list(levels.keys())
        if indicator != 'dataset-count':
            for le in levels.keys():
                id_list = []
                for d in datasets:
                    if d.level is not None:
                        if d.level == le:
                            id_list.append(d.pk)
                stat_groups[le] = id_list
            for item in stat_groups.keys():
                if indicator == 'download-request-count' or indicator == 'download-object-count':
                    models = Model.objects.filter(dataset_id__in=stat_groups[item]).values_list('metadata__name', flat=True)
                    total = 0
                    if len(models) > 0:
                        for m in models:
                            model_stats = ModelDownloadStats.objects.filter(model=m)
                            if len(model_stats) > 0:
                                for m_st in model_stats:
                                    if indicator == 'download-request-count':
                                        if m_st is not None:
                                            total += m_st.model_requests
                                    elif indicator == 'download-object-count':
                                        if m_st is not None:
                                            total += m_st.model_objects
                    levels[item] = total
                else:
                    stats = DatasetStats.objects.filter(maturity_level__in=stat_groups[item])
                    if len(stats) > 0:
                        total = 0
                        for st in stats:
                            if indicator == 'request-count':
                                if st.request_count is not None:
                                    total += st.request_count
                                levels[item] = total
                            elif indicator == 'project-count':
                                if st.project_count is not None:
                                    total += st.project_count
                                levels[item] = total
                            elif indicator == 'distribution-count':
                                if st.distribution_count is not None:
                                    total += st.distribution_count
                                levels[item] = total
                            elif indicator == 'object-count':
                                if st.object_count is not None:
                                    total += st.object_count
                                levels[item] = total
                            elif indicator == 'field-count':
                                if st.field_count is not None:
                                    total += st.field_count
                                levels[item] = total
                            elif indicator == 'model-count':
                                if st.model_count is not None:
                                    total += st.model_count
                                levels[item] = total
                            elif indicator == 'level-average':
                                lev = []
                                if st.maturity_level is not None:
                                    lev.append(st.maturity_level)
                                level_avg = int(sum(lev) / len(lev))
                                levels[item] = level_avg
                    else:
                        levels[item] = 0
        values = list(levels.values())
        for v in values:
            if max_count < v:
                max_count = v
        sorted_value_index = np.flip(np.argsort(values))
        sorted_levels = {keys[i]: values[i] for i in sorted_value_index}
        context['level_data'] = sorted_levels
        context['max_count'] = max_count
        context['active_filter'] = 'level'
        context['active_indicator'] = indicator
        return context


class DatasetsOrganizationsView(DatasetListView):
    facet_fields = DatasetListView.facet_fields
    template_name = 'vitrina/datasets/organizations.html'
    paginate_by = 0

    def get_context_data(self, **kwargs):
        context = super().get_context_data(**kwargs)
        max_count = 0
        datasets = self.get_queryset()
        indicator = self.request.GET.get('indicator', None)
        orgs = {}
        stat_groups = {}
        if indicator is None:
            indicator = 'dataset-count'
        for d in datasets:
            current = Organization.objects.get(id=d.organization[0])
            orgs[current] = orgs.get(current, 0) + 1
        keys = list(orgs.keys())
        if indicator != 'dataset-count':
            for k in keys:
                id_list = []
                for d in datasets:
                    if d.organization[0] == k.pk:
                        id_list.append(d.pk)
                stat_groups[k] = id_list
            for item in stat_groups.keys():
                if indicator == 'download-request-count' or indicator == 'download-object-count':
                    models = Model.objects.filter(dataset_id__in=stat_groups[item]).values_list('metadata__name', flat=True)
                    total = 0
                    if len(models) > 0:
                        for m in models:
                            model_stats = ModelDownloadStats.objects.filter(model=m)
                            if len(model_stats) > 0:
                                for m_st in model_stats:
                                    if indicator == 'download-request-count':
                                        if m_st is not None:
                                            total += m_st.model_requests
                                    elif indicator == 'download-object-count':
                                        if m_st is not None:
                                            total += m_st.model_objects
                    orgs[item] = total
                else:
                    stats = DatasetStats.objects.filter(dataset_id__in=stat_groups[item])
                    if len(stats) > 0:
                        total = 0
                        for st in stats:
                            if indicator == 'request-count':
                                if st.request_count is not None:
                                    total += st.request_count
                                orgs[item] = total
                            elif indicator == 'project-count':
                                if st.project_count is not None:
                                    total += st.project_count
                                orgs[item] = total
                            elif indicator == 'distribution-count':
                                if st.distribution_count is not None:
                                    total += st.distribution_count
                                orgs[item] = total
                            elif indicator == 'object-count':
                                if st.object_count is not None:
                                    total += st.object_count
                                orgs[item] = total
                            elif indicator == 'field-count':
                                if st.field_count is not None:
                                    total += st.field_count
                                orgs[item] = total
                            elif indicator == 'model-count':
                                if st.model_count is not None:
                                    total += st.model_count
                                orgs[item] = total
                            elif indicator == 'level-average':
                                lev = []
                                if st.maturity_level is not None:
                                    lev.append(st.maturity_level)
                                level_avg = int(sum(lev) / len(lev))
                                orgs[item] = level_avg
                    else:
                        orgs[item] = 0
        values = list(orgs.values())
        for v in values:
            if max_count < v:
                max_count = v
        sorted_value_index = np.flip(np.argsort(values))
        sorted_orgs = {keys[i]: values[i] for i in sorted_value_index}
        context['organization_data'] = sorted_orgs
        context['max_count'] = max_count
        context['active_filter'] = 'organizations'
        context['active_indicator'] = indicator
        return context

class OrganizationStatsView(DatasetListView):
    facet_fields = DatasetListView.facet_fields
    template_name = 'vitrina/datasets/organizations.html'
    paginate_by = 0

    def get_context_data(self, **kwargs):
        context = super().get_context_data(**kwargs)
        max_count = 0
        indicator = self.request.GET.get('indicator', None)
        orgs = {}
        keys = list(orgs.keys())
        values = list(orgs.values())
        for v in values:
            if max_count < v:
                max_count = v
        sorted_value_index = np.flip(np.argsort(values))
        sorted_orgs = {keys[i]: values[i] for i in sorted_value_index}
        context['organization_data'] = sorted_orgs
        context['max_count'] = max_count
        context['active_filter'] = 'organizations'
        context['active_indicator'] = indicator
        return context

class DatasetsTagsView(DatasetListView):
    facet_fields = DatasetListView.facet_fields
    template_name = 'vitrina/datasets/tag.html'
    paginate_by = 0

    def get_context_data(self, **kwargs):
        context = super().get_context_data(**kwargs)
        max_count = 0
        datasets = self.get_queryset()
        indicator = self.request.GET.get('indicator', None)
        tags = {}
        stat_groups = {}
        if indicator is None:
            indicator = 'dataset-count'
        for d in datasets:
            if d.tags is not None:
                for t in d.tags:
                    tags[t.strip().capitalize()] = tags.get(t.strip().capitalize(), 0) + 1
        keys = list(tags.keys())
        if indicator != 'dataset-count':
            for k in keys:
                id_list = []
                for d in datasets:
                    if d.tags is not None:
                        for tag in d.tags:
                            if tag == k:
                                id_list.append(d.pk)
                stat_groups[k] = id_list
            for item in stat_groups.keys():
                stats = DatasetStats.objects.filter(dataset_id__in=stat_groups[item])
                if len(stats) > 0:
                    total = 0
                    for st in stats:
                        if indicator == 'request-count':
                            if st.request_count is not None:
                                total += st.request_count
                            tags[item] = total
                        elif indicator == 'project-count':
                            if st.project_count is not None:
                                total += st.project_count
                            tags[item] = total
                        elif indicator == 'distribution-count':
                            if st.distribution_count is not None:
                                total += st.distribution_count
                            tags[item] = total
                        elif indicator == 'object-count':
                            if st.object_count is not None:
                                total += st.object_count
                            tags[item] = total
                        elif indicator == 'field-count':
                            if st.field_count is not None:
                                total += st.field_count
                            tags[item] = total
                        elif indicator == 'model-count':
                            if st.model_count is not None:
                                total += st.model_count
                            tags[item] = total
                        elif indicator == 'level-average':
                            lev = []
                            if st.maturity_level is not None:
                                lev.append(st.maturity_level)
                            level_avg = int(sum(lev) / len(lev))
                            tags[item] = level_avg
                else:
                    tags[item] = 0
        values = list(tags.values())
        for v in values:
            if max_count < v:
                max_count = v
        sorted_value_index = np.flip(np.argsort(values))
        sorted_tags = {keys[i]: values[i] for i in sorted_value_index}
        if len(keys) > 100:
            context['trimmed'] = True
            sorted_tags = dict(itertools.islice(sorted_tags.items(), 100))
        context['tag_data'] = sorted_tags
        context['max_count'] = max_count
        context['active_filter'] = 'tag'
        context['active_indicator'] = indicator
        return context

class DatasetsFormatView(DatasetListView):
        facet_fields = DatasetListView.facet_fields
        template_name = 'vitrina/datasets/formats.html'
        paginate_by = 0

        def get_context_data(self, **kwargs):
            context = super().get_context_data(**kwargs)
            max_count = 0
            datasets = self.get_queryset()
            indicator = self.request.GET.get('indicator', None)
            formats = {}
            stat_groups = {}
            if indicator is None:
                indicator = 'dataset-count'
            for d in datasets:
                if d.formats is not None:
                    for f in d.formats:
                        formats[f.strip().title()] = formats.get(f.strip().title(), 0) + 1
            keys = list(formats.keys())
            if indicator != 'dataset-count':
                for k in keys:
                    id_list = []
                    for d in datasets:
                        if d.formats is not None:
                            for format in d.formats:
                                if format.strip().title() == k:
                                    id_list.append(d.pk)
                    stat_groups[k] = id_list
                for item in stat_groups.keys():
                    if indicator == 'download-request-count' or indicator == 'download-object-count':
                        models = Model.objects.filter(dataset_id__in=stat_groups[item]).values_list('metadata__name', flat=True)
                        total = 0
                        if len(models) > 0:
                            for m in models:
                                model_stats = ModelDownloadStats.objects.filter(model=m)
                                if len(model_stats) > 0:
                                    for m_st in model_stats:
                                        if indicator == 'download-request-count':
                                            if m_st is not None:
                                                total += m_st.model_requests
                                        elif indicator == 'download-object-count':
                                            if m_st is not None:
                                                total += m_st.model_objects
                        formats[item] = total
                    else:
                        stats = DatasetStats.objects.filter(dataset_id__in=stat_groups[item])
                        if len(stats) > 0:
                            total = 0
                            for st in stats:
                                if indicator == 'request-count':
                                    if st.request_count is not None:
                                        total += st.request_count
                                    formats[item] = total
                                elif indicator == 'project-count':
                                    if st.project_count is not None:
                                        total += st.project_count
                                    formats[item] = total
                                elif indicator == 'distribution-count':
                                    if st.distribution_count is not None:
                                        total += st.distribution_count
                                    formats[item] = total
                                elif indicator == 'object-count':
                                    if st.object_count is not None:
                                        total += st.object_count
                                    formats[item] = total
                                elif indicator == 'field-count':
                                    if st.field_count is not None:
                                        total += st.field_count
                                    formats[item] = total
                                elif indicator == 'model-count':
                                    if st.model_count is not None:
                                        total += st.model_count
                                    formats[item] = total
                                elif indicator == 'level-average':
                                    lev = []
                                    if st.maturity_level is not None:
                                        lev.append(st.maturity_level)
                                    level_avg = int(sum(lev) / len(lev))
                                    formats[item] = level_avg
                        else:
                            formats[item] = 0
            values = list(formats.values())
            for v in values:
                if max_count < v:
                    max_count = v
            sorted_value_index = np.flip(np.argsort(values))
            sorted_formats = {keys[i]: values[i] for i in sorted_value_index}
            context['format_data'] = sorted_formats
            context['max_count'] = max_count
            context['active_filter'] = 'format'
            context['active_indicator'] = indicator
            return context

class DatasetsFrequencyView(DatasetListView):
        facet_fields = DatasetListView.facet_fields
        template_name = 'vitrina/datasets/frequency.html'
        paginate_by = 0

        def get_context_data(self, **kwargs):
            context = super().get_context_data(**kwargs)
            max_count = 0
            datasets = self.get_queryset()
            indicator = self.request.GET.get('indicator', None)
            frequencies = {}
            stat_groups = {}
            if indicator is None:
                indicator = 'dataset-count'
            for d in datasets:
                if d.frequency is not None:
                    freq = Frequency.objects.get(id=d.frequency)
                    frequencies[freq] = frequencies.get(freq, 0) + 1
            keys = list(frequencies.keys())
            if indicator != 'dataset-count':
                for k in keys:
                    id_list = []
                    for d in datasets:
                        if d.frequency is not None:
                            freq = Frequency.objects.get(id=d.frequency)
                            if freq == k:
                                id_list.append(d.pk)
                    stat_groups[k] = id_list
                for item in stat_groups.keys():
                    if indicator == 'download-request-count' or indicator == 'download-object-count':
                        models = Model.objects.filter(dataset_id__in=stat_groups[item]).values_list('metadata__name', flat=True)
                        total = 0
                        if len(models) > 0:
                            for m in models:
                                model_stats = ModelDownloadStats.objects.filter(model=m)
                                if len(model_stats) > 0:
                                    for m_st in model_stats:
                                        if indicator == 'download-request-count':
                                            if m_st is not None:
                                                total += m_st.model_requests
                                        elif indicator == 'download-object-count':
                                            if m_st is not None:
                                                total += m_st.model_objects
                        frequencies[item] = total
                    else:
                        stats = DatasetStats.objects.filter(dataset_id__in=stat_groups[item])
                        if len(stats) > 0:
                            total = 0
                            for st in stats:
                                if indicator == 'request-count':
                                    if st.request_count is not None:
                                        total += st.request_count
                                    frequencies[item] = total
                                elif indicator == 'project-count':
                                    if st.project_count is not None:
                                        total += st.project_count
                                    frequencies[item] = total
                                elif indicator == 'distribution-count':
                                    if st.distribution_count is not None:
                                        total += st.distribution_count
                                    frequencies[item] = total
                                elif indicator == 'object-count':
                                    if st.object_count is not None:
                                        total += st.object_count
                                    frequencies[item] = total
                                elif indicator == 'field-count':
                                    if st.field_count is not None:
                                        total += st.field_count
                                    frequencies[item] = total
                                elif indicator == 'model-count':
                                    if st.model_count is not None:
                                        total += st.model_count
                                    frequencies[item] = total
                                elif indicator == 'level-average':
                                    lev = []
                                    if st.maturity_level is not None:
                                        lev.append(st.maturity_level)
                                    level_avg = int(sum(lev) / len(lev))
                                    frequencies[item] = level_avg
                        else:
                            frequencies[item] = 0
            values = list(frequencies.values())
            for v in values:
                if max_count < v:
                    max_count = v
            sorted_value_index = np.flip(np.argsort(values))
            sorted_frequencies = {keys[i]: values[i] for i in sorted_value_index}
            context['frequency_data'] = sorted_frequencies
            context['max_count'] = max_count
            context['active_filter'] = 'frequency'
            context['active_indicator'] = indicator
            return context

class JurisdictionStatsView(DatasetListView):
    facet_fields = DatasetListView.facet_fields
    template_name = 'vitrina/datasets/jurisdictions.html'
    paginate_by = 0

    def get_context_data(self, **kwargs):
        context = super().get_context_data(**kwargs)
        max_count = 0
        current_org = Organization.objects.get(id=self.kwargs.get('pk'))
        child_orgs = current_org.get_children()
        indicator = self.request.GET.get('indicator', None)
        filtered_orgs = []
        if indicator is None:
            indicator = 'dataset-count'
        for org in child_orgs:
            modified = {}
            id_list = []
            datasets = Dataset.objects.filter(organization=org).values_list('id', flat=True)
            if len(datasets) > 0:
                for d in datasets:
                    id_list.append(d)
            modified[org] = id_list
            filtered_orgs.append(modified)
        result = []
        for single in filtered_orgs:
            single_dict = {}
            for k, v in single.items():
                single_dict['id'] = k.pk
                single_dict['title'] = k.title
                single_dict['url'] = '?selected_facets=jurisdiction_exact:' + str(k.pk)
                if len(k.get_children()) > 0:
                    single_dict['has_orgs'] = True
                else:
                    single_dict['has_orgs'] = False
                if indicator == 'dataset-count':
                    single_dict['count'] = len(v)
                    if max_count < len(v):
                        max_count = len(v)
                elif indicator != 'dataset-count':
                    if indicator == 'download-request-count' or indicator == 'download-object-count':
                        models = Model.objects.filter(dataset_id__in=v).values_list('metadata__name', flat=True)
                        total = 0
                        if len(models) > 0:
                            for m in models:
                                model_stats = ModelDownloadStats.objects.filter(model=m)
                                if len(model_stats) > 0:
                                    for m_st in model_stats:
                                        if indicator == 'download-request-count':
                                            if m_st is not None:
                                                total += m_st.model_requests
                                        elif indicator == 'download-object-count':
                                            if m_st is not None:
                                                total += m_st.model_objects
                        single_dict['count'] = total
                    else:
                        stats = DatasetStats.objects.filter(dataset_id__in=v)
                        if len(stats) > 0:
                            total = 0
                            for st in stats:
                                if indicator == 'request-count':
                                    if st.request_count is not None:
                                        total += st.request_count
                                    single_dict['count'] = total
                                elif indicator == 'project-count':
                                    if st.project_count is not None:
                                        total += st.project_count
                                    single_dict['count'] = total
                                elif indicator == 'distribution-count':
                                    if st.distribution_count is not None:
                                        total += st.distribution_count
                                    single_dict['count'] = total
                                elif indicator == 'object-count':
                                    if st.object_count is not None:
                                        total += st.object_count
                                    single_dict['count'] = total
                                elif indicator == 'field-count':
                                    if st.field_count is not None:
                                        total += st.field_count
                                    single_dict['count'] = total
                                elif indicator == 'model-count':
                                    if st.model_count is not None:
                                        total += st.model_count
                                    single_dict['count'] = total
                                elif indicator == 'level-average':
                                    lev = []
                                    if st.maturity_level is not None:
                                        lev.append(st.maturity_level)
                                    level_avg = int(sum(lev) / len(lev))
                                    single_dict['count'] = level_avg
                            if max_count < single_dict.get('count'):
                                max_count = single_dict.get('count')
                        else:
                            single_dict['count'] = 0
            result.append(single_dict)
            result = sorted(result, key=lambda dd: dd['count'], reverse=True)
        context['single_org'] = True
        context['jurisdiction_data'] = result
        context['max_count'] = max_count
        context['current_object'] = self.kwargs.get('pk')
        context['active_filter'] = 'jurisdiction'
        context['active_indicator'] = indicator
        return context

class DatasetsStatsView(DatasetListView):
    facet_fields = DatasetListView.facet_fields
    template_name = 'vitrina/datasets/categories.html'
    paginate_by = 0

    # def get_date_labels(self):
    #     oldest_dataset_date = Dataset.objects.order_by('created').first().created
    #     return period_range(start=oldest_dataset_date, end=now(), freq='Y').astype(str).tolist()
    #
    # def get_categories(self):
    #     return [
    #         {'title': cat.title, 'id': cat.id} for cat in Category.objects.filter(featured=True).order_by('title')
    #     ]
    #
    # def get_color(self, year):
    #     color_map = {
    #         '2019': '#03256C',
    #         '2020': '#2541B2',
    #         '2021': '#1768AC',
    #         "2022": '#06BEE1',
    #         "2023": "#4193A2",
    #         # FIXME: this should net be hardcoded, use colormaps:
    #         #        https://matplotlib.org/stable/tutorials/colors/colormaps.html
    #         #        (maybe `winter`?)
    #     }
    #     return color_map.get(year)
    #
    # def get_statistics_data(self):
    #     categories = self.get_categories()
    #     query_set = self.get_queryset()
    #     data = {
    #         'labels': [cat.get('title') for cat in categories]
    #     }
    #     datasets = []
    #     date_labels = self.get_date_labels()
    #     for date_label in date_labels:
    #         dataset_counts = []
    #         for category in categories:
    #             filtered_ids = query_set.filter(category__id=category.get('id')).values_list('pk', flat=True)
    #             created_date = datetime.datetime(int(date_label), 1, 1)
    #             created_date = make_aware(created_date)
    #             dataset_counts.append(
    #                 Dataset.objects.filter(id__in=filtered_ids, created__lt=created_date).count()
    #             )
    #         datasets.append(
    #             {
    #                 'label': date_label,
    #                 'data': dataset_counts,
    #                 'backgroundColor': self.get_color(date_label)
    #
    #             }
    #         )
    #     data['datasets'] = datasets
    #     return data, query_set

    # def get_context_data(self, **kwargs):
    #     context = super().get_context_data(**kwargs)
    #     max_count = 0
    #     data, qs = self.get_statistics_data()
    #     context['data'] = data
    #     context['dataset_count'] = len(qs)
    #     context['graph_title'] = 'Duomenų rinkinių atvėrimo progresas'
    #     return context
    def get_context_data(self, **kwargs):
        context = super().get_context_data(**kwargs)
        max_count = 0
        parent_cats = context['parent_category_facet']
        all_cats = context['category_facet']
        modified_cats = []
        for cat in parent_cats:
            current_category = Category.objects.get(title=cat.get('display_value'))
            children = Category.get_children(current_category)
            child_titles = []
            if len(children) > 0:
                existing_count = 0
                for child in children:
                    child_titles.append(child.title)
                for single in all_cats:
                    if single['display_value'] in child_titles:
                        existing_count += 1
                if existing_count == 0:
                    cat['has_cats'] = False
            else:
                cat['has_cats'] = False
            if max_count < cat.get('count'):
                max_count = cat.get('count')
            modified_cats.append(cat)
        context['categories'] = modified_cats
        context['max_count'] = max_count
        context['active_filter'] = 'categories'
        return context


class DatasetsCategoriesView(DatasetListView):
    facet_fields = DatasetListView.facet_fields
    template_name = 'vitrina/datasets/categories.html'
    paginate_by = 0

    def get_context_data(self, **kwargs):
        context = super().get_context_data(**kwargs)
        max_count = 0
        parent_cats = context['parent_category_facet']
        all_cats = context['category_facet']
        indicator = self.request.GET.get('indicator', None)
        modified_cats = []
        if indicator is None:
            indicator = 'dataset-count'
        for cat in parent_cats:
            id_list = []
            current_category = Category.objects.get(title=cat.get('display_value'))
            category_datasets = Dataset.objects.filter(category=current_category)
            if len(category_datasets) > 0:
                for d in category_datasets:
                    id_list.append(d.pk)
                cat['dataset_ids'] = id_list
            children = Category.get_children(current_category)
            child_titles = []
            if len(children) > 0:
                existing_count = 0
                for child in children:
                    child_titles.append(child.title)
                for single in all_cats:
                    if single['display_value'] in child_titles:
                        existing_count += 1
                if existing_count == 0:
                    cat['has_cats'] = False
            else:
                cat['has_cats'] = False
            if indicator == 'dataset-count':
                if max_count < cat.get('count'):
                    max_count = cat.get('count')
            modified_cats.append(cat)
        if indicator != 'dataset-count':
            for single in modified_cats:
                if 'dataset_ids' in single:
                    if indicator == 'download-request-count' or indicator == 'download-object-count':
                        models = Model.objects.filter(dataset_id__in=single['dataset_ids']).values_list('metadata__name', flat=True)
                        total = 0
                        if len(models) > 0:
                            for m in models:
                                model_stats = ModelDownloadStats.objects.filter(model=m)
                                if len(model_stats) > 0:
                                    for m_st in model_stats:
                                        if indicator == 'download-request-count':
                                            if m_st is not None:
                                                total += m_st.model_requests
                                        elif indicator == 'download-object-count':
                                            if m_st is not None:
                                                total += m_st.model_objects
                        single['stats'] = total
                    else:
                        stats = DatasetStats.objects.filter(dataset_id__in=single['dataset_ids'])
                        if len(stats) > 0:
                            total = 0
                            for st in stats:
                                if indicator == 'request-count':
                                    if st.request_count is not None:
                                        total += st.request_count
                                    single['stats'] = total
                                elif indicator == 'project-count':
                                    if st.project_count is not None:
                                        total += st.project_count
                                    single['stats'] = total
                                elif indicator == 'distribution-count':
                                    if st.distribution_count is not None:
                                        total += st.distribution_count
                                    single['stats'] = total
                                elif indicator == 'object-count':
                                    if st.object_count is not None:
                                        total += st.object_count
                                    single['stats'] = total
                                elif indicator == 'field-count':
                                    if st.field_count is not None:
                                        total += st.field_count
                                    single['stats'] = total
                                elif indicator == 'model-count':
                                    if st.model_count is not None:
                                        total += st.model_count
                                    single['stats'] = total
                                elif indicator == 'level-average':
                                    lev = []
                                    if st.maturity_level is not None:
                                        lev.append(st.maturity_level)
                                    level_avg = int(sum(lev) / len(lev))
                                    single['stats'] = level_avg
                                if max_count < single.get('stats'):
                                    max_count = single.get('stats')
                        else:
                            single['stats'] = 0
                else:
                    single['stats'] = 0
            modified_cats = sorted(modified_cats, key=lambda dd: dd['stats'], reverse=True)
        context['categories'] = modified_cats
        context['max_count'] = max_count
        context['active_filter'] = 'category'
        context['active_indicator'] = indicator
        return context

class CategoryStatsView(DatasetListView):
    facet_fields = DatasetListView.facet_fields
    template_name = 'vitrina/datasets/categories.html'
    paginate_by = 0

    def get_context_data(self, **kwargs):
        context = super().get_context_data(**kwargs)
        max_count = 0
        all_cats = context['category_facet']
        child_titles = []
        cat_titles = []
        indicator = self.request.GET.get('indicator', None)
        if indicator is None:
            indicator = 'dataset-count'
        for cat in all_cats:
            cat_titles.append(cat['display_value'])
        filtered_cats = []
        parent_category = Category.objects.get(id=self.kwargs.get('pk'))
        children = Category.get_children(parent_category)
        for child in children:
            child_titles.append(child.title)
        for single_cat in all_cats:
            if single_cat['display_value'] in child_titles:
                cat_object = Category.objects.get(title=single_cat['display_value'])
                subcategories = Category.get_children(cat_object)
                if len(subcategories) > 0:
                    exists = 0
                    for ss in subcategories:
                        if ss.title in cat_titles:
                            exists += 1
                    if exists == 0:
                        single_cat['has_cats'] = False
                else:
                    single_cat['has_cats'] = False
                if max_count < single_cat.get('count'):
                    max_count = single_cat.get('count')
                filtered_cats.append(single_cat)
        if indicator != 'dataset-count':
            for k in filtered_cats:
                id_list = []
                c_cat = Category.objects.get(title=k.get('display_value'))
                cat_datasets = Dataset.objects.filter(category=c_cat.pk)
                if len(cat_datasets) > 0:
                    for dd in cat_datasets:
                        id_list.append(dd.pk)
                    if indicator == 'download-request-count' or indicator == 'download-object-count':
                        models = Model.objects.filter(dataset_id__in=id_list).values_list('metadata__name', flat=True)
                        total = 0
                        if len(models) > 0:
                            for m in models:
                                model_stats = ModelDownloadStats.objects.filter(model=m)
                                if len(model_stats) > 0:
                                    for m_st in model_stats:
                                        if indicator == 'download-request-count':
                                            if m_st is not None:
                                                total += m_st.model_requests
                                        elif indicator == 'download-object-count':
                                            if m_st is not None:
                                                total += m_st.model_objects
                        k['stats'] = total
                    else:
                        stats = DatasetStats.objects.filter(dataset_id__in=id_list)
                        if len(stats) > 0:
                            total = 0
                            for st in stats:
                                if indicator == 'request-count':
                                    if st.request_count is not None:
                                        total += st.request_count
                                    k['stats'] = total
                                elif indicator == 'project-count':
                                    if st.project_count is not None:
                                        total += st.project_count
                                    k['stats'] = total
                                elif indicator == 'distribution-count':
                                    if st.distribution_count is not None:
                                        total += st.distribution_count
                                    k['stats'] = total
                                elif indicator == 'object-count':
                                    if st.object_count is not None:
                                        total += st.object_count
                                    k['stats'] = total
                                elif indicator == 'field-count':
                                    if st.field_count is not None:
                                        total += st.field_count
                                    k['stats'] = total
                                elif indicator == 'model-count':
                                    if st.model_count is not None:
                                        total += st.model_count
                                    k['stats'] = total
                                elif indicator == 'level-average':
                                    lev = []
                                    if st.maturity_level is not None:
                                        lev.append(st.maturity_level)
                                    level_avg = int(sum(lev) / len(lev))
                                    k['stats'] = level_avg
                                if max_count < k.get('stats'):
                                    max_count = k.get('stats')
                        else:
                            k['stats'] = 0
            filtered_cats = sorted(filtered_cats, key=lambda d: d['stats'], reverse=True)
        context['max_count'] = max_count
        context['categories'] = filtered_cats
        context['current_object'] = self.kwargs.get('pk')
        context['active_filter'] = 'category'
        context['active_indicator'] = indicator
        return context


class PublicationStatsView(DatasetListView):
    facet_fields = DatasetListView.facet_fields
    template_name = 'vitrina/datasets/publications.html'
    paginate_by = 0

    def get_context_data(self, **kwargs):
        context = super().get_context_data(**kwargs)
        max_count = 0
        datasets = self.get_queryset()
        indicator = self.request.GET.get('indicator', None)
        year_stats = {}
        # quarter_stats = {}
        # monthly_stats = {}
        if indicator is None:
            indicator = 'dataset-count'
        for dataset in datasets:
            published = dataset.published
            if published is not None:
                year_published = published.year
                year_stats[year_published] = year_stats.get(year_published, 0) + 1
                # quarter = str(year_published) + "-Q" + str(pd.Timestamp(published).quarter)
                # quarter_stats[quarter] = quarter_stats.get(quarter, 0) + 1
                # month = str(year_published) + "-" + str('%02d' % published.month)
                # monthly_stats[month] = monthly_stats.get(month, 0) + 1
        if indicator != 'dataset-count':
            for yr in year_stats.keys():
                start_date = datetime.strptime(str(yr) + "-1-1", '%Y-%m-%d')
                end_date = datetime.strptime(str(yr) + "-12-31", '%Y-%m-%d')
                tz = pytz.timezone('Europe/Vilnius')
                filtered_datasets = datasets.filter(published__range=[tz.localize(start_date), tz.localize(end_date)])
                dataset_ids = []
                for fd in filtered_datasets:
                    dataset_ids.append(fd.pk)
                if indicator == 'download-request-count' or indicator == 'download-object-count':
                    models = Model.objects.filter(dataset_id__in=dataset_ids).values_list('metadata__name', flat=True)
                    total = 0
                    if len(models) > 0:
                        for m in models:
                            model_stats = ModelDownloadStats.objects.filter(model=m)
                            if len(model_stats) > 0:
                                for m_st in model_stats:
                                    if indicator == 'download-request-count':
                                        if m_st is not None:
                                            total += m_st.model_requests
                                    elif indicator == 'download-object-count':
                                        if m_st is not None:
                                            total += m_st.model_objects
                    year_stats[yr] = total
                else:
                    stats = DatasetStats.objects.filter(dataset_id__in=dataset_ids)
                    if len(stats) > 0:
                        total = 0
                        for st in stats:
                            if indicator == 'request-count':
                                if st.request_count is not None:
                                    total += st.request_count
                                year_stats[yr] = total
                            elif indicator == 'project-count':
                                if st.project_count is not None:
                                    total += st.project_count
                                year_stats[yr] = total
                            elif indicator == 'distribution-count':
                                if st.distribution_count is not None:
                                    total += st.distribution_count
                                year_stats[yr] = total
                            elif indicator == 'object-count':
                                if st.object_count is not None:
                                    total += st.object_count
                                year_stats[yr] = total
                            elif indicator == 'field-count':
                                if st.field_count is not None:
                                    total += st.field_count
                                year_stats[yr] = total
                            elif indicator == 'model-count':
                                if st.model_count is not None:
                                    total += st.model_count
                                year_stats[yr] = total
                            elif indicator == 'level-average':
                                lev = []
                                if st.maturity_level is not None:
                                    lev.append(st.maturity_level)
                                level_avg = int(sum(lev)/len(lev))
                                year_stats[yr] = level_avg
                    else:
                        year_stats[yr] = 0

        for key, value in year_stats.items():
            if max_count < value:
                max_count = value

        context['year_stats'] = year_stats
        context['max_count'] = max_count
        context['active_filter'] = 'publication'
        context['active_indicator'] = indicator
        return context

class YearStatsView(DatasetListView):
    facet_fields = DatasetListView.facet_fields
    template_name = 'vitrina/datasets/publications.html'
    paginate_by = 0

    def get_context_data(self, **kwargs):
        context = super().get_context_data(**kwargs)
<<<<<<< HEAD
        max_count = 0
        datasets = self.get_queryset()
        indicator = self.request.GET.get('indicator', None)
        year_stats = {}
        quarter_stats = {}
        selected_year = str(self.kwargs['year'])
        if indicator is None:
            indicator = 'dataset-count'
        for dataset in datasets:
            published = dataset.published
            if published is not None:
                year_published = published.year
                year_stats[year_published] = year_stats.get(year_published, 0) + 1
                quarter = str(year_published) + "-Q" + str(pd.Timestamp(published).quarter)
                quarter_stats[quarter] = quarter_stats.get(quarter, 0) + 1
        if indicator != 'dataset-count':
            for k in quarter_stats.keys():
                tz = pytz.timezone('Europe/Vilnius')
                if selected_year in k:
                    if '-Q1' in k:
                        start = datetime.strptime(str(selected_year) + "-1-1", '%Y-%m-%d')
                        end = datetime.strptime(str(selected_year) + "-3-31", '%Y-%m-%d')
                    elif '-Q2' in k:
                        start = datetime.strptime(str(selected_year) + "-4-1", '%Y-%m-%d')
                        end = datetime.strptime(str(selected_year) + "-6-30", '%Y-%m-%d')
                    elif '-Q3' in k:
                        start = datetime.strptime(str(selected_year) + "-7-1", '%Y-%m-%d')
                        end = datetime.strptime(str(selected_year) + "-9-30", '%Y-%m-%d')
                    else:
                        start = datetime.strptime(str(selected_year) + "-10-1", '%Y-%m-%d')
                        end = datetime.strptime(str(selected_year) + "-12-31", '%Y-%m-%d')
                    filtered_datasets = datasets.filter(published__range=[tz.localize(start), tz.localize(end)])
                    dataset_ids = []
                    for fd in filtered_datasets:
                        dataset_ids.append(fd.pk)
                    if indicator == 'download-request-count' or indicator == 'download-object-count':
                        models = Model.objects.filter(dataset_id__in=dataset_ids).values_list('metadata__name', flat=True)
                        total = 0
                        if len(models) > 0:
                            for m in models:
                                model_stats = ModelDownloadStats.objects.filter(model=m)
                                if len(model_stats) > 0:
                                    for m_st in model_stats:
                                        if indicator == 'download-request-count':
                                            if m_st is not None:
                                                total += m_st.model_requests
                                        elif indicator == 'download-object-count':
                                            if m_st is not None:
                                                total += m_st.model_objects
                        quarter_stats[k] = total
                    else:
                        stats = DatasetStats.objects.filter(dataset_id__in=dataset_ids)
                        if len(stats) > 0:
                            total = 0
                            for st in stats:
                                if indicator == 'request-count':
                                    if st.request_count is not None:
                                        total += st.request_count
                                    quarter_stats[k] = total
                                elif indicator == 'project-count':
                                    if st.project_count is not None:
                                        total += st.project_count
                                    quarter_stats[k] = total
                                elif indicator == 'distribution-count':
                                    if st.distribution_count is not None:
                                        total += st.distribution_count
                                    quarter_stats[k] = total
                                elif indicator == 'object-count':
                                    if st.object_count is not None:
                                        total += st.object_count
                                    quarter_stats[k] = total
                                elif indicator == 'field-count':
                                    if st.field_count is not None:
                                        total += st.field_count
                                    quarter_stats[k] = total
                                elif indicator == 'model-count':
                                    if st.model_count is not None:
                                        total += st.model_count
                                    quarter_stats[k] = total
                                elif indicator == 'level-average':
                                    lev = []
                                    if st.maturity_level is not None:
                                        lev.append(st.maturity_level)
                                    level_avg = int(sum(lev) / len(lev))
                                    quarter_stats[k] = level_avg
                        else:
                            quarter_stats[k] = 0
        for key, value in quarter_stats.items():
            if max_count < value:
                max_count = value
        context['selected_year'] = selected_year
        context['year_stats'] = quarter_stats
        context['max_count'] = max_count
        context['current_object'] = str('year/' + selected_year)
        context['active_filter'] = 'publication'
        context['active_indicator'] = indicator
        return context


class QuarterStatsView(DatasetListView):
    facet_fields = DatasetListView.facet_fields
    template_name = 'vitrina/datasets/publications.html'
    paginate_by = 0

    def get_context_data(self, **kwargs):
        context = super().get_context_data(**kwargs)
        max_count = 0
        datasets = self.get_queryset()
        indicator = self.request.GET.get('indicator', None)
        # year_stats = {}
        # quarter_stats = {}
        monthly_stats = {}
        selected_quarter = str(self.kwargs['quarter'])
        if indicator is None:
            indicator = 'dataset-count'
        for dataset in datasets:
            published = dataset.published
            if published is not None:
                year_published = published.year
                if str(year_published) in selected_quarter:
                    quarter = str(year_published) + "-Q" + str(pd.Timestamp(published).quarter)
                    if quarter == selected_quarter:
                        month = str(year_published) + "-" + str('%02d' % published.month)
                        monthly_stats[month] = monthly_stats.get(month, 0) + 1
        if indicator != 'dataset-count':
            for k in monthly_stats.keys():
                tz = pytz.timezone('Europe/Vilnius')
                start = datetime.strptime(str(k) + "-1", '%Y-%m-%d')
                end = datetime.strptime(str(k) + "-28", '%Y-%m-%d')
                filtered_datasets = datasets.filter(published__range=[tz.localize(start), tz.localize(end)])
                dataset_ids = []
                for fd in filtered_datasets:
                    dataset_ids.append(fd.pk)
                if indicator == 'download-request-count' or indicator == 'download-object-count':
                    models = Model.objects.filter(dataset_id__in=dataset_ids).values_list('metadata__name', flat=True)
                    total = 0
                    if len(models) > 0:
                        for m in models:
                            model_stats = ModelDownloadStats.objects.filter(model=m)
                            if len(model_stats) > 0:
                                for m_st in model_stats:
                                    if indicator == 'download-request-count':
                                        if m_st is not None:
                                            total += m_st.model_requests
                                    elif indicator == 'download-object-count':
                                        if m_st is not None:
                                            total += m_st.model_objects
                    monthly_stats[k] = total
                else:
                    stats = DatasetStats.objects.filter(dataset_id__in=dataset_ids)
                    if len(stats) > 0:
                        total = 0
                        for st in stats:
                            if indicator == 'request-count':
                                if st.request_count is not None:
                                    total += st.request_count
                                monthly_stats[k] = total
                            elif indicator == 'project-count':
                                if st.project_count is not None:
                                    total += st.project_count
                                monthly_stats[k] = total
                            elif indicator == 'distribution-count':
                                if st.distribution_count is not None:
                                    total += st.distribution_count
                                monthly_stats[k] = total
                            elif indicator == 'object-count':
                                if st.object_count is not None:
                                    total += st.object_count
                                monthly_stats[k] = total
                            elif indicator == 'field-count':
                                if st.field_count is not None:
                                    total += st.field_count
                                monthly_stats[k] = total
                            elif indicator == 'model-count':
                                if st.model_count is not None:
                                    total += st.model_count
                                monthly_stats[k] = total
                            elif indicator == 'level-average':
                                lev = []
                                if st.maturity_level is not None:
                                    lev.append(st.maturity_level)
                                level_avg = int(sum(lev) / len(lev))
                                monthly_stats[k] = level_avg
                    else:
                        monthly_stats[k] = 0
        for m, mv in monthly_stats.items():
            if max_count < mv:
                max_count = mv
        context['selected_quarter'] = self.kwargs['quarter']
        # context['year_stats'] = quarter_stats
        context['year_stats'] = monthly_stats
        context['max_count'] = max_count
        context['current_object'] = str('quarter/' + selected_quarter)
        context['active_filter'] = 'publication'
        context['active_indicator'] = indicator
        return context
=======
        data, qs = self.get_statistics_data()
        context['data'] = data
        context['dataset_count'] = len(qs)
        context['graph_title'] = 'Duomenų rinkinių atvėrimo progresas'
        return context


class DatasetCategoryView(PermissionRequiredMixin, TemplateView):
    template_name = 'vitrina/datasets/dataset_categories.html'

    dataset: Dataset

    def dispatch(self, request, *args, **kwargs):
        self.dataset = get_object_or_404(Dataset, pk=kwargs.get('dataset_id'))
        return super().dispatch(request, *args, **kwargs)

    def has_permission(self):
        return has_perm(self.request.user, Action.UPDATE, self.dataset)

    def get_context_data(self, **kwargs):
        context = super().get_context_data(**kwargs)
        context['form'] = DatasetCategoryForm(self.dataset)
        context['dataset'] = self.dataset
        return context

    def post(self, request, *args, **kwargs):
        form = DatasetCategoryForm(self.dataset, request.POST)
        if form.is_valid():
            self.dataset.category.clear()
            for category in form.cleaned_data.get('category'):
                self.dataset.category.add(category)
            self.dataset.save()
        else:
            messages.error(request, '\n'.join([error[0] for error in form.errors.values()]))
        return redirect(self.dataset.get_absolute_url())


class FilterCategoryView(LoginRequiredMixin, View):
    def get(self, request, *args, **kwargs):
        categories = Category.objects.all()
        category_data = {}
        group_categories = []

        if group_id := request.GET.get('group_id'):
            group = get_object_or_404(DatasetGroup, pk=int(group_id))
            group_categories = group.category_set.all()
            categories = group_categories

        if ids := request.GET.get('category_ids'):
            ids = [int(i) for i in ids.split(',')]
            categories = categories.filter(pk__in=ids)

        if term := request.GET.get('term'):
            categories = categories.filter(title__icontains=term)

        for cat in categories:
            category_data[cat.pk] = {
                'show_checkbox': True,
            }
            for ancestor in cat.get_ancestors():
                if ancestor not in categories:
                    category_data[ancestor.pk] = {
                        'show_checkbox': True if ancestor in group_categories or not group_id else False,
                    }
        return JsonResponse({'categories': category_data})
>>>>>>> 350fcdd6
<|MERGE_RESOLUTION|>--- conflicted
+++ resolved
@@ -23,11 +23,7 @@
 from django.template.defaultfilters import date as _date
 
 from django.views import View
-<<<<<<< HEAD
-from django.views.generic import TemplateView, DetailView, ListView
-=======
 from django.views.generic import DetailView, ListView, TemplateView
->>>>>>> 350fcdd6
 from django.views.generic.edit import CreateView, UpdateView, DeleteView
 from django.core.exceptions import ObjectDoesNotExist
 from django.core.mail import send_mail
@@ -46,12 +42,7 @@
 from vitrina.comments.models import Comment
 from vitrina.settings import ELASTIC_FACET_SIZE
 from vitrina.structure.services import create_structure_objects
-<<<<<<< HEAD
-from vitrina.structure.views import StructureMixin
-from vitrina.statistics.models import DatasetStats, ModelDownloadStats
-=======
 from vitrina.structure.views import DatasetStructureMixin
->>>>>>> 350fcdd6
 from vitrina.views import HistoryView, HistoryMixin
 from vitrina.datasets.forms import DatasetStructureImportForm, DatasetForm, DatasetSearchForm, AddProjectForm, \
     DatasetCategoryForm
@@ -1998,7 +1989,6 @@
 
     def get_context_data(self, **kwargs):
         context = super().get_context_data(**kwargs)
-<<<<<<< HEAD
         max_count = 0
         datasets = self.get_queryset()
         indicator = self.request.GET.get('indicator', None)
@@ -2195,12 +2185,6 @@
         context['active_filter'] = 'publication'
         context['active_indicator'] = indicator
         return context
-=======
-        data, qs = self.get_statistics_data()
-        context['data'] = data
-        context['dataset_count'] = len(qs)
-        context['graph_title'] = 'Duomenų rinkinių atvėrimo progresas'
-        return context
 
 
 class DatasetCategoryView(PermissionRequiredMixin, TemplateView):
@@ -2260,5 +2244,4 @@
                     category_data[ancestor.pk] = {
                         'show_checkbox': True if ancestor in group_categories or not group_id else False,
                     }
-        return JsonResponse({'categories': category_data})
->>>>>>> 350fcdd6
+        return JsonResponse({'categories': category_data})