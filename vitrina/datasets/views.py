--- conflicted
+++ resolved
@@ -3,36 +3,23 @@
 
 from django.conf import settings
 from django.contrib.auth.mixins import LoginRequiredMixin, PermissionRequiredMixin
-<<<<<<< HEAD
-from django.views import View
-from django.views.generic import TemplateView
-from django.http import FileResponse, JsonResponse
-from django.shortcuts import get_object_or_404, redirect
 from django.utils.text import slugify
-=======
 from django.http import FileResponse, JsonResponse, HttpResponseRedirect
 from django.shortcuts import get_object_or_404
 from django.shortcuts import redirect
->>>>>>> ec723fab
 from django.utils.translation import gettext_lazy as _
 from django.views import View
 from django.views.generic import TemplateView, DetailView
 from django.views.generic.edit import CreateView, UpdateView
-<<<<<<< HEAD
-=======
+
 from haystack.generic_views import FacetedSearchView
 from reversion import set_comment
 from reversion.views import RevisionMixin
->>>>>>> ec723fab
-
-from haystack.generic_views import FacetedSearchView
-
-<<<<<<< HEAD
-=======
-from vitrina.classifiers.models import Category
-from vitrina.classifiers.models import Frequency
+
+# TODO: I think, Django has this built-in.
+from slugify import slugify
+
 from vitrina.datasets.forms import NewDatasetForm, DatasetStructureImportForm
->>>>>>> ec723fab
 from vitrina.datasets.forms import DatasetSearchForm
 from vitrina.classifiers.models import Category, Frequency
 from vitrina.datasets.forms import DatasetForm
@@ -260,11 +247,6 @@
         return super(DatasetUpdateView, self).get(request, *args, **kwargs)
 
     def form_valid(self, form):
-<<<<<<< HEAD
-        dataset = form.save(commit=False)
-        dataset.slug = slugify(dataset.title)
-        return super().form_valid(form)
-=======
         self.object = form.save(commit=False)
         self.object.slug = slugify(self.object.title)
         self.object.save()
@@ -316,4 +298,3 @@
         self.object.dataset.current_structure = self.object
         self.object.dataset.save()
         return HttpResponseRedirect(self.get_success_url())
->>>>>>> ec723fab
