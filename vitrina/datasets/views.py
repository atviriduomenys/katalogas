import csv
import itertools

from django.conf import settings
from django.contrib.auth.mixins import LoginRequiredMixin, PermissionRequiredMixin
from django.db.models import Q
from django.http import FileResponse, JsonResponse
from django.http import HttpResponseBadRequest
from django.shortcuts import get_object_or_404
from django.shortcuts import redirect
from django.utils.translation import gettext_lazy as _
from django.views import View
<<<<<<< HEAD
from django.views.generic import TemplateView
from django.shortcuts import redirect
from django.utils.translation import gettext_lazy as _
from django.views.generic.detail import DetailView
from django.views.generic.edit import CreateView, UpdateView
from haystack.generic_views import FacetedSearchView
from slugify import slugify
from vitrina import settings
from vitrina.datasets.forms import NewDatasetForm
from vitrina.datasets.forms import DatasetSearchForm
from vitrina.helpers import get_selected_value
from vitrina.datasets.models import Dataset, DatasetStructure
from vitrina.datasets.services import update_facet_data, can_update_dataset, can_create_dataset
from vitrina.orgs.models import Organization
from vitrina.classifiers.models import Category
from vitrina.classifiers.models import Frequency
=======
from django.views.generic import ListView, TemplateView
from django.views.generic.detail import DetailView
from django.views.generic.edit import CreateView, UpdateView

# TODO: I think, Django has this built-in.
from slugify import slugify

from vitrina.classifiers.models import Category
from vitrina.classifiers.models import Frequency
from vitrina.datasets.forms import DatasetFilterForm
from vitrina.datasets.forms import NewDatasetForm
from vitrina.datasets.models import Dataset, DatasetStructure
from vitrina.datasets.services import can_create_dataset
from vitrina.datasets.services import can_update_dataset
from vitrina.datasets.services import filter_by_status
from vitrina.datasets.services import get_category_counts
from vitrina.datasets.services import get_related_categories
from vitrina.datasets.services import get_related_tag_list
from vitrina.datasets.services import get_tag_list
from vitrina.helpers import get_selected_value, get_filter_url
from vitrina.orgs.helpers import is_org_dataset_list
from vitrina.orgs.models import Organization
from vitrina.orgs.services import has_coordinator_permission
>>>>>>> 3de12b26
from vitrina.resources.models import DatasetDistribution


class DatasetListView(FacetedSearchView):
    template_name = 'vitrina/datasets/list.html'
    facet_fields = ['filter_status', 'organization', 'category', 'frequency', 'tags', 'formats']
    form_class = DatasetSearchForm
    paginate_by = 20

    def get_queryset(self):
<<<<<<< HEAD
        queryset = super().get_queryset()
        return queryset.order_by('-published')
=======
        datasets = Dataset.public.order_by('-published')
        if is_org_dataset_list(self.request):
            organization = get_object_or_404(
                Organization,
                pk=self.kwargs['pk'],
            )
            datasets = datasets.filter(organization=organization)

        filter_form = DatasetFilterForm(self.request.GET)
        filter_form.is_valid()
        cleaned_data = filter_form.cleaned_data

        query = cleaned_data.get('q')
        date_from = cleaned_data.get('date_from')
        date_to = cleaned_data.get('date_to')
        status = cleaned_data.get('status')
        tags = cleaned_data.get('tags')
        category = cleaned_data.get('category')
        organization = cleaned_data.get('organization')
        frequency = cleaned_data.get('frequency')

        if query:
            datasets = datasets.filter(
                Q(title__icontains=query) | Q(title_en__icontains=query)
            )
        if date_from and date_to:
            datasets = datasets.filter(published__range=(date_from, date_to))
        elif date_from:
            datasets = datasets.filter(published__gte=date_from)
        elif date_to:
            datasets = datasets.filter(published__lte=date_to)
        if status:
            datasets = filter_by_status(datasets, status)
        for tag in tags:
            datasets = datasets.filter(tags__icontains=tag)
        if category:
            related_categories = get_related_categories(category, only_children=True)
            datasets = datasets.filter(category__pk__in=related_categories)
        if organization:
            datasets = datasets.filter(organization=organization)
        if frequency:
            datasets = datasets.filter(frequency=frequency)
        return datasets
>>>>>>> 3de12b26

    def get_context_data(self, **kwargs):
        context = super().get_context_data(**kwargs)
        facet_fields = context.get('facets').get('fields')
        form = context.get('form')
        extra_context = {
<<<<<<< HEAD
            'status_facet': update_facet_data(self.request, facet_fields, 'filter_status',
                                              choices=Dataset.FILTER_STATUSES),
            'organization_facet': update_facet_data(self.request, facet_fields, 'organization', Organization),
            'category_facet': update_facet_data(self.request, facet_fields, 'category', Category),
            'frequency_facet': update_facet_data(self.request, facet_fields, 'frequency', Frequency),
            'tag_facet': update_facet_data(self.request, facet_fields, 'tags'),
            'format_facet': update_facet_data(self.request, facet_fields, 'formats'),
            'selected_status': get_selected_value(form, 'filter_status', is_int=False),
            'selected_organization': get_selected_value(form, 'organization'),
            'selected_categories': get_selected_value(form, 'category', True, False),
            'selected_frequency': get_selected_value(form, 'frequency'),
            'selected_tags': get_selected_value(form, 'tags', True, False),
            'selected_formats': get_selected_value(form, 'formats', True, False),
            'selected_date_from': form.cleaned_data.get('date_from'),
            'selected_date_to': form.cleaned_data.get('date_to'),
            'can_create_dataset': can_create_dataset(self.request.user, self.kwargs.get('pk'))
=======
            'num_found': filtered_queryset.count(),
            'status_filters': [{
                'key': key,
                'title': value,
                'query': get_filter_url(self.request, 'status', key),
                'count': status_counts.get(key, 0)
            } for key, value in Dataset.FILTER_STATUSES.items() if status_counts.get(key, 0) > 0],
            'selected_status': selected_status,

            'organization_filters': [{
                'id': org.pk,
                'title': org.title,
                'query': get_filter_url(self.request, 'organization', org.pk),
                'count': filtered_queryset.filter(organization=org).count()
            } for org in Organization.objects.order_by('title')
                if filtered_queryset.filter(organization=org).count() > 0],
            'selected_organization': selected_organization,

            'category_filters': [{
                'id': category.pk,
                'title': category.title,
                'query': get_filter_url(self.request, 'category', category.pk, True),
                'count': category_counts.get(category.pk, 0)
            } for category in Category.objects.order_by('title') if category_counts.get(category.pk, 0) > 0],
            'selected_categories': selected_categories,
            'related_categories': related_categories,

            'frequency_filters': [{
                'id': frequency.pk,
                'title': frequency.title,
                'query': get_filter_url(self.request, 'frequency', frequency.pk),
                'count': filtered_queryset.filter(frequency=frequency).count()
            } for frequency in Frequency.objects.order_by('title')
                if filtered_queryset.filter(frequency=frequency).count() > 0],
            'selected_frequency': selected_frequency,

            'tag_filters': [{
                'title': tag,
                'query': get_filter_url(self.request, 'tags', tag, True),
                'count': filtered_queryset.filter(tags__icontains=tag).count()
            } for tag in tag_list if filtered_queryset.filter(tags__icontains=tag).count() > 0],
            'selected_tags': selected_tags,
            'related_tags': related_tag_list,

            'selected_date_from': selected_date_from,
            'selected_date_to': selected_date_to,
            'search_form_params': search_form_params.items(),
            'can_create_dataset': can_create_dataset(
                self.request.user,
                self.kwargs.get('pk'),
            )
>>>>>>> 3de12b26
        }
        if is_org_dataset_list(self.request):
            # TODO: We get org two times.
            org = get_object_or_404(
                Organization,
                pk=self.kwargs['pk'],
            )
            extra_context['organization'] = org
            extra_context['can_view_members'] = has_coordinator_permission(
                self.request.user,
                org,
            )
        context.update(extra_context)
        return context


class DatasetDetailView(DetailView):
    model = Dataset
    template_name = 'vitrina/datasets/detail.html'
    context_object_name = 'dataset'

    def get_context_data(self, **kwargs):
        context_data = super().get_context_data(**kwargs)
        dataset = context_data.get('dataset')
        extra_context_data = {
            'tags': dataset.get_tag_list(),
            'subscription': [],
            'status': dataset.get_status_display(),
            'can_update_dataset': can_update_dataset(self.request.user, dataset),
            'resources': dataset.datasetdistribution_set.all(),
        }
        context_data.update(extra_context_data)
        return context_data


class DatasetDistributionDownloadView(View):
    def get(self, request, dataset_id, distribution_id, filename):
        distribution = get_object_or_404(
            DatasetDistribution,
            dataset__pk=dataset_id,
            pk=distribution_id,
            filename__icontains=filename
        )
        response = FileResponse(open(distribution.filename.path, 'rb'))
        return response


class DatasetDistributionPreviewView(View):
    def get(self, request, dataset_id, distribution_id):
        distribution = get_object_or_404(
            DatasetDistribution,
            dataset__pk=dataset_id,
            pk=distribution_id
        )
        data = []
        if distribution.is_previewable():
            rows = open(distribution.filename.path, encoding='utf-8')
            rows = itertools.islice(rows, 100)
            data = list(csv.reader(rows, delimiter=";"))
        return JsonResponse({'data': data})


class DatasetStructureView(TemplateView):
    template_name = 'vitrina/datasets/structure.html'

    def get_context_data(self, **kwargs):
        context = super().get_context_data(**kwargs)
        dataset_id = kwargs.get('pk')
        structure = get_object_or_404(DatasetStructure, dataset__pk=dataset_id)
        data = []
        can_show = True
        if structure and structure.file:
            try:
                data = list(csv.reader(open(structure.file.path, encoding='utf-8'), delimiter=";"))
            except BaseException:
                can_show = False
        context['can_show'] = can_show
        context['structure_data'] = data
        return context


class DatasetStructureDownloadView(View):
    def get(self, request, pk):
        structure = get_object_or_404(DatasetStructure, dataset__pk=pk)
        response = FileResponse(open(structure.file.path, 'rb'))
        return response


class DatasetCreateView(LoginRequiredMixin, PermissionRequiredMixin, CreateView):
    model = Dataset
    template_name = 'base_form.html'
    context_object_name = 'dataset'
    form_class = NewDatasetForm

    def has_permission(self):
        return can_create_dataset(self.request.user, self.kwargs['pk'])

    def handle_no_permission(self):
        if not self.request.user.is_authenticated:
            return redirect(settings.LOGIN_URL)
        else:
            org = get_object_or_404(Organization, id=self.kwargs['pk'])
            return redirect(org)

    def get_context_data(self, **kwargs):
        context = super().get_context_data(**kwargs)
        context['current_title'] = _('Naujas duomenų rinkinys')
        return context

    def get(self, request, *args, **kwargs):
        return super(DatasetCreateView, self).get(request, *args, **kwargs)

    def form_valid(self, form):
        object = form.save(commit=False)
        object.slug = slugify(object.title)
        return super().form_valid(form)


class DatasetUpdateView(LoginRequiredMixin, PermissionRequiredMixin, UpdateView):
    model = Dataset
    template_name = 'base_form.html'
    context_object_name = 'dataset'
    form_class = NewDatasetForm

    def has_permission(self):
        dataset = get_object_or_404(Dataset, id=self.kwargs['pk'])
        return can_update_dataset(self.request.user, dataset)

    def handle_no_permission(self):
        if not self.request.user.is_authenticated:
            return redirect(settings.LOGIN_URL)
        else:
            dataset = get_object_or_404(Dataset, id=self.kwargs['pk'])
            return redirect(dataset)

    def get_context_data(self, **kwargs):
        context = super().get_context_data(**kwargs)
        context['current_title'] = _('Duomenų rinkinio redagavimas')
        return context

    def get(self, request, *args, **kwargs):
        return super(DatasetUpdateView, self).get(request, *args, **kwargs)

    def form_valid(self, form):
        object = form.save(commit=False)
        object.slug = slugify(object.title)
        return super().form_valid(form)<|MERGE_RESOLUTION|>--- conflicted
+++ resolved
@@ -3,55 +3,29 @@
 
 from django.conf import settings
 from django.contrib.auth.mixins import LoginRequiredMixin, PermissionRequiredMixin
-from django.db.models import Q
 from django.http import FileResponse, JsonResponse
-from django.http import HttpResponseBadRequest
 from django.shortcuts import get_object_or_404
-from django.shortcuts import redirect
-from django.utils.translation import gettext_lazy as _
 from django.views import View
-<<<<<<< HEAD
 from django.views.generic import TemplateView
 from django.shortcuts import redirect
 from django.utils.translation import gettext_lazy as _
 from django.views.generic.detail import DetailView
 from django.views.generic.edit import CreateView, UpdateView
 from haystack.generic_views import FacetedSearchView
+
+# TODO: I think, Django has this built-in.
 from slugify import slugify
-from vitrina import settings
+
+from vitrina.classifiers.models import Category
+from vitrina.classifiers.models import Frequency
 from vitrina.datasets.forms import NewDatasetForm
 from vitrina.datasets.forms import DatasetSearchForm
 from vitrina.helpers import get_selected_value
 from vitrina.datasets.models import Dataset, DatasetStructure
 from vitrina.datasets.services import update_facet_data, can_update_dataset, can_create_dataset
-from vitrina.orgs.models import Organization
-from vitrina.classifiers.models import Category
-from vitrina.classifiers.models import Frequency
-=======
-from django.views.generic import ListView, TemplateView
-from django.views.generic.detail import DetailView
-from django.views.generic.edit import CreateView, UpdateView
-
-# TODO: I think, Django has this built-in.
-from slugify import slugify
-
-from vitrina.classifiers.models import Category
-from vitrina.classifiers.models import Frequency
-from vitrina.datasets.forms import DatasetFilterForm
-from vitrina.datasets.forms import NewDatasetForm
-from vitrina.datasets.models import Dataset, DatasetStructure
-from vitrina.datasets.services import can_create_dataset
-from vitrina.datasets.services import can_update_dataset
-from vitrina.datasets.services import filter_by_status
-from vitrina.datasets.services import get_category_counts
-from vitrina.datasets.services import get_related_categories
-from vitrina.datasets.services import get_related_tag_list
-from vitrina.datasets.services import get_tag_list
-from vitrina.helpers import get_selected_value, get_filter_url
 from vitrina.orgs.helpers import is_org_dataset_list
 from vitrina.orgs.models import Organization
 from vitrina.orgs.services import has_coordinator_permission
->>>>>>> 3de12b26
 from vitrina.resources.models import DatasetDistribution
 
 
@@ -62,61 +36,14 @@
     paginate_by = 20
 
     def get_queryset(self):
-<<<<<<< HEAD
         queryset = super().get_queryset()
         return queryset.order_by('-published')
-=======
-        datasets = Dataset.public.order_by('-published')
-        if is_org_dataset_list(self.request):
-            organization = get_object_or_404(
-                Organization,
-                pk=self.kwargs['pk'],
-            )
-            datasets = datasets.filter(organization=organization)
-
-        filter_form = DatasetFilterForm(self.request.GET)
-        filter_form.is_valid()
-        cleaned_data = filter_form.cleaned_data
-
-        query = cleaned_data.get('q')
-        date_from = cleaned_data.get('date_from')
-        date_to = cleaned_data.get('date_to')
-        status = cleaned_data.get('status')
-        tags = cleaned_data.get('tags')
-        category = cleaned_data.get('category')
-        organization = cleaned_data.get('organization')
-        frequency = cleaned_data.get('frequency')
-
-        if query:
-            datasets = datasets.filter(
-                Q(title__icontains=query) | Q(title_en__icontains=query)
-            )
-        if date_from and date_to:
-            datasets = datasets.filter(published__range=(date_from, date_to))
-        elif date_from:
-            datasets = datasets.filter(published__gte=date_from)
-        elif date_to:
-            datasets = datasets.filter(published__lte=date_to)
-        if status:
-            datasets = filter_by_status(datasets, status)
-        for tag in tags:
-            datasets = datasets.filter(tags__icontains=tag)
-        if category:
-            related_categories = get_related_categories(category, only_children=True)
-            datasets = datasets.filter(category__pk__in=related_categories)
-        if organization:
-            datasets = datasets.filter(organization=organization)
-        if frequency:
-            datasets = datasets.filter(frequency=frequency)
-        return datasets
->>>>>>> 3de12b26
 
     def get_context_data(self, **kwargs):
         context = super().get_context_data(**kwargs)
         facet_fields = context.get('facets').get('fields')
         form = context.get('form')
         extra_context = {
-<<<<<<< HEAD
             'status_facet': update_facet_data(self.request, facet_fields, 'filter_status',
                                               choices=Dataset.FILTER_STATUSES),
             'organization_facet': update_facet_data(self.request, facet_fields, 'organization', Organization),
@@ -132,60 +59,10 @@
             'selected_formats': get_selected_value(form, 'formats', True, False),
             'selected_date_from': form.cleaned_data.get('date_from'),
             'selected_date_to': form.cleaned_data.get('date_to'),
-            'can_create_dataset': can_create_dataset(self.request.user, self.kwargs.get('pk'))
-=======
-            'num_found': filtered_queryset.count(),
-            'status_filters': [{
-                'key': key,
-                'title': value,
-                'query': get_filter_url(self.request, 'status', key),
-                'count': status_counts.get(key, 0)
-            } for key, value in Dataset.FILTER_STATUSES.items() if status_counts.get(key, 0) > 0],
-            'selected_status': selected_status,
-
-            'organization_filters': [{
-                'id': org.pk,
-                'title': org.title,
-                'query': get_filter_url(self.request, 'organization', org.pk),
-                'count': filtered_queryset.filter(organization=org).count()
-            } for org in Organization.objects.order_by('title')
-                if filtered_queryset.filter(organization=org).count() > 0],
-            'selected_organization': selected_organization,
-
-            'category_filters': [{
-                'id': category.pk,
-                'title': category.title,
-                'query': get_filter_url(self.request, 'category', category.pk, True),
-                'count': category_counts.get(category.pk, 0)
-            } for category in Category.objects.order_by('title') if category_counts.get(category.pk, 0) > 0],
-            'selected_categories': selected_categories,
-            'related_categories': related_categories,
-
-            'frequency_filters': [{
-                'id': frequency.pk,
-                'title': frequency.title,
-                'query': get_filter_url(self.request, 'frequency', frequency.pk),
-                'count': filtered_queryset.filter(frequency=frequency).count()
-            } for frequency in Frequency.objects.order_by('title')
-                if filtered_queryset.filter(frequency=frequency).count() > 0],
-            'selected_frequency': selected_frequency,
-
-            'tag_filters': [{
-                'title': tag,
-                'query': get_filter_url(self.request, 'tags', tag, True),
-                'count': filtered_queryset.filter(tags__icontains=tag).count()
-            } for tag in tag_list if filtered_queryset.filter(tags__icontains=tag).count() > 0],
-            'selected_tags': selected_tags,
-            'related_tags': related_tag_list,
-
-            'selected_date_from': selected_date_from,
-            'selected_date_to': selected_date_to,
-            'search_form_params': search_form_params.items(),
             'can_create_dataset': can_create_dataset(
                 self.request.user,
                 self.kwargs.get('pk'),
             )
->>>>>>> 3de12b26
         }
         if is_org_dataset_list(self.request):
             # TODO: We get org two times.
