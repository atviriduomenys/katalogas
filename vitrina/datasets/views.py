import csv
import itertools

from django.conf import settings
from django.contrib.auth.mixins import LoginRequiredMixin, PermissionRequiredMixin
<<<<<<< HEAD
from django.contrib.contenttypes.models import ContentType
from django.http import FileResponse, JsonResponse
from django.shortcuts import get_object_or_404
from django.views import View
from django.views.generic import TemplateView, ListView
=======
from django.utils.text import slugify
from django.http import FileResponse, JsonResponse, HttpResponseRedirect
from django.shortcuts import get_object_or_404
>>>>>>> ef6c8b44
from django.shortcuts import redirect
from django.utils.text import slugify
from django.utils.translation import gettext_lazy as _
from django.views import View
from django.views.generic import TemplateView, DetailView
from django.views.generic.edit import CreateView, UpdateView

<<<<<<< HEAD
from vitrina.classifiers.models import Category
from vitrina.classifiers.models import Frequency
from vitrina.datasets.forms import NewDatasetForm
from vitrina.datasets.forms import DatasetSearchForm
=======
from haystack.generic_views import FacetedSearchView
from reversion import set_comment
from reversion.views import RevisionMixin

from vitrina.datasets.forms import DatasetStructureImportForm, DatasetSearchForm
from vitrina.classifiers.models import Category, Frequency
from vitrina.datasets.forms import DatasetForm
from vitrina.datasets.models import Dataset, DatasetStructure
from vitrina.helpers import get_selected_value
>>>>>>> ef6c8b44
from vitrina.datasets.services import update_facet_data
from vitrina.helpers import get_selected_value
from vitrina.orgs.helpers import is_org_dataset_list
from vitrina.datasets.models import Dataset, DatasetStructure
from vitrina.orgs.models import Organization, Representative
from vitrina.orgs.services import has_perm, Action
from vitrina.resources.models import DatasetDistribution
from vitrina.views import HistoryView, HistoryMixin
from vitrina.datasets.structure import detect_read_errors
from vitrina.datasets.structure import read


class DatasetListView(FacetedSearchView):
    template_name = 'vitrina/datasets/list.html'
    facet_fields = ['filter_status', 'organization', 'category', 'frequency', 'tags', 'formats']
    form_class = DatasetSearchForm
    paginate_by = 20

    def get_queryset(self):
        datasets = super().get_queryset()
        if is_org_dataset_list(self.request):
            organization = get_object_or_404(
                Organization,
                pk=self.kwargs['pk'],
            )
            datasets = datasets.filter(organization=organization.pk)
        return datasets.order_by('-published')

    def get_context_data(self, **kwargs):
        context = super().get_context_data(**kwargs)
        facet_fields = context.get('facets').get('fields')
        form = context.get('form')
        extra_context = {
            'status_facet': update_facet_data(self.request, facet_fields, 'filter_status',
                                              choices=Dataset.FILTER_STATUSES),
            'organization_facet': update_facet_data(self.request, facet_fields, 'organization', Organization),
            'category_facet': update_facet_data(self.request, facet_fields, 'category', Category),
            'frequency_facet': update_facet_data(self.request, facet_fields, 'frequency', Frequency),
            'tag_facet': update_facet_data(self.request, facet_fields, 'tags'),
            'format_facet': update_facet_data(self.request, facet_fields, 'formats'),
            'selected_status': get_selected_value(form, 'filter_status', is_int=False),
            'selected_organization': get_selected_value(form, 'organization'),
            'selected_categories': get_selected_value(form, 'category', True, False),
            'selected_frequency': get_selected_value(form, 'frequency'),
            'selected_tags': get_selected_value(form, 'tags', True, False),
            'selected_formats': get_selected_value(form, 'formats', True, False),
            'selected_date_from': form.cleaned_data.get('date_from'),
            'selected_date_to': form.cleaned_data.get('date_to'),
        }
        if is_org_dataset_list(self.request):
            # TODO: We get org two times.
            org = get_object_or_404(
                Organization,
                pk=self.kwargs['pk'],
            )
            extra_context['organization'] = org
            extra_context['can_view_members'] = has_perm(
                self.request.user,
                Action.VIEW,
                Representative,
                org
            )
            extra_context['can_create_dataset'] = has_perm(
                self.request.user,
                Action.CREATE,
                Dataset,
                org,
            )
        context.update(extra_context)
        return context


class DatasetDetailView(HistoryMixin, DetailView):
    model = Dataset
    template_name = 'vitrina/datasets/detail.html'
    context_object_name = 'dataset'
    detail_url_name = 'dataset-detail'
    history_url_name = 'dataset-history'

    def get_context_data(self, **kwargs):
        context_data = super().get_context_data(**kwargs)
        dataset = context_data.get('dataset')
        extra_context_data = {
            'tags': dataset.get_tag_list(),
            'subscription': [],
            'status': dataset.get_status_display(),
            'can_add_resource': has_perm(self.request.user, Action.CREATE, DatasetDistribution),
            'can_update_dataset': has_perm(self.request.user, Action.UPDATE, dataset),
            'can_view_members': has_perm(self.request.user, Action.VIEW, Representative, dataset),
            'resources': dataset.datasetdistribution_set.all(),
        }
        context_data.update(extra_context_data)
        return context_data


class DatasetDistributionDownloadView(View):
    def get(self, request, dataset_id, distribution_id, file):
        distribution = get_object_or_404(
            DatasetDistribution,
            dataset__pk=dataset_id,
            pk=distribution_id,
            file__icontains=file
        )
        response = FileResponse(open(distribution.file.path, 'rb'))
        return response


class DatasetDistributionPreviewView(View):
    def get(self, request, dataset_id, distribution_id):
        distribution = get_object_or_404(
            DatasetDistribution,
            dataset__pk=dataset_id,
            pk=distribution_id
        )
        data = []
        if distribution.is_previewable():
            rows = open(distribution.file.path, encoding='utf-8')
            rows = itertools.islice(rows, 100)
            data = list(csv.reader(rows, delimiter=";"))
        return JsonResponse({'data': data})


class DatasetStructureView(TemplateView):
    template_name = 'vitrina/datasets/structure.html'

    def get_context_data(self, **kwargs):
        context = super().get_context_data(**kwargs)
        dataset = get_object_or_404(Dataset, pk=kwargs.get('pk'))
        structure = dataset.current_structure
        context['errors'] = []
        context['manifest'] = None
        if structure and structure.file:
            if errors := detect_read_errors(structure.file.path):
                context['errors'] = errors
            else:
                with open(
                    structure.file.path,
                    encoding='utf-8',
                    errors='replace',
                ) as f:
                    reader = csv.DictReader(f)
                    state = read(reader)
                context['errors'] = state.errors
                context['manifest'] = state.manifest
        return context


class DatasetStructureDownloadView(View):
    def get(self, request, pk):
        dataset = get_object_or_404(Dataset, pk=pk)
        structure = dataset.current_structure
        response = FileResponse(open(structure.file.path, 'rb'))
        return response


class DatasetCreateView(
    LoginRequiredMixin,
    PermissionRequiredMixin,
    RevisionMixin,
    CreateView
):
    model = Dataset
    template_name = 'base_form.html'
    context_object_name = 'dataset'
    form_class = DatasetForm

    def has_permission(self):
        organization = get_object_or_404(Organization, id=self.kwargs.get('pk'))
        return has_perm(self.request.user, Action.CREATE, Dataset, organization)

    def handle_no_permission(self):
        if not self.request.user.is_authenticated:
            return redirect(settings.LOGIN_URL)
        else:
            org = get_object_or_404(Organization, id=self.kwargs['pk'])
            return redirect(org)

    def get_context_data(self, **kwargs):
        context = super().get_context_data(**kwargs)
        context['current_title'] = _('Naujas duomenų rinkinys')
        return context

    def get(self, request, *args, **kwargs):
        return super(DatasetCreateView, self).get(request, *args, **kwargs)

    def form_valid(self, form):
        self.object = form.save(commit=False)
        self.object.slug = slugify(self.object.title)
        self.object.organization_id = self.kwargs.get('pk')
        self.object.save()
        set_comment(Dataset.CREATED)
        return HttpResponseRedirect(self.get_success_url())


class DatasetUpdateView(
    LoginRequiredMixin,
    PermissionRequiredMixin,
    RevisionMixin,
    UpdateView
):
    model = Dataset
    template_name = 'base_form.html'
    context_object_name = 'dataset'
    form_class = DatasetForm

    def has_permission(self):
        dataset = get_object_or_404(Dataset, id=self.kwargs['pk'])
        return has_perm(self.request.user, Action.UPDATE, dataset)

    def handle_no_permission(self):
        if not self.request.user.is_authenticated:
            return redirect(settings.LOGIN_URL)
        else:
            dataset = get_object_or_404(Dataset, id=self.kwargs['pk'])
            return redirect(dataset)

    def get_context_data(self, **kwargs):
        context = super().get_context_data(**kwargs)
        context['current_title'] = _('Duomenų rinkinio redagavimas')
        return context

    def get(self, request, *args, **kwargs):
        return super(DatasetUpdateView, self).get(request, *args, **kwargs)

    def form_valid(self, form):
<<<<<<< HEAD
        object = form.save(commit=False)
        object.slug = slugify(object.title)
        return super().form_valid(form)


class DatasetMembersView(LoginRequiredMixin, PermissionRequiredMixin, DatasetDetailView):
    template_name = 'vitrina/datasets/members_list.html'
    paginate_by = 20

    def has_permission(self):
        dataset = get_object_or_404(Dataset, pk=self.kwargs.get('pk'))
        return has_perm(self.request.user, Action.VIEW, Representative, dataset)

    def handle_no_permission(self):
        if not self.request.user.is_authenticated:
            return redirect(settings.LOGIN_URL)
        else:
            dataset = get_object_or_404(Dataset, id=self.kwargs['pk'])
            return redirect(dataset)

    def get_context_data(self, **kwargs):
        context_data = super().get_context_data(**kwargs)
        dataset: Dataset = self.object
        context_data['members'] = Representative.objects.filter(content_type=ContentType.objects.get_for_model(Dataset),
                                                                object_id=dataset.pk).order_by("role",
                                                                                               "first_name",
                                                                                               'last_name')
        context_data['can_view_members'] = has_perm(self.request.user, Action.VIEW, Representative, dataset)
        return context_data
=======
        self.object = form.save(commit=False)
        self.object.slug = slugify(self.object.title)
        self.object.save()
        set_comment(Dataset.EDITED)
        return HttpResponseRedirect(self.get_success_url())


class DatasetHistoryView(HistoryView):
    model = Dataset
    detail_url_name = "dataset-detail"
    history_url_name = "dataset-history"


class DatasetStructureImportView(
    LoginRequiredMixin,
    PermissionRequiredMixin,
    CreateView,
):
    model = DatasetStructure
    form_class = DatasetStructureImportForm
    template_name = 'base_form.html'

    dataset: Dataset | None = None

    def dispatch(self, request, *args, **kwargs):
        self.dataset = get_object_or_404(Dataset, pk=self.kwargs.get('pk'))
        return super().dispatch(request, *args, **kwargs)

    def has_permission(self):
        return has_perm(
            self.request.user,
            Action.CREATE,
            DatasetStructure,
            self.dataset,
        )

    def get_context_data(self, **kwargs):
        return {
            **super().get_context_data(**kwargs),
            'current_title': _("Struktūros importas"),
            'parent_title': self.dataset.title,
            'parent_url': self.dataset.get_absolute_url(),
        }

    def form_valid(self, form):
        self.object = form.save(commit=False)
        self.object.dataset = self.dataset
        self.object.save()
        self.object.dataset.current_structure = self.object
        self.object.dataset.save()
        return HttpResponseRedirect(self.get_success_url())
>>>>>>> ef6c8b44
<|MERGE_RESOLUTION|>--- conflicted
+++ resolved
@@ -3,17 +3,13 @@
 
 from django.conf import settings
 from django.contrib.auth.mixins import LoginRequiredMixin, PermissionRequiredMixin
-<<<<<<< HEAD
 from django.contrib.contenttypes.models import ContentType
 from django.http import FileResponse, JsonResponse
+from django.utils.text import slugify
+from django.http import FileResponse, JsonResponse, HttpResponseRedirect
 from django.shortcuts import get_object_or_404
 from django.views import View
 from django.views.generic import TemplateView, ListView
-=======
-from django.utils.text import slugify
-from django.http import FileResponse, JsonResponse, HttpResponseRedirect
-from django.shortcuts import get_object_or_404
->>>>>>> ef6c8b44
 from django.shortcuts import redirect
 from django.utils.text import slugify
 from django.utils.translation import gettext_lazy as _
@@ -21,12 +17,6 @@
 from django.views.generic import TemplateView, DetailView
 from django.views.generic.edit import CreateView, UpdateView
 
-<<<<<<< HEAD
-from vitrina.classifiers.models import Category
-from vitrina.classifiers.models import Frequency
-from vitrina.datasets.forms import NewDatasetForm
-from vitrina.datasets.forms import DatasetSearchForm
-=======
 from haystack.generic_views import FacetedSearchView
 from reversion import set_comment
 from reversion.views import RevisionMixin
@@ -36,7 +26,10 @@
 from vitrina.datasets.forms import DatasetForm
 from vitrina.datasets.models import Dataset, DatasetStructure
 from vitrina.helpers import get_selected_value
->>>>>>> ef6c8b44
+from vitrina.classifiers.models import Category
+from vitrina.classifiers.models import Frequency
+from vitrina.datasets.forms import NewDatasetForm
+from vitrina.datasets.forms import DatasetSearchForm
 from vitrina.datasets.services import update_facet_data
 from vitrina.helpers import get_selected_value
 from vitrina.orgs.helpers import is_org_dataset_list
@@ -262,37 +255,6 @@
         return super(DatasetUpdateView, self).get(request, *args, **kwargs)
 
     def form_valid(self, form):
-<<<<<<< HEAD
-        object = form.save(commit=False)
-        object.slug = slugify(object.title)
-        return super().form_valid(form)
-
-
-class DatasetMembersView(LoginRequiredMixin, PermissionRequiredMixin, DatasetDetailView):
-    template_name = 'vitrina/datasets/members_list.html'
-    paginate_by = 20
-
-    def has_permission(self):
-        dataset = get_object_or_404(Dataset, pk=self.kwargs.get('pk'))
-        return has_perm(self.request.user, Action.VIEW, Representative, dataset)
-
-    def handle_no_permission(self):
-        if not self.request.user.is_authenticated:
-            return redirect(settings.LOGIN_URL)
-        else:
-            dataset = get_object_or_404(Dataset, id=self.kwargs['pk'])
-            return redirect(dataset)
-
-    def get_context_data(self, **kwargs):
-        context_data = super().get_context_data(**kwargs)
-        dataset: Dataset = self.object
-        context_data['members'] = Representative.objects.filter(content_type=ContentType.objects.get_for_model(Dataset),
-                                                                object_id=dataset.pk).order_by("role",
-                                                                                               "first_name",
-                                                                                               'last_name')
-        context_data['can_view_members'] = has_perm(self.request.user, Action.VIEW, Representative, dataset)
-        return context_data
-=======
         self.object = form.save(commit=False)
         self.object.slug = slugify(self.object.title)
         self.object.save()
@@ -344,4 +306,30 @@
         self.object.dataset.current_structure = self.object
         self.object.dataset.save()
         return HttpResponseRedirect(self.get_success_url())
->>>>>>> ef6c8b44
+
+
+
+class DatasetMembersView(LoginRequiredMixin, PermissionRequiredMixin, DatasetDetailView):
+    template_name = 'vitrina/datasets/members_list.html'
+    paginate_by = 20
+
+    def has_permission(self):
+        dataset = get_object_or_404(Dataset, pk=self.kwargs.get('pk'))
+        return has_perm(self.request.user, Action.VIEW, Representative, dataset)
+
+    def handle_no_permission(self):
+        if not self.request.user.is_authenticated:
+            return redirect(settings.LOGIN_URL)
+        else:
+            dataset = get_object_or_404(Dataset, id=self.kwargs['pk'])
+            return redirect(dataset)
+
+    def get_context_data(self, **kwargs):
+        context_data = super().get_context_data(**kwargs)
+        dataset: Dataset = self.object
+        context_data['members'] = Representative.objects.filter(content_type=ContentType.objects.get_for_model(Dataset),
+                                                                object_id=dataset.pk).order_by("role",
+                                                                                               "first_name",
+                                                                                               'last_name')
+        context_data['can_view_members'] = has_perm(self.request.user, Action.VIEW, Representative, dataset)
+        return context_data