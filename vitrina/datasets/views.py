import csv
import datetime
import itertools
import json
import pandas as pd

from django.conf import settings
from django.contrib import messages
from django.contrib.auth.decorators import login_required
from django.contrib.auth.mixins import LoginRequiredMixin
from django.contrib.auth.mixins import PermissionRequiredMixin
from django.contrib.contenttypes.models import ContentType
from django.core.serializers.json import DjangoJSONEncoder
from django.db.models import QuerySet, Count, Max
from django.db.models.functions import ExtractYear, ExtractMonth
from django.http import JsonResponse, HttpResponseRedirect, HttpResponse
from django.shortcuts import get_object_or_404, redirect
from django.urls import reverse
from django.utils.text import slugify
from django.utils.translation import gettext_lazy as _
from django.template.defaultfilters import date as _date

from django.views import View
from django.views.generic import TemplateView, DetailView, ListView
from django.views.generic.edit import CreateView, UpdateView, DeleteView
from django.core.exceptions import ObjectDoesNotExist
from django.core.mail import send_mail

from haystack.generic_views import FacetedSearchView
from parler.utils.context import switch_language
from parler.utils.i18n import get_language
from itsdangerous import URLSafeSerializer
from reversion import set_comment
from reversion.views import RevisionMixin

from parler.views import TranslatableUpdateView, TranslatableCreateView, LanguageChoiceMixin, ViewUrlMixin

from vitrina.projects.models import Project
<<<<<<< HEAD
from vitrina.comments.models import Comment
from vitrina.settings import ELASTIC_FACET_SIZE
=======
from vitrina.structure.services import create_structure_objects
>>>>>>> 658689ca
from vitrina.views import HistoryView, HistoryMixin
from vitrina.datasets.forms import DatasetStructureImportForm, DatasetForm, DatasetSearchForm, AddProjectForm
from vitrina.datasets.forms import DatasetMemberUpdateForm, DatasetMemberCreateForm
from vitrina.datasets.services import update_facet_data, get_projects
from vitrina.datasets.models import Dataset, DatasetStructure, DatasetGroup
from vitrina.datasets.structure import detect_read_errors, read
from vitrina.classifiers.models import Category, Frequency
from vitrina.helpers import get_selected_value
from vitrina.orgs.helpers import is_org_dataset_list
from vitrina.orgs.models import Organization, Representative
from vitrina.orgs.services import has_perm, Action
from vitrina.resources.models import DatasetDistribution
from vitrina.users.models import User
from vitrina.helpers import get_current_domain
from django.utils.timezone import now, make_aware
from pandas import period_range


class DatasetListView(FacetedSearchView):
    template_name = 'vitrina/datasets/list.html'
    facet_fields = [
        'filter_status',
        'organization',
        'jurisdiction',
        'category',
        'parent_category',
        'groups',
        'frequency',
        'tags',
        'formats',
    ]
    form_class = DatasetSearchForm
    max_num_facets = 20
    paginate_by = 20

    def get_queryset(self):
        datasets = super().get_queryset()

        options = {"size": ELASTIC_FACET_SIZE}
        for field in self.facet_fields:
            datasets = datasets.facet(field, **options)

        if is_org_dataset_list(self.request):
            self.organization = get_object_or_404(
                Organization,
                pk=self.kwargs['pk'],
            )
            datasets = datasets.filter(organization=self.organization.pk)
        return datasets.order_by('-published')

    def get_context_data(self, **kwargs):
        context = super().get_context_data(**kwargs)
        facet_fields = context.get('facets').get('fields')
        form = context.get('form')
        extra_context = {
            'status_facet': update_facet_data(self.request, facet_fields, 'filter_status',
                                              choices=Dataset.FILTER_STATUSES),
            'jurisdiction_facet': update_facet_data(self.request, facet_fields, 'jurisdiction', Organization),
            'organization_facet': update_facet_data(self.request, facet_fields, 'organization', Organization),
            'category_facet': update_facet_data(self.request, facet_fields, 'category', Category),
            'parent_category_facet': update_facet_data(self.request, facet_fields, 'parent_category', Category),
            'group_facet': update_facet_data(self.request, facet_fields, 'groups', DatasetGroup),
            'frequency_facet': update_facet_data(self.request, facet_fields, 'frequency', Frequency),
            'tag_facet': update_facet_data(self.request, facet_fields, 'tags'),
            'format_facet': update_facet_data(self.request, facet_fields, 'formats'),
            'selected_status': get_selected_value(form, 'filter_status', is_int=False),
            'selected_jurisdiction': get_selected_value(form, 'jurisdiction', True, False),
            'selected_organization': get_selected_value(form, 'organization', True, False),
            'selected_categories': get_selected_value(form, 'category', True, False),
            'selected_parent_category': get_selected_value(form, 'parent_category', True, False),
            'selected_groups': get_selected_value(form, 'groups', True, False),
            'selected_frequency': get_selected_value(form, 'frequency'),
            'selected_tags': get_selected_value(form, 'tags', True, False),
            'selected_formats': get_selected_value(form, 'formats', True, False),
            'selected_date_from': form.cleaned_data.get('date_from'),
            'selected_date_to': form.cleaned_data.get('date_to'),
        }
        if is_org_dataset_list(self.request):
            extra_context['organization'] = self.organization
            extra_context['can_view_members'] = has_perm(
                self.request.user,
                Action.VIEW,
                Representative,
                self.organization
            )
            extra_context['can_create_dataset'] = has_perm(
                self.request.user,
                Action.CREATE,
                Dataset,
                self.organization,
            )
        context.update(extra_context)
        return context


class DatasetDetailView(LanguageChoiceMixin, HistoryMixin, DetailView):
    model = Dataset
    template_name = 'vitrina/datasets/detail.html'
    context_object_name = 'dataset'
    detail_url_name = 'dataset-detail'
    history_url_name = 'dataset-history'

    def get_context_data(self, **kwargs):
        context_data = super().get_context_data(**kwargs)
        dataset = context_data.get('dataset')
        organization = get_object_or_404(Organization, id=dataset.organization.pk)
        extra_context_data = {
            'tags': dataset.get_tag_list(),
            'subscription': [],
            'status': dataset.get_status_display(),
            #TODO: harvested functionality needs to be implemented
            'harvested': '',
            'can_add_resource': has_perm(self.request.user, Action.CREATE, DatasetDistribution),
            'can_update_dataset': has_perm(self.request.user, Action.UPDATE, dataset),
            'can_view_members': has_perm(self.request.user, Action.VIEW, Representative, dataset),
            'resources': dataset.datasetdistribution_set.all(),
            'org_logo': organization.image,
        }
        context_data.update(extra_context_data)
        return context_data


class DatasetDistributionPreviewView(View):
    def get(self, request, dataset_id, distribution_id):
        distribution = get_object_or_404(
            DatasetDistribution,
            dataset__pk=dataset_id,
            pk=distribution_id
        )
        data = []
        if distribution.is_previewable():
            rows = open(distribution.file.path, encoding='utf-8')
            rows = itertools.islice(rows, 100)
            data = list(csv.reader(rows, delimiter=";"))
        return JsonResponse({'data': data})


class DatasetStructureView(TemplateView):
    template_name = 'vitrina/datasets/structure.html'

    def get_context_data(self, **kwargs):
        context = super().get_context_data(**kwargs)
        dataset = get_object_or_404(Dataset, pk=kwargs.get('pk'))
        structure = dataset.current_structure
        context['errors'] = []
        context['manifest'] = None
        context['structure'] = structure
        if structure and structure.file:
            if errors := detect_read_errors(structure.file.path):
                context['errors'] = errors
            else:
                with open(
                    structure.file.path,
                    encoding='utf-8',
                    errors='replace',
                ) as f:
                    reader = csv.DictReader(f)
                    state = read(reader)
                context['errors'] = state.errors
                context['manifest'] = state.manifest
        return context


class DatasetCreateView(
    LoginRequiredMixin,
    PermissionRequiredMixin,
    RevisionMixin,
    TranslatableCreateView,
    LanguageChoiceMixin
):
    model = Dataset
    template_name = 'vitrina/datasets/form.html'
    context_object_name = 'dataset'
    form_class = DatasetForm

    def has_permission(self):
        organization = get_object_or_404(Organization, id=self.kwargs.get('pk'))
        return has_perm(self.request.user, Action.CREATE, Dataset, organization)

    def handle_no_permission(self):
        if not self.request.user.is_authenticated:
            return redirect(settings.LOGIN_URL)
        else:
            org = get_object_or_404(Organization, id=self.kwargs['pk'])
            return redirect(org)

    def get_context_data(self, **kwargs):
        context = super().get_context_data(**kwargs)
        context['current_title'] = _('Naujas duomenų rinkinys')
        return context

    def get(self, request, *args, **kwargs):
        return super(DatasetCreateView, self).get(request, *args, **kwargs)

    def form_valid(self, form):
        self.object = form.save(commit=True)
        self.object.slug = slugify(self.object.title)
        self.object.organization_id = self.kwargs.get('pk')
        groups = form.cleaned_data['groups']
        self.object.groups.set(groups)
        self.object.save()
        set_comment(Dataset.CREATED)
        return HttpResponseRedirect(self.get_success_url())


class DatasetUpdateView(
    LoginRequiredMixin,
    PermissionRequiredMixin,
    RevisionMixin,
    TranslatableUpdateView,
    ViewUrlMixin
):
    model = Dataset
    template_name = 'vitrina/datasets/form.html'
    view_url_name = 'dataset:edit'
    context_object_name = 'dataset'
    form_class = DatasetForm

    def has_permission(self):
        dataset = get_object_or_404(Dataset, id=self.kwargs['pk'])
        return has_perm(self.request.user, Action.UPDATE, dataset)

    def handle_no_permission(self):
        if not self.request.user.is_authenticated:
            return redirect(settings.LOGIN_URL)
        else:
            dataset = get_object_or_404(Dataset, id=self.kwargs['pk'])
            return redirect(dataset)

    def get_context_data(self, **kwargs):
        context = super().get_context_data(**kwargs)
        context['current_title'] = _('Duomenų rinkinio redagavimas')
        switch_language(self.object, get_language())
        return context

    def get(self, request, *args, **kwargs):
        return super(DatasetUpdateView, self).get(request, *args, **kwargs)

    def form_valid(self, form):
        self.object = form.save(commit=False)
        self.object.slug = slugify(self.object.title)
        groups = form.cleaned_data['groups']
        tags = form.cleaned_data['tags']
        self.object.groups.set(groups)
        self.object.tags.set(tags)
        self.object.save()
        set_comment(Dataset.EDITED)
        return HttpResponseRedirect(self.get_success_url())


class DatasetHistoryView(HistoryView):
    model = Dataset
    detail_url_name = "dataset-detail"
    history_url_name = "dataset-history"
    tabs_template_name = 'vitrina/datasets/tabs.html'

    def get_context_data(self, **kwargs):
        context = super().get_context_data(**kwargs)
        context['can_view_members'] = has_perm(
            self.request.user,
            Action.VIEW,
            Representative,
            self.object,
        )
        return context


class DatasetStructureImportView(
    LoginRequiredMixin,
    PermissionRequiredMixin,
    CreateView,
):
    model = DatasetStructure
    form_class = DatasetStructureImportForm
    template_name = 'base_form.html'

    dataset: Dataset | None = None

    def dispatch(self, request, *args, **kwargs):
        self.dataset = get_object_or_404(Dataset, pk=self.kwargs.get('pk'))
        return super().dispatch(request, *args, **kwargs)

    def has_permission(self):
        return has_perm(
            self.request.user,
            Action.CREATE,
            DatasetStructure,
            self.dataset,
        )

    def get_context_data(self, **kwargs):
        return {
            **super().get_context_data(**kwargs),
            'current_title': _("Struktūros importas"),
            'parent_title': self.dataset.title,
            'parent_url': self.dataset.get_absolute_url(),
        }

    def form_valid(self, form):
        self.object = form.save(commit=False)
        self.object.dataset = self.dataset
        self.object.save()
        self.object.dataset.current_structure = self.object
        self.object.dataset.save()
        create_structure_objects(self.object)
        return HttpResponseRedirect(self.get_success_url())


class DatasetMembersView(
    LoginRequiredMixin,
    PermissionRequiredMixin,
    HistoryMixin,
    ListView,
):
    model = Representative
    template_name = 'vitrina/datasets/members_list.html'
    context_object_name = 'members'
    paginate_by = 20

    # HistroyMixin
    object: Dataset
    detail_url_name = 'dataset-detail'
    history_url_name = 'dataset-history'

    def dispatch(self, request, *args, **kwargs):
        self.object = get_object_or_404(Dataset, pk=kwargs['pk'])
        return super().dispatch(request, *args, **kwargs)

    def has_permission(self):
        return has_perm(
            self.request.user,
            Action.VIEW,
            Representative,
            self.object,
        )

    def get_queryset(self):
        return (
            Representative.objects.
            filter(
                content_type=ContentType.objects.get_for_model(Dataset),
                object_id=self.object.pk,
            ).
            order_by("role", "first_name", 'last_name')
        )

    def get_context_data(self, **kwargs):
        context = super().get_context_data(**kwargs)
        context['dataset'] = self.object
        context['has_permission'] = has_perm(
            self.request.user,
            Action.CREATE,
            Representative,
            self.object,
        )
        context['can_view_members'] = has_perm(
            self.request.user,
            Action.VIEW,
            Representative,
            self.object,
        )
        return context


class CreateMemberView(
    LoginRequiredMixin,
    PermissionRequiredMixin,
    CreateView,
):
    model = Representative
    form_class = DatasetMemberCreateForm
    template_name = 'base_form.html'

    dataset: Dataset

    def dispatch(self, request, *args, **kwargs):
        self.dataset = get_object_or_404(Dataset, pk=kwargs['dataset_id'])
        return super().dispatch(request, *args, **kwargs)

    def has_permission(self):
        return has_perm(
            self.request.user,
            Action.CREATE,
            Representative,
            self.dataset,
        )

    def get_success_url(self):
        return reverse('dataset-members', kwargs={
            'pk': self.dataset.pk,
        })

    def get_form_kwargs(self):
        kwargs = super().get_form_kwargs()
        kwargs['object_id'] = self.dataset.pk
        return kwargs

    def form_valid(self, form):
        self.object: Representative = form.save(commit=False)
        self.object.content_type = ContentType.objects.get_for_model(Dataset)
        self.object.object_id = self.dataset.id
        try:
            user = User.objects.get(email=self.object.email)
        except ObjectDoesNotExist:
            user = None
        if user:
            self.object.user = user
            self.object.save()
        else:
            self.object.save()
            serializer = URLSafeSerializer(settings.SECRET_KEY)
            token = serializer.dumps({"representative_id": self.object.pk})
            url = "%s%s" % (
                get_current_domain(self.request),
                reverse('representative-register', kwargs={'token': token})
            )
            send_mail(
                subject=_('Kvietimas prisijungti prie atvirų duomenų portalo'),
                message=_(
                    f'Buvote įtraukti į „{self.dataset}“ duomenų rinkinio '
                    'narių sąrašą, tačiau nesate registruotas Lietuvos '
                    'atvirų duomenų portale. Prašome sekite šia nuoroda, '
                    'kad užsiregistruotumėte ir patvirtintumėte savo '
                    'narystę:\n\n'
                    f'{url}\n\n'
                ),
                from_email=settings.DEFAULT_FROM_EMAIL,
                recipient_list=[self.object.email],
            )
            messages.info(self.request, _(
                "Naudotojui išsiųstas laiškas dėl registracijos"
            ))
        return HttpResponseRedirect(self.get_success_url())


@login_required
def autocomplete_tags(request, tag_model):
    if isinstance(tag_model, QuerySet):
        queryset = tag_model
        tag_model = queryset.model
    else:
        queryset = tag_model.objects
    options = tag_model.tag_options

    query = request.GET.get("q", "")
    page = int(request.GET.get("p", 1))

    if query:
        if options.force_lowercase:
            query = query.lower()

        if options.autocomplete_view_fulltext:
            lookup = "contains"
        else:
            lookup = "startswith"

        if not options.case_sensitive:
            lookup = f"i{lookup}"

        results = queryset.filter(**{f"name__{lookup}": query})

    else:
        results = queryset.all()

    if options.autocomplete_limit:
        start = options.autocomplete_limit * (page - 1)
        end = options.autocomplete_limit * page
        more = results.count() > end
        results = results.order_by("-count")[start:end]

    response = {"results": [tag.name for tag in results], "more": more}
    return HttpResponse(
        json.dumps(response, cls=DjangoJSONEncoder), content_type="application/json"
    )


class UpdateMemberView(
    LoginRequiredMixin,
    PermissionRequiredMixin,
    UpdateView,
):
    model = Representative
    form_class = DatasetMemberUpdateForm
    template_name = 'base_form.html'

    def has_permission(self):
        representative = get_object_or_404(
            Representative,
            pk=self.kwargs.get('pk'),
        )
        return has_perm(self.request.user, Action.UPDATE, representative)

    def get_success_url(self):
        return reverse('dataset-members', kwargs={
            'pk': self.kwargs.get('dataset_id'),
        })


class DeleteMemberView(
    LoginRequiredMixin,
    PermissionRequiredMixin,
    DeleteView,
):
    model = Representative
    template_name = 'confirm_delete.html'

    def has_permission(self):
        representative = get_object_or_404(
            Representative,
            pk=self.kwargs.get('pk'),
        )
        return has_perm(self.request.user, Action.DELETE, representative)

    def get_success_url(self):
        return reverse('dataset-members', kwargs={
            'pk': self.kwargs.get('dataset_id'),
        })


class DatasetProjectsView(HistoryMixin, ListView):
    model = Project
    template_name = 'vitrina/datasets/project_list.html'
    context_object_name = 'projects'
    paginate_by = 20

    # HistroyMixin
    object: Dataset
    detail_url_name = 'dataset-detail'
    history_url_name = 'dataset-history'

    def dispatch(self, request, *args, **kwargs):
        self.object = get_object_or_404(Dataset, pk=kwargs['pk'])
        return super().dispatch(request, *args, **kwargs)

    def get_queryset(self):
        return get_projects(self.request.user, self.object, order_value='-created')

    def get_context_data(self, **kwargs):
        context = super().get_context_data(**kwargs)
        context['dataset'] = self.object
        context['can_add_projects'] = has_perm(
            self.request.user,
            Action.UPDATE,
            self.object,
        )
        context['can_view_members'] = has_perm(
            self.request.user,
            Action.VIEW,
            Representative,
            self.object,
        )
        if self.request.user.is_authenticated:
            context['has_projects'] = (
                get_projects(self.request.user, self.object, check_existence=True, form_query=True)
            )
        else:
            context['has_projects'] = False
        return context


class AddProjectView(
    LoginRequiredMixin,
    PermissionRequiredMixin,
    RevisionMixin,
    UpdateView,
):
    model = Dataset
    form_class = AddProjectForm
    template_name = 'base_form.html'

    def dispatch(self, request, *args, **kwargs):
        self.dataset = get_object_or_404(Dataset, pk=self.kwargs.get('pk'))
        return super().dispatch(request, *args, **kwargs)

    def has_permission(self):
        return has_perm(self.request.user, Action.UPDATE, self.dataset)

    def get_form_kwargs(self):
        kwargs = super(AddProjectView, self).get_form_kwargs()
        kwargs.update({'user': self.request.user})
        kwargs.update({'dataset': self.dataset})
        return kwargs

    def form_valid(self, form):
        super().form_valid(form)
        self.object = form.save()
        for project in form.cleaned_data['projects']:
            temp_proj = get_object_or_404(Project, pk=project.pk)
            temp_proj.datasets.add(self.object)
        set_comment(Dataset.PROJECT_SET)
        self.object.save()
        return HttpResponseRedirect(
            reverse('dataset-projects', kwargs={'pk': self.object.pk})
        )

    def get_context_data(self, **kwargs):
        context = super().get_context_data(**kwargs)
        context['parent_title'] = self.dataset
        context['parent_url'] = self.dataset.get_absolute_url()
        context['current_title'] = _('Projektų pridėjimas')
        return context


class RemoveProjectView(LoginRequiredMixin, PermissionRequiredMixin, DeleteView):
    model = Dataset
    template_name = 'confirm_remove.html'

    def dispatch(self, request, *args, **kwargs):
        self.dataset = get_object_or_404(Dataset, pk=self.kwargs.get('pk'))
        self.project = get_object_or_404(Project, pk=self.kwargs.get('project_id'))
        return super().dispatch(request, *args, **kwargs)

    def has_permission(self):
        return has_perm(self.request.user, Action.UPDATE, self.project)

    def handle_no_permission(self):
        return HttpResponseRedirect(reverse('dataset-projects', kwargs={'pk': self.dataset.pk}))

    def delete(self, request, *args, **kwargs):
        self.project.datasets.remove(self.dataset.pk)
        success_url = self.get_success_url()
        return HttpResponseRedirect(success_url)

    def get_success_url(self):
        return reverse('dataset-projects', kwargs={'pk': self.dataset.pk})


class DatasetStatsView(DatasetListView):
    facet_fields = DatasetListView.facet_fields
    template_name = 'vitrina/datasets/statistics_graph.html'
    paginate_by = 0

    def get_context_data(self, **kwargs):
        context = super().get_context_data(**kwargs)
        datasets = self.get_queryset()
        data = []
        status_translations = Comment.get_statuses()

        inventored_styles = {'borderColor': 'black',
                             'backgroundColor': 'rgba(255, 179, 186, 0.9)',
                             'fill': True,
                             'sort': 1}
        structured_styles = {'borderColor': 'black',
                             'backgroundColor': 'rgba(186,225,255, 0.9)',
                             'fill': True,
                             'sort': 2}
        opened_styles = {'borderColor': 'black',
                         'backgroundColor': 'rgba(255, 223, 186, 0.9)',
                         'fill': True,
                         'sort': 3}

        most_recent_comments = Comment.objects.filter(
            content_type=ContentType.objects.get_for_model(Dataset),
            object_id__in=datasets.values_list('pk', flat=True),
            status__isnull=False).values('object_id')\
            .annotate(latest_status_change=Max('created')).values('object_id', 'latest_status_change')\
            .order_by('latest_status_change')

        dataset_status = Comment.objects.filter(
            content_type=ContentType.objects.get_for_model(Dataset),
            object_id__in=most_recent_comments.values('object_id'),
            created__in=most_recent_comments.values('latest_status_change'))\
            .annotate(year=ExtractYear('created'), month=ExtractMonth('created'))\
            .values('object_id', 'status', 'year', 'month')

        start_date = most_recent_comments.first().get('latest_status_change') if most_recent_comments else None
        statuses = dataset_status.order_by('status').values_list('status', flat=True).distinct()

        if start_date:
            labels = pd.period_range(start=start_date,
                                     end=datetime.date.today(),
                                     freq='M').tolist()

            for item in statuses:
                total = 0
                temp = []
                for label in labels:
                    total += dataset_status.filter(status=item, year=label.year, month=label.month)\
                        .values('object_id')\
                        .annotate(count=Count('object_id', distinct=True))\
                        .count()
                    temp.append({'x': _date(label, 'y b'), 'y': total})
                dict = {'label': str(status_translations[item]),
                        'data': temp,
                        'borderWidth': 1}

                if item == 'INVENTORED':
                    dict.update(inventored_styles)
                elif item == 'STRUCTURED':
                    dict.update(structured_styles)
                elif item == 'OPENED':
                    dict.update(opened_styles)

                data.append(dict)
        data = sorted(data, key=lambda x: x['sort'])
        context['data'] = json.dumps(data)
        context['graph_title'] = _('Duomenų rinkinių kiekis laike')
        context['dataset_count'] = len(datasets)
        context['yAxis_title'] = _('Duomenų rinkiniai')
        context['xAxis_title'] = _('Laikas')
        context['stats'] = 'status'
        return context


class DatasetManagementsView(DatasetListView):
    facet_fields = DatasetListView.facet_fields
    template_name = 'vitrina/datasets/jurisdictions.html'
    paginate_by = 0

    def get_context_data(self, **kwargs):
        context = super().get_context_data(**kwargs)
        max_count = 0
        context['jurisdictions'] = context['jurisdiction_facet']
        for org in context['jurisdictions']:
            if max_count < org.get('count'):
                max_count = org.get('count')
        context['max_count'] = max_count
        context['stats'] = 'jurisdiction'
        return context


class DatasetsStatsView(DatasetListView):
    template_name = 'graphs/datasets_yearly_change_graph.html'
    facet_fields = DatasetListView.facet_fields
    paginate_by = 0

    def get_date_labels(self):
        oldest_dataset_date = Dataset.objects.order_by('created').first().created
        return period_range(start=oldest_dataset_date, end=now(), freq='Y').astype(str).tolist()

    def get_categories(self):
        return [
            {'title': cat.title, 'id': cat.id} for cat in Category.objects.filter(featured=True).order_by('title')
        ]

    def get_color(self, year):
        color_map = {
            '2019': '#03256C',
            '2020': '#2541B2',
            '2021': '#1768AC',
            "2022": '#06BEE1',
            "2023": "#4193A2",
            # FIXME: this should net be hardcoded, use colormaps:
            #        https://matplotlib.org/stable/tutorials/colors/colormaps.html
            #        (maybe `winter`?)
        }
        return color_map.get(year)

    def get_statistics_data(self):
        categories = self.get_categories()
        query_set = self.get_queryset()
        data = {
            'labels': [cat.get('title') for cat in categories] 
        }
        datasets = []
        date_labels = self.get_date_labels()
        for date_label in date_labels:
            dataset_counts = []
            for category in categories:
                filtered_ids = query_set.filter(category__id=category.get('id')).values_list('pk', flat=True)
                created_date = datetime.datetime(int(date_label), 1, 1)
                created_date = make_aware(created_date)
                dataset_counts.append(
                    Dataset.objects.filter(id__in=filtered_ids, created__lt=created_date).count()
                )
            datasets.append(
                {
                    'label': date_label,
                    'data': dataset_counts,
                    'backgroundColor': self.get_color(date_label)

                }
            )
        data['datasets'] = datasets
        return data, query_set

    def get_context_data(self, **kwargs):
        context = super().get_context_data(**kwargs)
        data, qs = self.get_statistics_data()
        context['data'] = data
        context['dataset_count'] = len(qs)
        context['graph_title'] = 'Duomenų rinkinių atvėrimo progresas'
        return context<|MERGE_RESOLUTION|>--- conflicted
+++ resolved
@@ -36,12 +36,9 @@
 from parler.views import TranslatableUpdateView, TranslatableCreateView, LanguageChoiceMixin, ViewUrlMixin
 
 from vitrina.projects.models import Project
-<<<<<<< HEAD
 from vitrina.comments.models import Comment
 from vitrina.settings import ELASTIC_FACET_SIZE
-=======
 from vitrina.structure.services import create_structure_objects
->>>>>>> 658689ca
 from vitrina.views import HistoryView, HistoryMixin
 from vitrina.datasets.forms import DatasetStructureImportForm, DatasetForm, DatasetSearchForm, AddProjectForm
 from vitrina.datasets.forms import DatasetMemberUpdateForm, DatasetMemberCreateForm
@@ -794,7 +791,7 @@
         categories = self.get_categories()
         query_set = self.get_queryset()
         data = {
-            'labels': [cat.get('title') for cat in categories] 
+            'labels': [cat.get('title') for cat in categories]
         }
         datasets = []
         date_labels = self.get_date_labels()
