--- conflicted
+++ resolved
@@ -869,8 +869,6 @@
         return {
             **super().get_context_data(**kwargs),
             'current_title': _("Struktūros importas"),
-<<<<<<< HEAD
-=======
             'parent_links': {
                 reverse('home'): _('Pradžia'),
                 reverse('dataset-list'): _('Duomenų rinkiniai'),
@@ -878,7 +876,6 @@
             },
             'parent_title': self.dataset.title,
             'parent_url': self.dataset.get_absolute_url(),
->>>>>>> dd206dfb
             'tabs': 'vitrina/datasets/tabs.html',
             'can_view_members': has_perm(
                 self.request.user,
@@ -886,14 +883,6 @@
                 Representative,
                 self.dataset,
             ),
-<<<<<<< HEAD
-            'parent_links': {
-                reverse('home'): _('Pradžia'),
-                reverse('dataset-list'): _('Duomenų rinkiniai'),
-                reverse('dataset-detail', args=[self.dataset.pk]): self.dataset.title,
-            },
-=======
->>>>>>> dd206dfb
         }
 
     def form_valid(self, form):
@@ -902,13 +891,10 @@
         self.object.save()
         self.object.dataset.current_structure = self.object
         self.object.dataset.save()
-<<<<<<< HEAD
 
         # TODO: send file to spinta and get csv file with inspect
 
-=======
         set_comment(_(f'Added Structure file "{self.object.file}".'))
->>>>>>> dd206dfb
         create_structure_objects(self.object)
         self.object.dataset.save()
         return HttpResponseRedirect(self.get_success_url())
@@ -1398,7 +1384,7 @@
                                          content_type=ContentType.objects.get_for_model(self.object))
             ra_object_exists = RequestAssignment.objects.filter(
                 organization=self.dataset.organization,
-                request=request,                
+                request=request,
             )
             if not ra_object_exists:
                 RequestAssignment.objects.create(
@@ -2876,7 +2862,7 @@
             }
             context.update(extra_context)
             return context
-        
+
 
 class UpdateDatasetCategoryFilters(FacetedSearchView):
     template_name = 'vitrina/datasets/category_filter_items.html'
