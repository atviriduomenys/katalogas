--- conflicted
+++ resolved
@@ -45,11 +45,7 @@
 from vitrina.structure.views import DatasetStructureMixin
 from vitrina.views import HistoryView, HistoryMixin
 from vitrina.datasets.forms import DatasetStructureImportForm, DatasetForm, DatasetSearchForm, AddProjectForm, \
-<<<<<<< HEAD
-    DatasetAttributionForm
-=======
-    DatasetCategoryForm
->>>>>>> 350fcdd6
+    DatasetAttributionForm, DatasetCategoryForm
 from vitrina.datasets.forms import DatasetMemberUpdateForm, DatasetMemberCreateForm
 from vitrina.datasets.services import update_facet_data, get_projects
 from vitrina.datasets.models import Dataset, DatasetStructure, DatasetGroup, DatasetAttribution
@@ -836,15 +832,8 @@
         return context
 
 
-<<<<<<< HEAD
-class DatasetAttributionCreateView(PermissionRequiredMixin, CreateView):
-    model = DatasetAttribution
-    form_class = DatasetAttributionForm
-    template_name = 'vitrina/datasets/attribution_form.html'
-=======
 class DatasetCategoryView(PermissionRequiredMixin, TemplateView):
     template_name = 'vitrina/datasets/dataset_categories.html'
->>>>>>> 350fcdd6
 
     dataset: Dataset
 
@@ -853,52 +842,6 @@
         return super().dispatch(request, *args, **kwargs)
 
     def has_permission(self):
-<<<<<<< HEAD
-        return has_perm(
-            self.request.user,
-            Action.UPDATE,
-            self.dataset
-        )
-
-    def get_form_kwargs(self):
-        kwargs = super().get_form_kwargs()
-        kwargs['dataset'] = self.dataset
-        return kwargs
-
-    def get_context_data(self, **kwargs):
-        context = super().get_context_data(**kwargs)
-        context['dataset'] = self.dataset
-        return context
-
-    def form_valid(self, form):
-        self.object: DatasetAttribution = form.save(commit=False)
-        self.object.dataset = self.dataset
-        self.object.save()
-        return redirect(self.dataset.get_absolute_url())
-
-
-class DatasetAttributionDeleteView(PermissionRequiredMixin, DeleteView):
-    model = DatasetAttribution
-
-    dataset: Dataset
-
-    def dispatch(self, request, *args, **kwargs):
-        self.dataset = get_object_or_404(Dataset, pk=kwargs.get('dataset_id'))
-        return super().dispatch(request, *args, **kwargs)
-
-    def has_permission(self):
-        return has_perm(
-            self.request.user,
-            Action.UPDATE,
-            self.dataset
-        )
-
-    def get(self, request, *args, **kwargs):
-        return self.post(request, *args, **kwargs)
-
-    def get_success_url(self):
-        return self.dataset.get_absolute_url()
-=======
         return has_perm(self.request.user, Action.UPDATE, self.dataset)
 
     def get_context_data(self, **kwargs):
@@ -947,4 +890,61 @@
                         'show_checkbox': True if ancestor in group_categories or not group_id else False,
                     }
         return JsonResponse({'categories': category_data})
->>>>>>> 350fcdd6
+
+
+class DatasetAttributionCreateView(PermissionRequiredMixin, CreateView):
+    model = DatasetAttribution
+    form_class = DatasetAttributionForm
+    template_name = 'vitrina/datasets/attribution_form.html'
+
+    dataset: Dataset
+
+    def dispatch(self, request, *args, **kwargs):
+        self.dataset = get_object_or_404(Dataset, pk=kwargs.get('dataset_id'))
+        return super().dispatch(request, *args, **kwargs)
+
+    def has_permission(self):
+        return has_perm(
+            self.request.user,
+            Action.UPDATE,
+            self.dataset
+        )
+
+    def get_form_kwargs(self):
+        kwargs = super().get_form_kwargs()
+        kwargs['dataset'] = self.dataset
+        return kwargs
+
+    def get_context_data(self, **kwargs):
+        context = super().get_context_data(**kwargs)
+        context['dataset'] = self.dataset
+        return context
+
+    def form_valid(self, form):
+        self.object: DatasetAttribution = form.save(commit=False)
+        self.object.dataset = self.dataset
+        self.object.save()
+        return redirect(self.dataset.get_absolute_url())
+
+
+class DatasetAttributionDeleteView(PermissionRequiredMixin, DeleteView):
+    model = DatasetAttribution
+
+    dataset: Dataset
+
+    def dispatch(self, request, *args, **kwargs):
+        self.dataset = get_object_or_404(Dataset, pk=kwargs.get('dataset_id'))
+        return super().dispatch(request, *args, **kwargs)
+
+    def has_permission(self):
+        return has_perm(
+            self.request.user,
+            Action.UPDATE,
+            self.dataset
+        )
+
+    def get(self, request, *args, **kwargs):
+        return self.post(request, *args, **kwargs)
+
+    def get_success_url(self):
+        return self.dataset.get_absolute_url()