--- conflicted
+++ resolved
@@ -1,40 +1,30 @@
-<<<<<<< HEAD
 from django.contrib.auth.mixins import LoginRequiredMixin, PermissionRequiredMixin
 import itertools
 from django.http import FileResponse, JsonResponse
+import csv
+from django.contrib.auth.mixins import LoginRequiredMixin, PermissionRequiredMixin
 from django.shortcuts import get_object_or_404
 import csv
 from django.views import View
-=======
-import csv
-from django.contrib.auth.mixins import LoginRequiredMixin, PermissionRequiredMixin
-from django.shortcuts import get_object_or_404
->>>>>>> f1fd50a5
 from django.views.generic import ListView, TemplateView
 from django.shortcuts import redirect
 from django.views.generic.detail import DetailView
 from django.views.generic.edit import CreateView, UpdateView
 from django.db.models import Q
-<<<<<<< HEAD
 from slugify import slugify
 from vitrina import settings
 from vitrina.datasets.forms import NewDatasetForm
-=======
 
 from django.views import View
 from vitrina import settings
 from vitrina.orgs.models import Organization
->>>>>>> f1fd50a5
 from vitrina.datasets.forms import DatasetFilterForm
 from vitrina.helpers import get_selected_value, get_filter_url
 from vitrina.datasets.models import Dataset, DatasetStructure, DatasetMember
 from vitrina.datasets.services import filter_by_status, get_related_categories, get_tag_list, get_related_tag_list, \
-<<<<<<< HEAD
     get_category_counts, can_update_dataset, can_create_dataset, can_see_dataset_members
 from vitrina.orgs.models import Organization
-=======
     get_category_counts, can_see_dataset_members
->>>>>>> f1fd50a5
 from vitrina.classifiers.models import Category
 from vitrina.classifiers.models import Frequency
 from django.http import HttpResponseBadRequest, FileResponse
@@ -207,7 +197,7 @@
         context_data.update(extra_context_data)
         return context_data
 
-        
+
 class DatasetDistributionDownloadView(View):
     def get(self, request, dataset_id, distribution_id, filename):
         distribution = get_object_or_404(
@@ -261,70 +251,6 @@
         return response
 
 
-<<<<<<< HEAD
-class DatasetCreateView(LoginRequiredMixin, PermissionRequiredMixin, CreateView):
-    model = Dataset
-    template_name = 'base_form.html'
-    context_object_name = 'dataset'
-    form_class = NewDatasetForm
-
-    def has_permission(self):
-        return can_create_dataset(self.request.user, self.kwargs['pk'])
-
-    def handle_no_permission(self):
-        if not self.request.user.is_authenticated:
-            return redirect(settings.LOGIN_URL)
-        else:
-            org = get_object_or_404(Organization, id=self.kwargs['pk'])
-            return redirect(org)
-
-    def get_context_data(self, **kwargs):
-        context = super().get_context_data(**kwargs)
-        context['current_title'] = _('Naujas duomenų rinkinys')
-        return context
-
-    def get(self, request, *args, **kwargs):
-        return super(DatasetCreateView, self).get(request, *args, **kwargs)
-
-    def form_valid(self, form):
-        object = form.save(commit=False)
-        object.slug = slugify(object.title)
-        return super().form_valid(form)
-
-
-class DatasetUpdateView(LoginRequiredMixin, PermissionRequiredMixin, UpdateView):
-    model = Dataset
-    template_name = 'base_form.html'
-    context_object_name = 'dataset'
-    form_class = NewDatasetForm
-
-    def has_permission(self):
-        dataset = get_object_or_404(Dataset, id=self.kwargs['pk'])
-        return can_update_dataset(self.request.user, dataset)
-
-    def handle_no_permission(self):
-        if not self.request.user.is_authenticated:
-            return redirect(settings.LOGIN_URL)
-        else:
-            dataset = get_object_or_404(Dataset, id=self.kwargs['pk'])
-            return redirect(dataset)
-
-    def get_context_data(self, **kwargs):
-        context = super().get_context_data(**kwargs)
-        context['current_title'] = _('Duomenų rinkinio redagavimas')
-        return context
-
-    def get(self, request, *args, **kwargs):
-        return super(DatasetUpdateView, self).get(request, *args, **kwargs)
-
-    def form_valid(self, form):
-        object = form.save(commit=False)
-        object.slug = slugify(object.title)
-        return super().form_valid(form)
-
-
-=======
->>>>>>> f1fd50a5
 class DatasetMembersView(LoginRequiredMixin, PermissionRequiredMixin, ListView):
     login_url = settings.LOGIN_URL
     model = DatasetMember
