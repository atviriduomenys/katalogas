import csv
import itertools
import json
import secrets
from collections import OrderedDict

import pandas as pd
import numpy as np

from django.conf import settings
from django.contrib import messages
from django.contrib.auth.decorators import login_required
from django.contrib.auth.mixins import LoginRequiredMixin
from django.contrib.auth.mixins import PermissionRequiredMixin
from django.contrib.contenttypes.models import ContentType
from django.core.serializers.json import DjangoJSONEncoder
from django.db.models import QuerySet, Count, Max
from django.db.models.functions import ExtractYear, ExtractMonth
from django.http import JsonResponse, HttpResponseRedirect, HttpResponse
from django.shortcuts import get_object_or_404, redirect
from django.urls import reverse
from django.utils.text import slugify
from django.utils.translation import gettext_lazy as _
from django.template.defaultfilters import date as _date

from django.views import View
from django.views.generic import DetailView, ListView, TemplateView
from django.views.generic.edit import CreateView, UpdateView, DeleteView
from django.core.exceptions import ObjectDoesNotExist
from django.core.mail import send_mail

from haystack.generic_views import FacetedSearchView
from parler.utils.context import switch_language
from parler.utils.i18n import get_language
from itsdangerous import URLSafeSerializer
from reversion import set_comment
from reversion.views import RevisionMixin

from parler.views import TranslatableUpdateView, TranslatableCreateView, LanguageChoiceMixin, ViewUrlMixin

from vitrina.api.models import ApiKey
from vitrina.projects.models import Project
from vitrina.comments.models import Comment
from vitrina.settings import ELASTIC_FACET_SIZE
from vitrina.statistics.models import DatasetStats, ModelDownloadStats
from vitrina.structure.models import Model
from vitrina.structure.services import create_structure_objects
from vitrina.structure.views import DatasetStructureMixin
from vitrina.views import HistoryView, HistoryMixin
from vitrina.datasets.forms import DatasetStructureImportForm, DatasetForm, DatasetSearchForm, AddProjectForm, \
    DatasetAttributionForm, DatasetCategoryForm, DatasetRelationForm
from vitrina.datasets.forms import DatasetMemberUpdateForm, DatasetMemberCreateForm
from vitrina.datasets.services import update_facet_data, get_projects
from vitrina.datasets.models import Dataset, DatasetStructure, DatasetGroup, DatasetAttribution, Type, DatasetRelation, Relation
from vitrina.datasets.structure import detect_read_errors, read
from vitrina.classifiers.models import Category, Frequency
from vitrina.helpers import get_selected_value
from vitrina.orgs.helpers import is_org_dataset_list
from vitrina.orgs.models import Organization, Representative
from vitrina.orgs.services import has_perm, Action
from vitrina.resources.models import DatasetDistribution
from vitrina.users.models import User
from vitrina.helpers import get_current_domain
from datetime import datetime
import pytz

class DatasetListView(FacetedSearchView):
    template_name = 'vitrina/datasets/list.html'
    facet_fields = [
        'filter_status',
        'organization',
        'jurisdiction',
        'category',
        'parent_category',
        'groups',
        'frequency',
        'tags',
        'formats',
        'published',
        'level',
        'type',
    ]
    form_class = DatasetSearchForm
    max_num_facets = 20
    paginate_by = 20

    def get_queryset(self):
        datasets = super().get_queryset()

        sorting = self.request.GET.get('sort', None)

        options = {"size": ELASTIC_FACET_SIZE}
        for field in self.facet_fields:
            datasets = datasets.facet(field, **options)

        if is_org_dataset_list(self.request):
            self.organization = get_object_or_404(
                Organization,
                pk=self.kwargs['pk'],
            )
            datasets = datasets.filter(organization=self.organization.pk)
<<<<<<< HEAD
        if sorting is None or sorting == 'sort-by-date-newest':
            datasets = datasets.order_by('-published')
        elif sorting == 'sort-by-date-oldest':
            datasets = datasets.order_by('published')
        elif sorting == 'sort-by-title':
            if self.request.LANGUAGE_CODE == 'lt':
                datasets = datasets.order_by('lt_title_s')
            else:
                datasets = datasets.order_by('en_title_s')
        return datasets
=======
        return datasets.order_by('-type_order', '-published')
>>>>>>> 5895d4c3

    def get_context_data(self, **kwargs):
        context = super().get_context_data(**kwargs)
        datasets = self.get_queryset()
        facet_fields = context.get('facets').get('fields')
        form = context.get('form')
        sorting = self.request.GET.get('sort', None)
        extra_context = {
            'status_facet': update_facet_data(self.request, facet_fields, 'filter_status',
                                              choices=Dataset.FILTER_STATUSES),
            'jurisdiction_facet': update_facet_data(self.request, facet_fields, 'jurisdiction', Organization),
            'organization_facet': update_facet_data(self.request, facet_fields, 'organization', Organization),
            'category_facet': update_facet_data(self.request, facet_fields, 'category', Category),
            'parent_category_facet': update_facet_data(self.request, facet_fields, 'parent_category', Category),
            'group_facet': update_facet_data(self.request, facet_fields, 'groups', DatasetGroup),
            'frequency_facet': update_facet_data(self.request, facet_fields, 'frequency', Frequency),
            'tag_facet': update_facet_data(self.request, facet_fields, 'tags'),
            'type_facet': update_facet_data(self.request, facet_fields, 'type', Type),
            'format_facet': update_facet_data(self.request, facet_fields, 'formats'),
            'published_facet': update_facet_data(self.request, facet_fields, 'published'),
            'level_facet': update_facet_data(self.request, facet_fields, 'level'),
            'selected_status': get_selected_value(form, 'filter_status', is_int=False),
            'selected_jurisdiction': get_selected_value(form, 'jurisdiction', True, False),
            'selected_organization': get_selected_value(form, 'organization', True, False),
            'selected_categories': get_selected_value(form, 'category', True, False),
            'selected_parent_category': get_selected_value(form, 'parent_category', True, False),
            'selected_groups': get_selected_value(form, 'groups', True, False),
            'selected_frequency': get_selected_value(form, 'frequency'),
            'selected_tags': get_selected_value(form, 'tags', True, False),
            'selected_types': get_selected_value(form, 'type', True, False),
            'selected_formats': get_selected_value(form, 'formats', True, False),
            'selected_date_from': form.cleaned_data.get('date_from'),
            'selected_date_to': form.cleaned_data.get('date_to'),
            'selected_level': get_selected_value(form, 'level'),
        }
        yearly_stats = {}
        quarter_stats = {}
        monthly_stats = {}
        for d in datasets:
            published = d.published
            if published is not None:
                year_published = published.year
                yearly_stats[year_published] = yearly_stats.get(year_published, 0) + 1
                quarter = str(year_published) + "-Q" + str(pd.Timestamp(published).quarter)
                quarter_stats[quarter] = quarter_stats.get(quarter, 0) + 1
                month = str(year_published) + "-" + str('%02d' % published.month)
                monthly_stats[month] = monthly_stats.get(month, 0) + 1
        final = {}
        months = {}

        for key, value in yearly_stats.items():
            final[key] = {}
            final[key]['total'] = value
            final[key]['quarters'] = {}
            final[key]['months'] = {}
            for qk, qv in quarter_stats.items():
                if qk.startswith(str(key)):
                    final[key]['quarters'][qk] = qv

        for q, qv in quarter_stats.items():
            y_index = int(q.split('-Q')[0])
            q_index = int(q.split('-Q')[1])
            qq = {q: qv}
            q_months = {}
            for m, mv in monthly_stats.items():
                y = int(m.split('-')[0])
                m_index = m.split('-')[1]
                m_q = (int(m_index) - 1) // 3 + 1
                if q_index == m_q and y_index == y:
                    q_months[m] = mv
                    qq = q_months
            months[q] = qq

        if is_org_dataset_list(self.request):
            extra_context['organization'] = self.organization
            extra_context['can_view_members'] = has_perm(
                self.request.user,
                Action.VIEW,
                Representative,
                self.organization
            )
            extra_context['can_create_dataset'] = has_perm(
                self.request.user,
                Action.CREATE,
                Dataset,
                self.organization,
            )
        final = OrderedDict(sorted(final.items(), reverse=True))
        context.update(extra_context)
        context['year_filter'] = final
        context['months'] = months
        context['sort'] = sorting
        return context


class DatasetDetailView(
    LanguageChoiceMixin,
    HistoryMixin,
    DatasetStructureMixin,
    DetailView
):
    model = Dataset
    template_name = 'vitrina/datasets/detail.html'
    context_object_name = 'dataset'
    detail_url_name = 'dataset-detail'
    history_url_name = 'dataset-history'

    def get_context_data(self, **kwargs):
        context_data = super().get_context_data(**kwargs)
        dataset = context_data.get('dataset')
        organization = get_object_or_404(Organization, id=dataset.organization.pk)
        extra_context_data = {
            'tags': dataset.get_tag_list(),
            'subscription': [],
            'status': dataset.get_status_display(),
            #TODO: harvested functionality needs to be implemented
            'harvested': '',
            'can_add_resource': has_perm(self.request.user, Action.CREATE, DatasetDistribution),
            'can_update_dataset': has_perm(self.request.user, Action.UPDATE, dataset),
            'can_view_members': has_perm(self.request.user, Action.VIEW, Representative, dataset),
            'resources': dataset.datasetdistribution_set.all(),
            'org_logo': organization.image,
            'attributions': dataset.datasetattribution_set.order_by('attribution'),
        }
        part_of = dataset.part_of.order_by('relation')
        part_of = itertools.groupby(part_of, lambda x: x.relation)
        extra_context_data['part_of'] = [(relation, list(values)) for relation, values in part_of]
        related_datasets = dataset.related_datasets.all()
        related_datasets = itertools.groupby(related_datasets, lambda x: x.relation)
        extra_context_data['related_datasets'] = [(relation, list(values)) for relation, values in related_datasets]

        context_data.update(extra_context_data)
        return context_data


class DatasetDistributionPreviewView(View):
    def get(self, request, dataset_id, distribution_id):
        distribution = get_object_or_404(
            DatasetDistribution,
            dataset__pk=dataset_id,
            pk=distribution_id
        )
        data = []
        if distribution.is_previewable():
            rows = open(distribution.file.path, encoding='utf-8')
            rows = itertools.islice(rows, 100)
            data = list(csv.reader(rows, delimiter=";"))
        return JsonResponse({'data': data})


class DatasetCreateView(
    LoginRequiredMixin,
    PermissionRequiredMixin,
    RevisionMixin,
    TranslatableCreateView,
    LanguageChoiceMixin
):
    model = Dataset
    template_name = 'vitrina/datasets/form.html'
    context_object_name = 'dataset'
    form_class = DatasetForm

    def has_permission(self):
        organization = get_object_or_404(Organization, id=self.kwargs.get('pk'))
        return has_perm(self.request.user, Action.CREATE, Dataset, organization)

    def handle_no_permission(self):
        if not self.request.user.is_authenticated:
            return redirect(settings.LOGIN_URL)
        else:
            org = get_object_or_404(Organization, id=self.kwargs['pk'])
            return redirect(org)

    def get_context_data(self, **kwargs):
        context = super().get_context_data(**kwargs)
        context['current_title'] = _('Naujas duomenų rinkinys')
        context['service_types'] = list(Type.objects.filter(name=Type.SERVICE).values_list('pk', flat=True))
        return context

    def get(self, request, *args, **kwargs):
        return super(DatasetCreateView, self).get(request, *args, **kwargs)

    def form_valid(self, form):
        self.object = form.save(commit=True)
        self.object.slug = slugify(self.object.title)
        self.object.organization_id = self.kwargs.get('pk')

        types = form.cleaned_data.get('type')
        self.object.type.set(types)
        if types.filter(name=Type.SERVICE):
            self.object.service = True
        else:
            self.object.endpoint_url = None
            self.object.endpoint_type = None
            self.object.endpoint_description = None
            self.object.endpoint_description_type = None
            self.object.service = False
        if types.filter(name=Type.SERIES):
            self.object.series = True
        else:
            self.object.series = False

        self.object.save()
        set_comment(Dataset.CREATED)
        return HttpResponseRedirect(self.get_success_url())


class DatasetUpdateView(
    LoginRequiredMixin,
    PermissionRequiredMixin,
    RevisionMixin,
    TranslatableUpdateView,
    ViewUrlMixin
):
    model = Dataset
    template_name = 'vitrina/datasets/form.html'
    view_url_name = 'dataset:edit'
    context_object_name = 'dataset'
    form_class = DatasetForm

    def has_permission(self):
        dataset = get_object_or_404(Dataset, id=self.kwargs['pk'])
        return has_perm(self.request.user, Action.UPDATE, dataset)

    def handle_no_permission(self):
        if not self.request.user.is_authenticated:
            return redirect(settings.LOGIN_URL)
        else:
            dataset = get_object_or_404(Dataset, id=self.kwargs['pk'])
            return redirect(dataset)

    def get_context_data(self, **kwargs):
        context = super().get_context_data(**kwargs)
        context['current_title'] = _('Duomenų rinkinio redagavimas')
        switch_language(self.object, get_language())
        context['service_types'] = list(Type.objects.filter(name=Type.SERVICE).values_list('pk', flat=True))
        return context

    def get(self, request, *args, **kwargs):
        return super(DatasetUpdateView, self).get(request, *args, **kwargs)

    def form_valid(self, form):
        self.object = form.save(commit=False)
        self.object.slug = slugify(self.object.title)
        tags = form.cleaned_data['tags']
        self.object.tags.set(tags)

        types = form.cleaned_data.get('type')
        self.object.type.set(types)
        if types.filter(name=Type.SERVICE):
            self.object.service = True
        else:
            self.object.endpoint_url = None
            self.object.endpoint_type = None
            self.object.endpoint_description = None
            self.object.endpoint_description_type = None
            self.object.service = False
        if types.filter(name=Type.SERIES):
            self.object.series = True
        else:
            self.object.series = False

        self.object.save()
        set_comment(Dataset.EDITED)
        return HttpResponseRedirect(self.get_success_url())


class DatasetHistoryView(DatasetStructureMixin, HistoryView):
    model = Dataset
    detail_url_name = "dataset-detail"
    history_url_name = "dataset-history"
    tabs_template_name = 'vitrina/datasets/tabs.html'

    def get_context_data(self, **kwargs):
        context = super().get_context_data(**kwargs)
        context['can_view_members'] = has_perm(
            self.request.user,
            Action.VIEW,
            Representative,
            self.object,
        )
        return context


class DatasetStructureImportView(
    LoginRequiredMixin,
    PermissionRequiredMixin,
    CreateView,
):
    model = DatasetStructure
    form_class = DatasetStructureImportForm
    template_name = 'base_form.html'

    dataset: Dataset | None = None

    def dispatch(self, request, *args, **kwargs):
        self.dataset = get_object_or_404(Dataset, pk=self.kwargs.get('pk'))
        return super().dispatch(request, *args, **kwargs)

    def has_permission(self):
        return has_perm(
            self.request.user,
            Action.CREATE,
            DatasetStructure,
            self.dataset,
        )

    def get_context_data(self, **kwargs):
        return {
            **super().get_context_data(**kwargs),
            'current_title': _("Struktūros importas"),
            'parent_title': self.dataset.title,
            'parent_url': self.dataset.get_absolute_url(),
        }

    def form_valid(self, form):
        self.object = form.save(commit=False)
        self.object.dataset = self.dataset
        self.object.save()
        self.object.dataset.current_structure = self.object
        self.object.dataset.save()
        create_structure_objects(self.object)
        return HttpResponseRedirect(self.get_success_url())


class DatasetMembersView(
    LoginRequiredMixin,
    PermissionRequiredMixin,
    HistoryMixin,
    DatasetStructureMixin,
    ListView,
):
    model = Representative
    template_name = 'vitrina/datasets/members_list.html'
    context_object_name = 'members'
    paginate_by = 20

    # HistroyMixin
    object: Dataset
    detail_url_name = 'dataset-detail'
    history_url_name = 'dataset-history'

    def dispatch(self, request, *args, **kwargs):
        self.object = get_object_or_404(Dataset, pk=kwargs['pk'])
        return super().dispatch(request, *args, **kwargs)

    def has_permission(self):
        return has_perm(
            self.request.user,
            Action.VIEW,
            Representative,
            self.object,
        )

    def get_queryset(self):
        return (
            Representative.objects.
            filter(
                content_type=ContentType.objects.get_for_model(Dataset),
                object_id=self.object.pk,
            ).
            order_by("role", "first_name", 'last_name')
        )

    def get_context_data(self, **kwargs):
        context = super().get_context_data(**kwargs)
        context['dataset'] = self.object
        context['has_permission'] = has_perm(
            self.request.user,
            Action.CREATE,
            Representative,
            self.object,
        )
        context['can_view_members'] = has_perm(
            self.request.user,
            Action.VIEW,
            Representative,
            self.object,
        )
        return context


class CreateMemberView(
    LoginRequiredMixin,
    PermissionRequiredMixin,
    CreateView,
):
    model = Representative
    form_class = DatasetMemberCreateForm
    template_name = 'base_form.html'

    dataset: Dataset

    def dispatch(self, request, *args, **kwargs):
        self.dataset = get_object_or_404(Dataset, pk=kwargs['dataset_id'])
        return super().dispatch(request, *args, **kwargs)

    def has_permission(self):
        return has_perm(
            self.request.user,
            Action.CREATE,
            Representative,
            self.dataset,
        )

    def get_success_url(self):
        return reverse('dataset-members', kwargs={
            'pk': self.dataset.pk,
        })

    def get_form_kwargs(self):
        kwargs = super().get_form_kwargs()
        kwargs['object_id'] = self.dataset.pk
        return kwargs

    def form_valid(self, form):
        self.object: Representative = form.save(commit=False)
        self.object.content_type = ContentType.objects.get_for_model(Dataset)
        self.object.object_id = self.dataset.id
        try:
            user = User.objects.get(email=self.object.email)
        except ObjectDoesNotExist:
            user = None
        if user:
            self.object.user = user
            self.object.save()
        else:
            self.object.save()
            serializer = URLSafeSerializer(settings.SECRET_KEY)
            token = serializer.dumps({"representative_id": self.object.pk})
            url = "%s%s" % (
                get_current_domain(self.request),
                reverse('representative-register', kwargs={'token': token})
            )
            send_mail(
                subject=_('Kvietimas prisijungti prie atvirų duomenų portalo'),
                message=_(
                    f'Buvote įtraukti į „{self.dataset}“ duomenų rinkinio '
                    'narių sąrašą, tačiau nesate registruotas Lietuvos '
                    'atvirų duomenų portale. Prašome sekite šia nuoroda, '
                    'kad užsiregistruotumėte ir patvirtintumėte savo '
                    'narystę:\n\n'
                    f'{url}\n\n'
                ),
                from_email=settings.DEFAULT_FROM_EMAIL,
                recipient_list=[self.object.email],
            )
            messages.info(self.request, _(
                "Naudotojui išsiųstas laiškas dėl registracijos"
            ))

        if self.object.has_api_access:
            ApiKey.objects.create(
                api_key=secrets.token_urlsafe(),
                enabled=True,
                representative=self.object
            )

        return HttpResponseRedirect(self.get_success_url())


@login_required
def autocomplete_tags(request, tag_model):
    if isinstance(tag_model, QuerySet):
        queryset = tag_model
        tag_model = queryset.model
    else:
        queryset = tag_model.objects
    options = tag_model.tag_options

    query = request.GET.get("q", "")
    page = int(request.GET.get("p", 1))

    if query:
        if options.force_lowercase:
            query = query.lower()

        if options.autocomplete_view_fulltext:
            lookup = "contains"
        else:
            lookup = "startswith"

        if not options.case_sensitive:
            lookup = f"i{lookup}"

        results = queryset.filter(**{f"name__{lookup}": query})

    else:
        results = queryset.all()

    if options.autocomplete_limit:
        start = options.autocomplete_limit * (page - 1)
        end = options.autocomplete_limit * page
        more = results.count() > end
        results = results.order_by("-count")[start:end]

    response = {"results": [tag.name for tag in results], "more": more}
    return HttpResponse(
        json.dumps(response, cls=DjangoJSONEncoder), content_type="application/json"
    )


class UpdateMemberView(
    LoginRequiredMixin,
    PermissionRequiredMixin,
    UpdateView,
):
    model = Representative
    form_class = DatasetMemberUpdateForm
    template_name = 'base_form.html'

    def has_permission(self):
        representative = get_object_or_404(
            Representative,
            pk=self.kwargs.get('pk'),
        )
        return has_perm(self.request.user, Action.UPDATE, representative)

    def get_success_url(self):
        return reverse('dataset-members', kwargs={
            'pk': self.kwargs.get('dataset_id'),
        })

    def form_valid(self, form):
        self.object: Representative = form.save()
        if self.object.has_api_access:
            if not self.object.apikey_set.exists():
                ApiKey.objects.create(
                    api_key=secrets.token_urlsafe(),
                    enabled=True,
                    representative=self.object
                )
            elif form.cleaned_data.get('regenerate_api_key'):
                api_key = self.object.apikey_set.first()
                api_key.api_key = secrets.token_urlsafe()
                api_key.enabled = True
                api_key.save()
        else:
            self.object.apikey_set.all().delete()
        return HttpResponseRedirect(self.get_success_url())


class DeleteMemberView(
    LoginRequiredMixin,
    PermissionRequiredMixin,
    DeleteView,
):
    model = Representative
    template_name = 'confirm_delete.html'

    def has_permission(self):
        representative = get_object_or_404(
            Representative,
            pk=self.kwargs.get('pk'),
        )
        return has_perm(self.request.user, Action.DELETE, representative)

    def get_success_url(self):
        return reverse('dataset-members', kwargs={
            'pk': self.kwargs.get('dataset_id'),
        })


class DatasetProjectsView(DatasetStructureMixin, HistoryMixin, ListView):
    model = Project
    template_name = 'vitrina/datasets/project_list.html'
    context_object_name = 'projects'
    paginate_by = 20

    # HistroyMixin
    object: Dataset
    detail_url_name = 'dataset-detail'
    history_url_name = 'dataset-history'

    def dispatch(self, request, *args, **kwargs):
        self.object = get_object_or_404(Dataset, pk=kwargs['pk'])
        return super().dispatch(request, *args, **kwargs)

    def get_queryset(self):
        return get_projects(self.request.user, self.object, order_value='-created')

    def get_context_data(self, **kwargs):
        context = super().get_context_data(**kwargs)
        context['dataset'] = self.object
        context['can_add_projects'] = has_perm(
            self.request.user,
            Action.UPDATE,
            self.object,
        )
        context['can_view_members'] = has_perm(
            self.request.user,
            Action.VIEW,
            Representative,
            self.object,
        )
        if self.request.user.is_authenticated:
            context['has_projects'] = (
                get_projects(self.request.user, self.object, check_existence=True, form_query=True)
            )
        else:
            context['has_projects'] = False
        return context


class AddProjectView(
    LoginRequiredMixin,
    PermissionRequiredMixin,
    RevisionMixin,
    UpdateView,
):
    model = Dataset
    form_class = AddProjectForm
    template_name = 'base_form.html'

    def dispatch(self, request, *args, **kwargs):
        self.dataset = get_object_or_404(Dataset, pk=self.kwargs.get('pk'))
        return super().dispatch(request, *args, **kwargs)

    def has_permission(self):
        return has_perm(self.request.user, Action.UPDATE, self.dataset)

    def get_form_kwargs(self):
        kwargs = super(AddProjectView, self).get_form_kwargs()
        kwargs.update({'user': self.request.user})
        kwargs.update({'dataset': self.dataset})
        return kwargs

    def form_valid(self, form):
        super().form_valid(form)
        self.object = form.save()
        for project in form.cleaned_data['projects']:
            temp_proj = get_object_or_404(Project, pk=project.pk)
            temp_proj.datasets.add(self.object)
        set_comment(Dataset.PROJECT_SET)
        self.object.save()
        return HttpResponseRedirect(
            reverse('dataset-projects', kwargs={'pk': self.object.pk})
        )

    def get_context_data(self, **kwargs):
        context = super().get_context_data(**kwargs)
        context['parent_title'] = self.dataset
        context['parent_url'] = self.dataset.get_absolute_url()
        context['current_title'] = _('Projektų pridėjimas')
        return context


class RemoveProjectView(LoginRequiredMixin, PermissionRequiredMixin, DeleteView):
    model = Dataset
    template_name = 'confirm_remove.html'

    def dispatch(self, request, *args, **kwargs):
        self.dataset = get_object_or_404(Dataset, pk=self.kwargs.get('pk'))
        self.project = get_object_or_404(Project, pk=self.kwargs.get('project_id'))
        return super().dispatch(request, *args, **kwargs)

    def has_permission(self):
        return has_perm(self.request.user, Action.UPDATE, self.project)

    def handle_no_permission(self):
        return HttpResponseRedirect(reverse('dataset-projects', kwargs={'pk': self.dataset.pk}))

    def delete(self, request, *args, **kwargs):
        self.project.datasets.remove(self.dataset.pk)
        success_url = self.get_success_url()
        return HttpResponseRedirect(success_url)

    def get_success_url(self):
        return reverse('dataset-projects', kwargs={'pk': self.dataset.pk})


class DatasetStatsView(DatasetListView):
    facet_fields = DatasetListView.facet_fields
    template_name = 'vitrina/datasets/status.html'
    paginate_by = 0

    def get_context_data(self, **kwargs):
        context = super().get_context_data(**kwargs)
        max_count = 0
        datasets = self.get_queryset()
        indicator = self.request.GET.get('indicator', None)
        sorting = self.request.GET.get('sort', None)
        statuses = {}
        stat_groups = {}
        if indicator is None:
            indicator = 'dataset-count'
        for d in datasets:
            statuses[d.filter_status] = statuses.get(d.filter_status, 0) + 1
        keys = list(statuses.keys())
        if indicator != 'dataset-count':
            for k in keys:
                id_list = []
                for d in datasets:
                    if d.filter_status == k:
                        id_list.append(d.pk)
                stat_groups[k] = id_list
            for item in stat_groups.keys():
                if indicator == 'download-request-count' or indicator == 'download-object-count':
                    models = Model.objects.filter(dataset_id__in=stat_groups[item]).values_list('metadata__name', flat=True)
                    total = 0
                    if len(models) > 0:
                        for m in models:
                            model_stats = ModelDownloadStats.objects.filter(model=m)
                            if len(model_stats) > 0:
                                for m_st in model_stats:
                                    if indicator == 'download-request-count':
                                        if m_st is not None:
                                            total += m_st.model_requests
                                    elif indicator == 'download-object-count':
                                        if m_st is not None:
                                            total += m_st.model_objects
                    statuses[item] = total
                else:
                    stats = DatasetStats.objects.filter(dataset_id__in=stat_groups[item])
                    if len(stats) > 0:
                        total = 0
                        for st in stats:
                            if indicator == 'request-count':
                                if st.request_count is not None:
                                    total += st.request_count
                                statuses[item] = total
                            elif indicator == 'project-count':
                                if st.project_count is not None:
                                    total += st.project_count
                                statuses[item] = total
                            elif indicator == 'distribution-count':
                                if st.distribution_count is not None:
                                    total += st.distribution_count
                                statuses[item] = total
                            elif indicator == 'object-count':
                                if st.object_count is not None:
                                    total += st.object_count
                                statuses[item] = total
                            elif indicator == 'field-count':
                                if st.field_count is not None:
                                    total += st.field_count
                                statuses[item] = total
                            elif indicator == 'model-count':
                                if st.model_count is not None:
                                    total += st.model_count
                                statuses[item] = total
                            elif indicator == 'level-average':
                                lev = []
                                if st.maturity_level is not None:
                                    lev.append(st.maturity_level)
                                level_avg = int(sum(lev)/len(lev))
                                statuses[item] = level_avg
        values = list(statuses.values())
        for v in values:
            if max_count < int(v):
                max_count = int(v)
        if sorting is None or sorting == 'sort-desc':
            sorted_value_index = np.flip(np.argsort(values))
        else:
            sorted_value_index = np.argsort(values)
        sorted_statuses = {keys[i]: values[i] for i in sorted_value_index}

        # data = []
        # status_translations = Comment.get_statuses()
        #
        # inventored_styles = {'borderColor': 'black',
        #                      'backgroundColor': 'rgba(255, 179, 186, 0.9)',
        #                      'fill': True,
        #                      'sort': 1}
        # structured_styles = {'borderColor': 'black',
        #                      'backgroundColor': 'rgba(186,225,255, 0.9)',
        #                      'fill': True,
        #                      'sort': 2}
        # opened_styles = {'borderColor': 'black',
        #                  'backgroundColor': 'rgba(255, 223, 186, 0.9)',
        #                  'fill': True,
        #                  'sort': 3}
        #
        # most_recent_comments = Comment.objects.filter(
        #     content_type=ContentType.objects.get_for_model(Dataset),
        #     object_id__in=datasets.values_list('pk', flat=True),
        #     status__isnull=False).values('object_id')\
        #     .annotate(latest_status_change=Max('created')).values('object_id', 'latest_status_change')\
        #     .order_by('latest_status_change')
        #
        # dataset_status = Comment.objects.filter(
        #     content_type=ContentType.objects.get_for_model(Dataset),
        #     object_id__in=most_recent_comments.values('object_id'),
        #     created__in=most_recent_comments.values('latest_status_change'))\
        #     .annotate(year=ExtractYear('created'), month=ExtractMonth('created'))\
        #     .values('object_id', 'status', 'year', 'month')
        #
        # start_date = most_recent_comments.first().get('latest_status_change') if most_recent_comments else None
        # statuses = dataset_status.order_by('status').values_list('status', flat=True).distinct()
        #
        # if start_date:
        #     labels = pd.period_range(start=start_date,
        #                              end=datetime.date.today(),
        #                              freq='M').tolist()
        #
        #     for item in statuses:
        #         total = 0
        #         temp = []
        #         for label in labels:
        #             total += dataset_status.filter(status=item, year=label.year, month=label.month)\
        #                 .values('object_id')\
        #                 .annotate(count=Count('object_id', distinct=True))\
        #                 .count()
        #             temp.append({'x': _date(label, 'y b'), 'y': total})
        #         dict = {'label': str(status_translations[item]),
        #                 'data': temp,
        #                 'borderWidth': 1}
        #
        #         if item == 'INVENTORED':
        #             dict.update(inventored_styles)
        #         elif item == 'STRUCTURED':
        #             dict.update(structured_styles)
        #         elif item == 'OPENED':
        #             dict.update(opened_styles)
        #
        #         data.append(dict)
        # data = sorted(data, key=lambda x: x['sort'])
        # context['data'] = json.dumps(data)
        # context['graph_title'] = _('Duomenų rinkinių kiekis laike')
        # context['dataset_count'] = len(datasets)
        # context['yAxis_title'] = _('Duomenų rinkiniai')
        # context['xAxis_title'] = _('Laikas')
        # context['stats'] = 'status'
        # context['by_indicator'] = stat_groups
        context['status_data'] = sorted_statuses
        context['max_count'] = max_count
        context['active_filter'] = 'status'
        context['active_indicator'] = indicator
        context['sort'] = sorting
        return context


class DatasetManagementsView(DatasetListView):
    facet_fields = DatasetListView.facet_fields
    template_name = 'vitrina/datasets/jurisdictions.html'
    paginate_by = 0

    def get_context_data(self, **kwargs):
        context = super().get_context_data(**kwargs)
        max_count = 0
        all_orgs = context['jurisdiction_facet']
        indicator = self.request.GET.get('indicator', None)
        sorting = self.request.GET.get('sort', None)
        modified_jurisdictions = []
        if indicator is None:
            indicator = 'dataset-count'
        for org in all_orgs:
            id_list = []
            current = Organization.objects.get(title=org.get('display_value'))
            org_datasets = Dataset.objects.filter(organization=current).values_list('id', flat=True)
            if len(org_datasets) > 0:
                for d in org_datasets:
                    id_list.append(d)
                org['dataset_ids'] = id_list
            children = current.get_children()
            child_titles = []
            if len(children) > 0:
                exists = 0
                for ch in children:
                    child_titles.append(ch.title)
                for single in all_orgs:
                    if single['display_value'] in child_titles:
                        exists += 1
                if exists == 0:
                    org['has_orgs'] = False
            else:
                org['has_orgs'] = False
            if indicator == 'dataset-count':
                if max_count < org.get('count'):
                    max_count = org.get('count')
            modified_jurisdictions.append(org)
        if sorting == 'sort-asc':
            modified_jurisdictions = sorted(modified_jurisdictions, key=lambda dd: dd['count'], reverse=False)
        if indicator != 'dataset-count':
            for single in modified_jurisdictions:
                if 'dataset_ids' in single:
                    if indicator == 'download-request-count' or indicator == 'download-object-count':
                        models = Model.objects.filter(dataset_id__in=single['dataset_ids']).values_list('metadata__name', flat=True)
                        total = 0
                        if len(models) > 0:
                            for m in models:
                                model_stats = ModelDownloadStats.objects.filter(model=m)
                                if len(model_stats) > 0:
                                    for m_st in model_stats:
                                        if indicator == 'download-request-count':
                                            if m_st is not None:
                                                total += m_st.model_requests
                                        elif indicator == 'download-object-count':
                                            if m_st is not None:
                                                total += m_st.model_objects
                        single['stats'] = total
                    else:
                        stats = DatasetStats.objects.filter(dataset_id__in=single['dataset_ids'])
                        if len(stats) > 0:
                            total = 0
                            for st in stats:
                                if indicator == 'request-count':
                                    if st.request_count is not None:
                                        total += st.request_count
                                    single['stats'] = total
                                elif indicator == 'project-count':
                                    if st.project_count is not None:
                                        total += st.project_count
                                    single['stats'] = total
                                elif indicator == 'distribution-count':
                                    if st.distribution_count is not None:
                                        total += st.distribution_count
                                    single['stats'] = total
                                elif indicator == 'object-count':
                                    if st.object_count is not None:
                                        total += st.object_count
                                    single['stats'] = total
                                elif indicator == 'field-count':
                                    if st.field_count is not None:
                                        total += st.field_count
                                    single['stats'] = total
                                elif indicator == 'model-count':
                                    if st.model_count is not None:
                                        total += st.model_count
                                    single['stats'] = total
                                elif indicator == 'level-average':
                                    lev = []
                                    if st.maturity_level is not None:
                                        lev.append(st.maturity_level)
                                    level_avg = int(sum(lev) / len(lev))
                                    single['stats'] = level_avg
                        else:
                            single['stats'] = 0
                    if max_count < single.get('stats'):
                        max_count = single.get('stats')
                else:
                    single['stats'] = 0
            if sorting is None or sorting == 'sort-desc':
                modified_jurisdictions = sorted(modified_jurisdictions, key=lambda dd: dd['stats'], reverse=True)
            else:
                modified_jurisdictions = sorted(modified_jurisdictions, key=lambda dd: dd['stats'], reverse=False)
        context['jurisdiction_data'] = modified_jurisdictions
        context['max_count'] = max_count
        context['active_filter'] = 'jurisdiction'
        context['active_indicator'] = indicator
        context['sort'] = sorting
        return context


class DatasetsLevelView(DatasetListView):
    facet_fields = DatasetListView.facet_fields
    template_name = 'vitrina/datasets/level.html'
    paginate_by = 0

    def get_context_data(self, **kwargs):
        context = super().get_context_data(**kwargs)
        max_count = 0
        datasets = self.get_queryset()
        indicator = self.request.GET.get('indicator', None)
        sorting = self.request.GET.get('sort', None)
        levels = {}
        stat_groups = {}
        if indicator is None:
            indicator = 'dataset-count'
        for d in datasets:
            lev = d.level
            levels[lev] = levels.get(lev, 0) + 1
        keys = list(levels.keys())
        if indicator != 'dataset-count':
            for le in levels.keys():
                id_list = []
                for d in datasets:
                    if d.level is not None:
                        if d.level == le:
                            id_list.append(d.pk)
                stat_groups[le] = id_list
            for item in stat_groups.keys():
                if indicator == 'download-request-count' or indicator == 'download-object-count':
                    models = Model.objects.filter(dataset_id__in=stat_groups[item]).values_list('metadata__name', flat=True)
                    total = 0
                    if len(models) > 0:
                        for m in models:
                            model_stats = ModelDownloadStats.objects.filter(model=m)
                            if len(model_stats) > 0:
                                for m_st in model_stats:
                                    if indicator == 'download-request-count':
                                        if m_st is not None:
                                            total += m_st.model_requests
                                    elif indicator == 'download-object-count':
                                        if m_st is not None:
                                            total += m_st.model_objects
                    levels[item] = total
                else:
                    stats = DatasetStats.objects.filter(maturity_level__in=stat_groups[item])
                    if len(stats) > 0:
                        total = 0
                        for st in stats:
                            if indicator == 'request-count':
                                if st.request_count is not None:
                                    total += st.request_count
                                levels[item] = total
                            elif indicator == 'project-count':
                                if st.project_count is not None:
                                    total += st.project_count
                                levels[item] = total
                            elif indicator == 'distribution-count':
                                if st.distribution_count is not None:
                                    total += st.distribution_count
                                levels[item] = total
                            elif indicator == 'object-count':
                                if st.object_count is not None:
                                    total += st.object_count
                                levels[item] = total
                            elif indicator == 'field-count':
                                if st.field_count is not None:
                                    total += st.field_count
                                levels[item] = total
                            elif indicator == 'model-count':
                                if st.model_count is not None:
                                    total += st.model_count
                                levels[item] = total
                            elif indicator == 'level-average':
                                lev = []
                                if st.maturity_level is not None:
                                    lev.append(st.maturity_level)
                                level_avg = int(sum(lev) / len(lev))
                                levels[item] = level_avg
                    else:
                        levels[item] = 0
        values = list(levels.values())
        for v in values:
            if max_count < v:
                max_count = v
        if sorting is None or sorting == 'sort-desc':
            sorted_value_index = np.flip(np.argsort(values))
        elif sorting == 'sort-asc':
            sorted_value_index = np.argsort(values)
        sorted_levels = {keys[i]: values[i] for i in sorted_value_index}
        context['level_data'] = sorted_levels
        context['max_count'] = max_count
        context['active_filter'] = 'level'
        context['active_indicator'] = indicator
        context['sort'] = sorting
        return context


class DatasetsOrganizationsView(DatasetListView):
    facet_fields = DatasetListView.facet_fields
    template_name = 'vitrina/datasets/organizations.html'
    paginate_by = 0

    def get_context_data(self, **kwargs):
        context = super().get_context_data(**kwargs)
        max_count = 0
        datasets = self.get_queryset()
        indicator = self.request.GET.get('indicator', None)
        sorting = self.request.GET.get('sort', None)
        orgs = {}
        stat_groups = {}
        if indicator is None:
            indicator = 'dataset-count'
        for d in datasets:
            current = Organization.objects.get(id=d.organization[0])
            orgs[current] = orgs.get(current, 0) + 1
        keys = list(orgs.keys())
        if indicator != 'dataset-count':
            for k in keys:
                id_list = []
                for d in datasets:
                    if d.organization[0] == k.pk:
                        id_list.append(d.pk)
                stat_groups[k] = id_list
            for item in stat_groups.keys():
                if indicator == 'download-request-count' or indicator == 'download-object-count':
                    models = Model.objects.filter(dataset_id__in=stat_groups[item]).values_list('metadata__name', flat=True)
                    total = 0
                    if len(models) > 0:
                        for m in models:
                            model_stats = ModelDownloadStats.objects.filter(model=m)
                            if len(model_stats) > 0:
                                for m_st in model_stats:
                                    if indicator == 'download-request-count':
                                        if m_st is not None:
                                            total += m_st.model_requests
                                    elif indicator == 'download-object-count':
                                        if m_st is not None:
                                            total += m_st.model_objects
                    orgs[item] = total
                else:
                    stats = DatasetStats.objects.filter(dataset_id__in=stat_groups[item])
                    if len(stats) > 0:
                        total = 0
                        for st in stats:
                            if indicator == 'request-count':
                                if st.request_count is not None:
                                    total += st.request_count
                                orgs[item] = total
                            elif indicator == 'project-count':
                                if st.project_count is not None:
                                    total += st.project_count
                                orgs[item] = total
                            elif indicator == 'distribution-count':
                                if st.distribution_count is not None:
                                    total += st.distribution_count
                                orgs[item] = total
                            elif indicator == 'object-count':
                                if st.object_count is not None:
                                    total += st.object_count
                                orgs[item] = total
                            elif indicator == 'field-count':
                                if st.field_count is not None:
                                    total += st.field_count
                                orgs[item] = total
                            elif indicator == 'model-count':
                                if st.model_count is not None:
                                    total += st.model_count
                                orgs[item] = total
                            elif indicator == 'level-average':
                                lev = []
                                if st.maturity_level is not None:
                                    lev.append(st.maturity_level)
                                level_avg = int(sum(lev) / len(lev))
                                orgs[item] = level_avg
                    else:
                        orgs[item] = 0
        values = list(orgs.values())
        for v in values:
            if max_count < v:
                max_count = v
        if sorting is None or sorting == 'sort-desc':
            sorted_value_index = np.flip(np.argsort(values))
        else:
            sorted_value_index = np.argsort(values)
        sorted_orgs = {keys[i]: values[i] for i in sorted_value_index}
        context['organization_data'] = sorted_orgs
        context['max_count'] = max_count
        context['active_filter'] = 'organizations'
        context['active_indicator'] = indicator
        context['sort'] = sorting
        return context

class OrganizationStatsView(DatasetListView):
    facet_fields = DatasetListView.facet_fields
    template_name = 'vitrina/datasets/organizations.html'
    paginate_by = 0

    def get_context_data(self, **kwargs):
        context = super().get_context_data(**kwargs)
        max_count = 0
        indicator = self.request.GET.get('indicator', None)
        orgs = {}
        keys = list(orgs.keys())
        values = list(orgs.values())
        for v in values:
            if max_count < v:
                max_count = v
        sorted_value_index = np.flip(np.argsort(values))
        sorted_orgs = {keys[i]: values[i] for i in sorted_value_index}
        context['organization_data'] = sorted_orgs
        context['max_count'] = max_count
        context['active_filter'] = 'organizations'
        context['active_indicator'] = indicator
        return context

class DatasetsTagsView(DatasetListView):
    facet_fields = DatasetListView.facet_fields
    template_name = 'vitrina/datasets/tag.html'
    paginate_by = 0

    def get_context_data(self, **kwargs):
        context = super().get_context_data(**kwargs)
        max_count = 0
        datasets = self.get_queryset()
        indicator = self.request.GET.get('indicator', None)
        sorting = self.request.GET.get('sort', None)
        tags = {}
        stat_groups = {}
        if indicator is None:
            indicator = 'dataset-count'
        for d in datasets:
            if d.tags is not None:
                for t in d.tags:
                    tags[t.strip().capitalize()] = tags.get(t.strip().capitalize(), 0) + 1
        keys = list(tags.keys())
        if indicator != 'dataset-count':
            for k in keys:
                id_list = []
                for d in datasets:
                    if d.tags is not None:
                        for tag in d.tags:
                            if tag == k:
                                id_list.append(d.pk)
                stat_groups[k] = id_list
            for item in stat_groups.keys():
                stats = DatasetStats.objects.filter(dataset_id__in=stat_groups[item])
                if len(stats) > 0:
                    total = 0
                    for st in stats:
                        if indicator == 'request-count':
                            if st.request_count is not None:
                                total += st.request_count
                            tags[item] = total
                        elif indicator == 'project-count':
                            if st.project_count is not None:
                                total += st.project_count
                            tags[item] = total
                        elif indicator == 'distribution-count':
                            if st.distribution_count is not None:
                                total += st.distribution_count
                            tags[item] = total
                        elif indicator == 'object-count':
                            if st.object_count is not None:
                                total += st.object_count
                            tags[item] = total
                        elif indicator == 'field-count':
                            if st.field_count is not None:
                                total += st.field_count
                            tags[item] = total
                        elif indicator == 'model-count':
                            if st.model_count is not None:
                                total += st.model_count
                            tags[item] = total
                        elif indicator == 'level-average':
                            lev = []
                            if st.maturity_level is not None:
                                lev.append(st.maturity_level)
                            level_avg = int(sum(lev) / len(lev))
                            tags[item] = level_avg
                else:
                    tags[item] = 0
        values = list(tags.values())
        for v in values:
            if max_count < v:
                max_count = v
        if sorting is None or sorting == 'sort-desc':
            sorted_value_index = np.flip(np.argsort(values))
        else:
            sorted_value_index = np.argsort(values)
        sorted_tags = {keys[i]: values[i] for i in sorted_value_index}
        if len(keys) > 100:
            context['trimmed'] = True
            sorted_tags = dict(itertools.islice(sorted_tags.items(), 100))
        context['tag_data'] = sorted_tags
        context['max_count'] = max_count
        context['active_filter'] = 'tag'
        context['active_indicator'] = indicator
        context['sort'] = sorting
        return context

class DatasetsFormatView(DatasetListView):
        facet_fields = DatasetListView.facet_fields
        template_name = 'vitrina/datasets/formats.html'
        paginate_by = 0

        def get_context_data(self, **kwargs):
            context = super().get_context_data(**kwargs)
            max_count = 0
            datasets = self.get_queryset()
            indicator = self.request.GET.get('indicator', None)
            sorting = self.request.GET.get('sort', None)
            formats = {}
            stat_groups = {}
            if indicator is None:
                indicator = 'dataset-count'
            for d in datasets:
                if d.formats is not None:
                    for f in d.formats:
                        formats[f.strip().title()] = formats.get(f.strip().title(), 0) + 1
            keys = list(formats.keys())
            if indicator != 'dataset-count':
                for k in keys:
                    id_list = []
                    for d in datasets:
                        if d.formats is not None:
                            for format in d.formats:
                                if format.strip().title() == k:
                                    id_list.append(d.pk)
                    stat_groups[k] = id_list
                for item in stat_groups.keys():
                    if indicator == 'download-request-count' or indicator == 'download-object-count':
                        models = Model.objects.filter(dataset_id__in=stat_groups[item]).values_list('metadata__name', flat=True)
                        total = 0
                        if len(models) > 0:
                            for m in models:
                                model_stats = ModelDownloadStats.objects.filter(model=m)
                                if len(model_stats) > 0:
                                    for m_st in model_stats:
                                        if indicator == 'download-request-count':
                                            if m_st is not None:
                                                total += m_st.model_requests
                                        elif indicator == 'download-object-count':
                                            if m_st is not None:
                                                total += m_st.model_objects
                        formats[item] = total
                    else:
                        stats = DatasetStats.objects.filter(dataset_id__in=stat_groups[item])
                        if len(stats) > 0:
                            total = 0
                            for st in stats:
                                if indicator == 'request-count':
                                    if st.request_count is not None:
                                        total += st.request_count
                                    formats[item] = total
                                elif indicator == 'project-count':
                                    if st.project_count is not None:
                                        total += st.project_count
                                    formats[item] = total
                                elif indicator == 'distribution-count':
                                    if st.distribution_count is not None:
                                        total += st.distribution_count
                                    formats[item] = total
                                elif indicator == 'object-count':
                                    if st.object_count is not None:
                                        total += st.object_count
                                    formats[item] = total
                                elif indicator == 'field-count':
                                    if st.field_count is not None:
                                        total += st.field_count
                                    formats[item] = total
                                elif indicator == 'model-count':
                                    if st.model_count is not None:
                                        total += st.model_count
                                    formats[item] = total
                                elif indicator == 'level-average':
                                    lev = []
                                    if st.maturity_level is not None:
                                        lev.append(st.maturity_level)
                                    level_avg = int(sum(lev) / len(lev))
                                    formats[item] = level_avg
                        else:
                            formats[item] = 0
            values = list(formats.values())
            for v in values:
                if max_count < v:
                    max_count = v
            if sorting is None or sorting == 'sort-desc':
                sorted_value_index = np.flip(np.argsort(values))
            else:
                sorted_value_index = np.argsort(values)
            sorted_formats = {keys[i]: values[i] for i in sorted_value_index}
            context['format_data'] = sorted_formats
            context['max_count'] = max_count
            context['active_filter'] = 'format'
            context['active_indicator'] = indicator
            context['sort'] = sorting
            return context

class DatasetsFrequencyView(DatasetListView):
        facet_fields = DatasetListView.facet_fields
        template_name = 'vitrina/datasets/frequency.html'
        paginate_by = 0

        def get_context_data(self, **kwargs):
            context = super().get_context_data(**kwargs)
            max_count = 0
            datasets = self.get_queryset()
            indicator = self.request.GET.get('indicator', None)
            sorting = self.request.GET.get('sort', None)
            frequencies = {}
            stat_groups = {}
            if indicator is None:
                indicator = 'dataset-count'
            for d in datasets:
                if d.frequency is not None:
                    freq = Frequency.objects.get(id=d.frequency)
                    frequencies[freq] = frequencies.get(freq, 0) + 1
            keys = list(frequencies.keys())
            if indicator != 'dataset-count':
                for k in keys:
                    id_list = []
                    for d in datasets:
                        if d.frequency is not None:
                            freq = Frequency.objects.get(id=d.frequency)
                            if freq == k:
                                id_list.append(d.pk)
                    stat_groups[k] = id_list
                for item in stat_groups.keys():
                    if indicator == 'download-request-count' or indicator == 'download-object-count':
                        models = Model.objects.filter(dataset_id__in=stat_groups[item]).values_list('metadata__name', flat=True)
                        total = 0
                        if len(models) > 0:
                            for m in models:
                                model_stats = ModelDownloadStats.objects.filter(model=m)
                                if len(model_stats) > 0:
                                    for m_st in model_stats:
                                        if indicator == 'download-request-count':
                                            if m_st is not None:
                                                total += m_st.model_requests
                                        elif indicator == 'download-object-count':
                                            if m_st is not None:
                                                total += m_st.model_objects
                        frequencies[item] = total
                    else:
                        stats = DatasetStats.objects.filter(dataset_id__in=stat_groups[item])
                        if len(stats) > 0:
                            total = 0
                            for st in stats:
                                if indicator == 'request-count':
                                    if st.request_count is not None:
                                        total += st.request_count
                                    frequencies[item] = total
                                elif indicator == 'project-count':
                                    if st.project_count is not None:
                                        total += st.project_count
                                    frequencies[item] = total
                                elif indicator == 'distribution-count':
                                    if st.distribution_count is not None:
                                        total += st.distribution_count
                                    frequencies[item] = total
                                elif indicator == 'object-count':
                                    if st.object_count is not None:
                                        total += st.object_count
                                    frequencies[item] = total
                                elif indicator == 'field-count':
                                    if st.field_count is not None:
                                        total += st.field_count
                                    frequencies[item] = total
                                elif indicator == 'model-count':
                                    if st.model_count is not None:
                                        total += st.model_count
                                    frequencies[item] = total
                                elif indicator == 'level-average':
                                    lev = []
                                    if st.maturity_level is not None:
                                        lev.append(st.maturity_level)
                                    level_avg = int(sum(lev) / len(lev))
                                    frequencies[item] = level_avg
                        else:
                            frequencies[item] = 0
            values = list(frequencies.values())
            for v in values:
                if max_count < v:
                    max_count = v
            if sorting is None or sorting == 'sort-desc':
                sorted_value_index = np.flip(np.argsort(values))
            else:
                sorted_value_index = np.argsort(values)
            sorted_frequencies = {keys[i]: values[i] for i in sorted_value_index}
            context['frequency_data'] = sorted_frequencies
            context['max_count'] = max_count
            context['active_filter'] = 'frequency'
            context['active_indicator'] = indicator
            context['sort'] = sorting
            return context

class JurisdictionStatsView(DatasetListView):
    facet_fields = DatasetListView.facet_fields
    template_name = 'vitrina/datasets/jurisdictions.html'
    paginate_by = 0

    def get_context_data(self, **kwargs):
        context = super().get_context_data(**kwargs)
        max_count = 0
        current_org = Organization.objects.get(id=self.kwargs.get('pk'))
        child_orgs = current_org.get_children()
        indicator = self.request.GET.get('indicator', None)
        sorting = self.request.GET.get('sort', None)
        filtered_orgs = []
        if indicator is None:
            indicator = 'dataset-count'
        for org in child_orgs:
            modified = {}
            id_list = []
            datasets = Dataset.objects.filter(organization=org).values_list('id', flat=True)
            if len(datasets) > 0:
                for d in datasets:
                    id_list.append(d)
            modified[org] = id_list
            filtered_orgs.append(modified)
        result = []
        for single in filtered_orgs:
            single_dict = {}
            for k, v in single.items():
                single_dict['id'] = k.pk
                single_dict['title'] = k.title
                single_dict['url'] = '?selected_facets=jurisdiction_exact:' + str(k.pk)
                if len(k.get_children()) > 0:
                    single_dict['has_orgs'] = True
                else:
                    single_dict['has_orgs'] = False
                if indicator == 'dataset-count':
                    single_dict['count'] = len(v)
                    if max_count < len(v):
                        max_count = len(v)
                if sorting == 'sort-asc':
                    single_dict = sorted(single_dict, key=lambda dd: dd['count'], reverse=False)
                elif indicator != 'dataset-count':
                    if indicator == 'download-request-count' or indicator == 'download-object-count':
                        models = Model.objects.filter(dataset_id__in=v).values_list('metadata__name', flat=True)
                        total = 0
                        if len(models) > 0:
                            for m in models:
                                model_stats = ModelDownloadStats.objects.filter(model=m)
                                if len(model_stats) > 0:
                                    for m_st in model_stats:
                                        if indicator == 'download-request-count':
                                            if m_st is not None:
                                                total += m_st.model_requests
                                        elif indicator == 'download-object-count':
                                            if m_st is not None:
                                                total += m_st.model_objects
                        single_dict['count'] = total
                    else:
                        stats = DatasetStats.objects.filter(dataset_id__in=v)
                        if len(stats) > 0:
                            total = 0
                            for st in stats:
                                if indicator == 'request-count':
                                    if st.request_count is not None:
                                        total += st.request_count
                                    single_dict['count'] = total
                                elif indicator == 'project-count':
                                    if st.project_count is not None:
                                        total += st.project_count
                                    single_dict['count'] = total
                                elif indicator == 'distribution-count':
                                    if st.distribution_count is not None:
                                        total += st.distribution_count
                                    single_dict['count'] = total
                                elif indicator == 'object-count':
                                    if st.object_count is not None:
                                        total += st.object_count
                                    single_dict['count'] = total
                                elif indicator == 'field-count':
                                    if st.field_count is not None:
                                        total += st.field_count
                                    single_dict['count'] = total
                                elif indicator == 'model-count':
                                    if st.model_count is not None:
                                        total += st.model_count
                                    single_dict['count'] = total
                                elif indicator == 'level-average':
                                    lev = []
                                    if st.maturity_level is not None:
                                        lev.append(st.maturity_level)
                                    level_avg = int(sum(lev) / len(lev))
                                    single_dict['count'] = level_avg
                            if max_count < single_dict.get('count'):
                                max_count = single_dict.get('count')
                        else:
                            single_dict['count'] = 0
            result.append(single_dict)
            if sorting is None or sorting == 'sort-desc':
                result = sorted(result, key=lambda dd: dd['count'], reverse=True)
            else:
                result = sorted(result, key=lambda dd: dd['count'], reverse=False)
            # result = sorted(result, key=lambda dd: dd['count'], reverse=True)
        context['single_org'] = True
        context['jurisdiction_data'] = result
        context['max_count'] = max_count
        context['current_object'] = self.kwargs.get('pk')
        context['active_filter'] = 'jurisdiction'
        context['active_indicator'] = indicator
        context['sort'] = sorting
        return context

class DatasetsStatsView(DatasetListView):
    facet_fields = DatasetListView.facet_fields
    template_name = 'vitrina/datasets/categories.html'
    paginate_by = 0

    # def get_date_labels(self):
    #     oldest_dataset_date = Dataset.objects.order_by('created').first().created
    #     return period_range(start=oldest_dataset_date, end=now(), freq='Y').astype(str).tolist()
    #
    # def get_categories(self):
    #     return [
    #         {'title': cat.title, 'id': cat.id} for cat in Category.objects.filter(featured=True).order_by('title')
    #     ]
    #
    # def get_color(self, year):
    #     color_map = {
    #         '2019': '#03256C',
    #         '2020': '#2541B2',
    #         '2021': '#1768AC',
    #         "2022": '#06BEE1',
    #         "2023": "#4193A2",
    #         # FIXME: this should net be hardcoded, use colormaps:
    #         #        https://matplotlib.org/stable/tutorials/colors/colormaps.html
    #         #        (maybe `winter`?)
    #     }
    #     return color_map.get(year)
    #
    # def get_statistics_data(self):
    #     categories = self.get_categories()
    #     query_set = self.get_queryset()
    #     data = {
    #         'labels': [cat.get('title') for cat in categories]
    #     }
    #     datasets = []
    #     date_labels = self.get_date_labels()
    #     for date_label in date_labels:
    #         dataset_counts = []
    #         for category in categories:
    #             filtered_ids = query_set.filter(category__id=category.get('id')).values_list('pk', flat=True)
    #             created_date = datetime.datetime(int(date_label), 1, 1)
    #             created_date = make_aware(created_date)
    #             dataset_counts.append(
    #                 Dataset.objects.filter(id__in=filtered_ids, created__lt=created_date).count()
    #             )
    #         datasets.append(
    #             {
    #                 'label': date_label,
    #                 'data': dataset_counts,
    #                 'backgroundColor': self.get_color(date_label)
    #
    #             }
    #         )
    #     data['datasets'] = datasets
    #     return data, query_set

    # def get_context_data(self, **kwargs):
    #     context = super().get_context_data(**kwargs)
    #     max_count = 0
    #     data, qs = self.get_statistics_data()
    #     context['data'] = data
    #     context['dataset_count'] = len(qs)
    #     context['graph_title'] = 'Duomenų rinkinių atvėrimo progresas'
    #     return context
    def get_context_data(self, **kwargs):
        context = super().get_context_data(**kwargs)
        max_count = 0
        parent_cats = context['parent_category_facet']
        all_cats = context['category_facet']
        modified_cats = []
        for cat in parent_cats:
            current_category = Category.objects.get(title=cat.get('display_value'))
            children = Category.get_children(current_category)
            child_titles = []
            if len(children) > 0:
                existing_count = 0
                for child in children:
                    child_titles.append(child.title)
                for single in all_cats:
                    if single['display_value'] in child_titles:
                        existing_count += 1
                if existing_count == 0:
                    cat['has_cats'] = False
            else:
                cat['has_cats'] = False
            if max_count < cat.get('count'):
                max_count = cat.get('count')
            modified_cats.append(cat)
        context['categories'] = modified_cats
        context['max_count'] = max_count
        context['active_filter'] = 'categories'
        return context


class DatasetsCategoriesView(DatasetListView):
    facet_fields = DatasetListView.facet_fields
    template_name = 'vitrina/datasets/categories.html'
    paginate_by = 0

    def get_context_data(self, **kwargs):
        context = super().get_context_data(**kwargs)
        max_count = 0
        parent_cats = context['parent_category_facet']
        all_cats = context['category_facet']
        indicator = self.request.GET.get('indicator', None)
        sorting = self.request.GET.get('sort', None)
        modified_cats = []
        if indicator is None:
            indicator = 'dataset-count'
        for cat in parent_cats:
            id_list = []
            current_category = Category.objects.get(title=cat.get('display_value'))
            category_datasets = Dataset.objects.filter(category=current_category)
            if len(category_datasets) > 0:
                for d in category_datasets:
                    id_list.append(d.pk)
                cat['dataset_ids'] = id_list
            children = Category.get_children(current_category)
            child_titles = []
            if len(children) > 0:
                existing_count = 0
                for child in children:
                    child_titles.append(child.title)
                for single in all_cats:
                    if single['display_value'] in child_titles:
                        existing_count += 1
                if existing_count == 0:
                    cat['has_cats'] = False
            else:
                cat['has_cats'] = False
            if indicator == 'dataset-count':
                if max_count < cat.get('count'):
                    max_count = cat.get('count')
            modified_cats.append(cat)
        if sorting == 'sort-asc':
            modified_cats = sorted(modified_cats, key=lambda dd: dd['count'], reverse=False)
        if indicator != 'dataset-count':
            for single in modified_cats:
                if 'dataset_ids' in single:
                    if indicator == 'download-request-count' or indicator == 'download-object-count':
                        models = Model.objects.filter(dataset_id__in=single['dataset_ids']).values_list('metadata__name', flat=True)
                        total = 0
                        if len(models) > 0:
                            for m in models:
                                model_stats = ModelDownloadStats.objects.filter(model=m)
                                if len(model_stats) > 0:
                                    for m_st in model_stats:
                                        if indicator == 'download-request-count':
                                            if m_st is not None:
                                                total += m_st.model_requests
                                        elif indicator == 'download-object-count':
                                            if m_st is not None:
                                                total += m_st.model_objects
                        single['stats'] = total
                    else:
                        stats = DatasetStats.objects.filter(dataset_id__in=single['dataset_ids'])
                        if len(stats) > 0:
                            total = 0
                            for st in stats:
                                if indicator == 'request-count':
                                    if st.request_count is not None:
                                        total += st.request_count
                                    single['stats'] = total
                                elif indicator == 'project-count':
                                    if st.project_count is not None:
                                        total += st.project_count
                                    single['stats'] = total
                                elif indicator == 'distribution-count':
                                    if st.distribution_count is not None:
                                        total += st.distribution_count
                                    single['stats'] = total
                                elif indicator == 'object-count':
                                    if st.object_count is not None:
                                        total += st.object_count
                                    single['stats'] = total
                                elif indicator == 'field-count':
                                    if st.field_count is not None:
                                        total += st.field_count
                                    single['stats'] = total
                                elif indicator == 'model-count':
                                    if st.model_count is not None:
                                        total += st.model_count
                                    single['stats'] = total
                                elif indicator == 'level-average':
                                    lev = []
                                    if st.maturity_level is not None:
                                        lev.append(st.maturity_level)
                                    level_avg = int(sum(lev) / len(lev))
                                    single['stats'] = level_avg
                                if max_count < single.get('stats'):
                                    max_count = single.get('stats')
                        else:
                            single['stats'] = 0
                else:
                    single['stats'] = 0
            if sorting is None or sorting == 'sort-desc':
                modified_cats = sorted(modified_cats, key=lambda dd: dd['stats'], reverse=True)
            else:
                modified_cats = sorted(modified_cats, key=lambda dd: dd['stats'], reverse=False)
        context['categories'] = modified_cats
        context['max_count'] = max_count
        context['active_filter'] = 'category'
        context['active_indicator'] = indicator
        context['sort'] = sorting
        return context

class CategoryStatsView(DatasetListView):
    facet_fields = DatasetListView.facet_fields
    template_name = 'vitrina/datasets/categories.html'
    paginate_by = 0

    def get_context_data(self, **kwargs):
        context = super().get_context_data(**kwargs)
        max_count = 0
        all_cats = context['category_facet']
        child_titles = []
        cat_titles = []
        indicator = self.request.GET.get('indicator', None)
        sorting = self.request.GET.get('sort', None)
        if indicator is None:
            indicator = 'dataset-count'
        for cat in all_cats:
            cat_titles.append(cat['display_value'])
        filtered_cats = []
        parent_category = Category.objects.get(id=self.kwargs.get('pk'))
        children = Category.get_children(parent_category)
        for child in children:
            child_titles.append(child.title)
        for single_cat in all_cats:
            if single_cat['display_value'] in child_titles:
                cat_object = Category.objects.get(title=single_cat['display_value'])
                subcategories = Category.get_children(cat_object)
                if len(subcategories) > 0:
                    exists = 0
                    for ss in subcategories:
                        if ss.title in cat_titles:
                            exists += 1
                    if exists == 0:
                        single_cat['has_cats'] = False
                else:
                    single_cat['has_cats'] = False
                if max_count < single_cat.get('count'):
                    max_count = single_cat.get('count')
                filtered_cats.append(single_cat)
        if sorting == 'sort-asc':
            filtered_cats = sorted(filtered_cats, key=lambda dd: dd['count'], reverse=False)
        if indicator != 'dataset-count':
            for k in filtered_cats:
                id_list = []
                c_cat = Category.objects.get(title=k.get('display_value'))
                cat_datasets = Dataset.objects.filter(category=c_cat.pk)
                if len(cat_datasets) > 0:
                    for dd in cat_datasets:
                        id_list.append(dd.pk)
                    if indicator == 'download-request-count' or indicator == 'download-object-count':
                        models = Model.objects.filter(dataset_id__in=id_list).values_list('metadata__name', flat=True)
                        total = 0
                        if len(models) > 0:
                            for m in models:
                                model_stats = ModelDownloadStats.objects.filter(model=m)
                                if len(model_stats) > 0:
                                    for m_st in model_stats:
                                        if indicator == 'download-request-count':
                                            if m_st is not None:
                                                total += m_st.model_requests
                                        elif indicator == 'download-object-count':
                                            if m_st is not None:
                                                total += m_st.model_objects
                        k['stats'] = total
                    else:
                        stats = DatasetStats.objects.filter(dataset_id__in=id_list)
                        if len(stats) > 0:
                            total = 0
                            for st in stats:
                                if indicator == 'request-count':
                                    if st.request_count is not None:
                                        total += st.request_count
                                    k['stats'] = total
                                elif indicator == 'project-count':
                                    if st.project_count is not None:
                                        total += st.project_count
                                    k['stats'] = total
                                elif indicator == 'distribution-count':
                                    if st.distribution_count is not None:
                                        total += st.distribution_count
                                    k['stats'] = total
                                elif indicator == 'object-count':
                                    if st.object_count is not None:
                                        total += st.object_count
                                    k['stats'] = total
                                elif indicator == 'field-count':
                                    if st.field_count is not None:
                                        total += st.field_count
                                    k['stats'] = total
                                elif indicator == 'model-count':
                                    if st.model_count is not None:
                                        total += st.model_count
                                    k['stats'] = total
                                elif indicator == 'level-average':
                                    lev = []
                                    if st.maturity_level is not None:
                                        lev.append(st.maturity_level)
                                    level_avg = int(sum(lev) / len(lev))
                                    k['stats'] = level_avg
                                if max_count < k.get('stats'):
                                    max_count = k.get('stats')
                        else:
                            k['stats'] = 0
            if sorting is None or sorting == 'sort-desc':
                filtered_cats = sorted(filtered_cats, key=lambda d: d['stats'], reverse=True)
            else:
                filtered_cats = sorted(filtered_cats, key=lambda d: d['stats'], reverse=False)
            # filtered_cats = sorted(filtered_cats, key=lambda d: d['stats'], reverse=True)
        context['max_count'] = max_count
        context['categories'] = filtered_cats
        context['current_object'] = self.kwargs.get('pk')
        context['active_filter'] = 'category'
        context['active_indicator'] = indicator
        context['sort'] = sorting
        return context


class PublicationStatsView(DatasetListView):
    facet_fields = DatasetListView.facet_fields
    template_name = 'vitrina/datasets/publications.html'
    paginate_by = 0

    def get_context_data(self, **kwargs):
        context = super().get_context_data(**kwargs)
        max_count = 0
        datasets = self.get_queryset()
        indicator = self.request.GET.get('indicator', None)
        sorting = self.request.GET.get('sort', None)
        year_stats = {}
        # quarter_stats = {}
        # monthly_stats = {}
        if indicator is None:
            indicator = 'dataset-count'
        for dataset in datasets:
            published = dataset.published
            if published is not None:
                year_published = published.year
                year_stats[year_published] = year_stats.get(year_published, 0) + 1
                # quarter = str(year_published) + "-Q" + str(pd.Timestamp(published).quarter)
                # quarter_stats[quarter] = quarter_stats.get(quarter, 0) + 1
                # month = str(year_published) + "-" + str('%02d' % published.month)
                # monthly_stats[month] = monthly_stats.get(month, 0) + 1
        if indicator != 'dataset-count':
            for yr in year_stats.keys():
                start_date = datetime.strptime(str(yr) + "-1-1", '%Y-%m-%d')
                end_date = datetime.strptime(str(yr) + "-12-31", '%Y-%m-%d')
                tz = pytz.timezone('Europe/Vilnius')
                filtered_datasets = datasets.filter(published__range=[tz.localize(start_date), tz.localize(end_date)])
                dataset_ids = []
                for fd in filtered_datasets:
                    dataset_ids.append(fd.pk)
                if indicator == 'download-request-count' or indicator == 'download-object-count':
                    models = Model.objects.filter(dataset_id__in=dataset_ids).values_list('metadata__name', flat=True)
                    total = 0
                    if len(models) > 0:
                        for m in models:
                            model_stats = ModelDownloadStats.objects.filter(model=m)
                            if len(model_stats) > 0:
                                for m_st in model_stats:
                                    if indicator == 'download-request-count':
                                        if m_st is not None:
                                            total += m_st.model_requests
                                    elif indicator == 'download-object-count':
                                        if m_st is not None:
                                            total += m_st.model_objects
                    year_stats[yr] = total
                else:
                    stats = DatasetStats.objects.filter(dataset_id__in=dataset_ids)
                    if len(stats) > 0:
                        total = 0
                        for st in stats:
                            if indicator == 'request-count':
                                if st.request_count is not None:
                                    total += st.request_count
                                year_stats[yr] = total
                            elif indicator == 'project-count':
                                if st.project_count is not None:
                                    total += st.project_count
                                year_stats[yr] = total
                            elif indicator == 'distribution-count':
                                if st.distribution_count is not None:
                                    total += st.distribution_count
                                year_stats[yr] = total
                            elif indicator == 'object-count':
                                if st.object_count is not None:
                                    total += st.object_count
                                year_stats[yr] = total
                            elif indicator == 'field-count':
                                if st.field_count is not None:
                                    total += st.field_count
                                year_stats[yr] = total
                            elif indicator == 'model-count':
                                if st.model_count is not None:
                                    total += st.model_count
                                year_stats[yr] = total
                            elif indicator == 'level-average':
                                lev = []
                                if st.maturity_level is not None:
                                    lev.append(st.maturity_level)
                                level_avg = int(sum(lev)/len(lev))
                                year_stats[yr] = level_avg
                    else:
                        year_stats[yr] = 0
        for key, value in year_stats.items():
            if max_count < value:
                max_count = value
        keys = list(year_stats.keys())
        values = list(year_stats.values())
        sorted_value_index = np.argsort(values)
        if sorting is None or sorting == 'sort-year-desc':
            year_stats = OrderedDict(sorted(year_stats.items(), reverse=True))
        elif sorting == 'sort-year-asc':
            year_stats = OrderedDict(sorted(year_stats.items(), reverse=False))
        elif sorting == 'sort-desc':
            year_stats = {keys[i]: values[i] for i in np.flip(sorted_value_index)}
        elif sorting == 'sort-asc':
            year_stats = {keys[i]: values[i] for i in sorted_value_index}
        context['year_stats'] = year_stats
        context['max_count'] = max_count
        context['active_filter'] = 'publication'
        context['active_indicator'] = indicator
        context['sort'] = sorting
        return context

class YearStatsView(DatasetListView):
    facet_fields = DatasetListView.facet_fields
    template_name = 'vitrina/datasets/publications.html'
    paginate_by = 0

    def get_context_data(self, **kwargs):
        context = super().get_context_data(**kwargs)
        max_count = 0
        datasets = self.get_queryset()
        indicator = self.request.GET.get('indicator', None)
        sorting = self.request.GET.get('sort', None)
        year_stats = {}
        quarter_stats = {}
        selected_year = str(self.kwargs['year'])
        if indicator is None:
            indicator = 'dataset-count'
        for dataset in datasets:
            published = dataset.published
            if published is not None:
                year_published = published.year
                year_stats[year_published] = year_stats.get(year_published, 0) + 1
                quarter = str(year_published) + "-Q" + str(pd.Timestamp(published).quarter)
                quarter_stats[quarter] = quarter_stats.get(quarter, 0) + 1
        if indicator != 'dataset-count':
            for k in quarter_stats.keys():
                tz = pytz.timezone('Europe/Vilnius')
                if selected_year in k:
                    if '-Q1' in k:
                        start = datetime.strptime(str(selected_year) + "-1-1", '%Y-%m-%d')
                        end = datetime.strptime(str(selected_year) + "-3-31", '%Y-%m-%d')
                    elif '-Q2' in k:
                        start = datetime.strptime(str(selected_year) + "-4-1", '%Y-%m-%d')
                        end = datetime.strptime(str(selected_year) + "-6-30", '%Y-%m-%d')
                    elif '-Q3' in k:
                        start = datetime.strptime(str(selected_year) + "-7-1", '%Y-%m-%d')
                        end = datetime.strptime(str(selected_year) + "-9-30", '%Y-%m-%d')
                    else:
                        start = datetime.strptime(str(selected_year) + "-10-1", '%Y-%m-%d')
                        end = datetime.strptime(str(selected_year) + "-12-31", '%Y-%m-%d')
                    filtered_datasets = datasets.filter(published__range=[tz.localize(start), tz.localize(end)])
                    dataset_ids = []
                    for fd in filtered_datasets:
                        dataset_ids.append(fd.pk)
                    if indicator == 'download-request-count' or indicator == 'download-object-count':
                        models = Model.objects.filter(dataset_id__in=dataset_ids).values_list('metadata__name', flat=True)
                        total = 0
                        if len(models) > 0:
                            for m in models:
                                model_stats = ModelDownloadStats.objects.filter(model=m)
                                if len(model_stats) > 0:
                                    for m_st in model_stats:
                                        if indicator == 'download-request-count':
                                            if m_st is not None:
                                                total += m_st.model_requests
                                        elif indicator == 'download-object-count':
                                            if m_st is not None:
                                                total += m_st.model_objects
                        quarter_stats[k] = total
                    else:
                        stats = DatasetStats.objects.filter(dataset_id__in=dataset_ids)
                        if len(stats) > 0:
                            total = 0
                            for st in stats:
                                if indicator == 'request-count':
                                    if st.request_count is not None:
                                        total += st.request_count
                                    quarter_stats[k] = total
                                elif indicator == 'project-count':
                                    if st.project_count is not None:
                                        total += st.project_count
                                    quarter_stats[k] = total
                                elif indicator == 'distribution-count':
                                    if st.distribution_count is not None:
                                        total += st.distribution_count
                                    quarter_stats[k] = total
                                elif indicator == 'object-count':
                                    if st.object_count is not None:
                                        total += st.object_count
                                    quarter_stats[k] = total
                                elif indicator == 'field-count':
                                    if st.field_count is not None:
                                        total += st.field_count
                                    quarter_stats[k] = total
                                elif indicator == 'model-count':
                                    if st.model_count is not None:
                                        total += st.model_count
                                    quarter_stats[k] = total
                                elif indicator == 'level-average':
                                    lev = []
                                    if st.maturity_level is not None:
                                        lev.append(st.maturity_level)
                                    level_avg = int(sum(lev) / len(lev))
                                    quarter_stats[k] = level_avg
                        else:
                            quarter_stats[k] = 0
        for key, value in quarter_stats.items():
            if max_count < value:
                max_count = value
        keys = list(quarter_stats.keys())
        values = list(quarter_stats.values())
        sorted_value_index = np.argsort(values)
        if sorting is None or sorting == 'sort-year-desc':
            quarter_stats = OrderedDict(sorted(quarter_stats.items(), reverse=False))
        elif sorting == 'sort-year-asc':
            quarter_stats = OrderedDict(sorted(quarter_stats.items(), reverse=True))
        elif sorting == 'sort-asc':
            quarter_stats = {keys[i]: values[i] for i in np.flip(sorted_value_index)}
        elif sorting == 'sort-desc':
            quarter_stats = {keys[i]: values[i] for i in sorted_value_index}
        context['selected_year'] = selected_year
        context['year_stats'] = quarter_stats
        context['max_count'] = max_count
        context['current_object'] = str('year/' + selected_year)
        context['active_filter'] = 'publication'
        context['active_indicator'] = indicator
        context['sort'] = sorting
        return context


class QuarterStatsView(DatasetListView):
    facet_fields = DatasetListView.facet_fields
    template_name = 'vitrina/datasets/publications.html'
    paginate_by = 0

    def get_context_data(self, **kwargs):
        context = super().get_context_data(**kwargs)
        max_count = 0
        datasets = self.get_queryset()
        indicator = self.request.GET.get('indicator', None)
        sorting = self.request.GET.get('sort', None)
        # year_stats = {}
        # quarter_stats = {}
        monthly_stats = {}
        selected_quarter = str(self.kwargs['quarter'])
        if indicator is None:
            indicator = 'dataset-count'
        for dataset in datasets:
            published = dataset.published
            if published is not None:
                year_published = published.year
                if str(year_published) in selected_quarter:
                    quarter = str(year_published) + "-Q" + str(pd.Timestamp(published).quarter)
                    if quarter == selected_quarter:
                        month = str(year_published) + "-" + str('%02d' % published.month)
                        monthly_stats[month] = monthly_stats.get(month, 0) + 1
        if indicator != 'dataset-count':
            for k in monthly_stats.keys():
                tz = pytz.timezone('Europe/Vilnius')
                start = datetime.strptime(str(k) + "-1", '%Y-%m-%d')
                end = datetime.strptime(str(k) + "-28", '%Y-%m-%d')
                filtered_datasets = datasets.filter(published__range=[tz.localize(start), tz.localize(end)])
                dataset_ids = []
                for fd in filtered_datasets:
                    dataset_ids.append(fd.pk)
                if indicator == 'download-request-count' or indicator == 'download-object-count':
                    models = Model.objects.filter(dataset_id__in=dataset_ids).values_list('metadata__name', flat=True)
                    total = 0
                    if len(models) > 0:
                        for m in models:
                            model_stats = ModelDownloadStats.objects.filter(model=m)
                            if len(model_stats) > 0:
                                for m_st in model_stats:
                                    if indicator == 'download-request-count':
                                        if m_st is not None:
                                            total += m_st.model_requests
                                    elif indicator == 'download-object-count':
                                        if m_st is not None:
                                            total += m_st.model_objects
                    monthly_stats[k] = total
                else:
                    stats = DatasetStats.objects.filter(dataset_id__in=dataset_ids)
                    if len(stats) > 0:
                        total = 0
                        for st in stats:
                            if indicator == 'request-count':
                                if st.request_count is not None:
                                    total += st.request_count
                                monthly_stats[k] = total
                            elif indicator == 'project-count':
                                if st.project_count is not None:
                                    total += st.project_count
                                monthly_stats[k] = total
                            elif indicator == 'distribution-count':
                                if st.distribution_count is not None:
                                    total += st.distribution_count
                                monthly_stats[k] = total
                            elif indicator == 'object-count':
                                if st.object_count is not None:
                                    total += st.object_count
                                monthly_stats[k] = total
                            elif indicator == 'field-count':
                                if st.field_count is not None:
                                    total += st.field_count
                                monthly_stats[k] = total
                            elif indicator == 'model-count':
                                if st.model_count is not None:
                                    total += st.model_count
                                monthly_stats[k] = total
                            elif indicator == 'level-average':
                                lev = []
                                if st.maturity_level is not None:
                                    lev.append(st.maturity_level)
                                level_avg = int(sum(lev) / len(lev))
                                monthly_stats[k] = level_avg
                    else:
                        monthly_stats[k] = 0
        for m, mv in monthly_stats.items():
            if max_count < mv:
                max_count = mv
        keys = list(monthly_stats.keys())
        values = list(monthly_stats.values())
        sorted_value_index = np.argsort(values)
        if sorting is None or sorting == 'sort-year-desc':
            monthly_stats = OrderedDict(sorted(monthly_stats.items(), reverse=False))
        elif sorting == 'sort-year-asc':
            monthly_stats = OrderedDict(sorted(monthly_stats.items(), reverse=True))
        elif sorting == 'sort-asc':
            monthly_stats = {keys[i]: values[i] for i in np.flip(sorted_value_index)}
        elif sorting == 'sort-desc':
            monthly_stats = {keys[i]: values[i] for i in sorted_value_index}
        context['selected_quarter'] = self.kwargs['quarter']
        # context['year_stats'] = quarter_stats
        context['year_stats'] = monthly_stats
        context['max_count'] = max_count
        context['current_object'] = str('quarter/' + selected_quarter)
        context['active_filter'] = 'publication'
        context['active_indicator'] = indicator
        context['sort'] = sorting
        return context


class DatasetCategoryView(PermissionRequiredMixin, TemplateView):
    template_name = 'vitrina/datasets/dataset_categories.html'

    dataset: Dataset

    def dispatch(self, request, *args, **kwargs):
        self.dataset = get_object_or_404(Dataset, pk=kwargs.get('dataset_id'))
        return super().dispatch(request, *args, **kwargs)

    def has_permission(self):
        return has_perm(self.request.user, Action.UPDATE, self.dataset)

    def get_context_data(self, **kwargs):
        context = super().get_context_data(**kwargs)
        context['form'] = DatasetCategoryForm(self.dataset)
        context['dataset'] = self.dataset
        return context

    def post(self, request, *args, **kwargs):
        form = DatasetCategoryForm(self.dataset, request.POST)
        if form.is_valid():
            self.dataset.category.clear()
            for category in form.cleaned_data.get('category'):
                self.dataset.category.add(category)
            self.dataset.save()
        else:
            messages.error(request, '\n'.join([error[0] for error in form.errors.values()]))
        return redirect(self.dataset.get_absolute_url())


class FilterCategoryView(LoginRequiredMixin, View):
    def get(self, request, *args, **kwargs):
        categories = Category.objects.all()
        category_data = {}
        group_categories = []

        if group_id := request.GET.get('group_id'):
            group = get_object_or_404(DatasetGroup, pk=int(group_id))
            group_categories = group.category_set.all()
            categories = group_categories

        if ids := request.GET.get('category_ids'):
            ids = [int(i) for i in ids.split(',')]
            categories = categories.filter(pk__in=ids)

        if term := request.GET.get('term'):
            categories = categories.filter(title__icontains=term)

        for cat in categories:
            category_data[cat.pk] = {
                'show_checkbox': True,
            }
            for ancestor in cat.get_ancestors():
                if ancestor not in categories:
                    category_data[ancestor.pk] = {
                        'show_checkbox': True if ancestor in group_categories or not group_id else False,
                    }
        return JsonResponse({'categories': category_data})


class DatasetAttributionCreateView(PermissionRequiredMixin, CreateView):
    model = DatasetAttribution
    form_class = DatasetAttributionForm
    template_name = 'vitrina/datasets/attribution_form.html'

    dataset: Dataset

    def dispatch(self, request, *args, **kwargs):
        self.dataset = get_object_or_404(Dataset, pk=kwargs.get('dataset_id'))
        return super().dispatch(request, *args, **kwargs)

    def has_permission(self):
        return has_perm(
            self.request.user,
            Action.UPDATE,
            self.dataset
        )

    def get_form_kwargs(self):
        kwargs = super().get_form_kwargs()
        kwargs['dataset'] = self.dataset
        return kwargs

    def get_context_data(self, **kwargs):
        context = super().get_context_data(**kwargs)
        context['dataset'] = self.dataset
        return context

    def form_valid(self, form):
        self.object: DatasetAttribution = form.save(commit=False)
        self.object.dataset = self.dataset
        self.object.save()
        return redirect(self.dataset.get_absolute_url())


class DatasetAttributionDeleteView(PermissionRequiredMixin, DeleteView):
    model = DatasetAttribution

    dataset: Dataset

    def dispatch(self, request, *args, **kwargs):
        self.dataset = get_object_or_404(Dataset, pk=kwargs.get('dataset_id'))
        return super().dispatch(request, *args, **kwargs)

    def has_permission(self):
        return has_perm(
            self.request.user,
            Action.UPDATE,
            self.dataset
        )

    def get(self, request, *args, **kwargs):
        return self.post(request, *args, **kwargs)

    def get_success_url(self):
        return self.dataset.get_absolute_url()


class DatasetRelationCreateView(PermissionRequiredMixin, CreateView):
    model = DatasetRelation
    form_class = DatasetRelationForm
    template_name = 'vitrina/datasets/relation_form.html'

    dataset: Dataset

    def dispatch(self, request, *args, **kwargs):
        self.dataset = get_object_or_404(Dataset, pk=kwargs.get('pk'))
        return super().dispatch(request, *args, **kwargs)

    def has_permission(self):
        return has_perm(
            self.request.user,
            Action.UPDATE,
            self.dataset
        )

    def get_form_kwargs(self):
        kwargs = super().get_form_kwargs()
        kwargs['dataset'] = self.dataset
        return kwargs

    def get_context_data(self, **kwargs):
        context = super().get_context_data(**kwargs)
        context['dataset'] = self.dataset
        return context

    def form_valid(self, form):
        self.object: DatasetRelation = form.save(commit=False)

        if relation := form.cleaned_data.get('relation_type'):
            inverse = False
            if relation.endswith('_inv'):
                relation = relation.replace('_inv', '')
                inverse = True
            try:
                relation = Relation.objects.get(pk=int(relation))
            except (ValueError, ObjectDoesNotExist) as e:
                messages.error(self.request, e)
                return redirect(self.dataset.get_absolute_url())

            self.object.relation = relation
            if inverse:
                self.object.dataset = self.object.part_of
                self.object.part_of = self.dataset
            else:
                self.object.dataset = self.dataset
            self.object.save()
            self.object.dataset.part_of.add(self.object)

            # need to save to update search index
            self.object.dataset.save()
            self.object.part_of.save()

        return redirect(self.dataset.get_absolute_url())


class DatasetRelationDeleteView(PermissionRequiredMixin, DeleteView):
    model = DatasetRelation

    dataset: Dataset

    def dispatch(self, request, *args, **kwargs):
        self.dataset = get_object_or_404(Dataset, pk=kwargs.get('dataset_id'))
        return super().dispatch(request, *args, **kwargs)

    def has_permission(self):
        return has_perm(self.request.user, Action.UPDATE, self.dataset)

    def get(self, *args, **kwargs):
        return self.post(*args, **kwargs)

    def get_success_url(self):
        return self.dataset.get_absolute_url()<|MERGE_RESOLUTION|>--- conflicted
+++ resolved
@@ -99,20 +99,16 @@
                 pk=self.kwargs['pk'],
             )
             datasets = datasets.filter(organization=self.organization.pk)
-<<<<<<< HEAD
         if sorting is None or sorting == 'sort-by-date-newest':
-            datasets = datasets.order_by('-published')
+            datasets = datasets.order_by('-type_order', '-published')
         elif sorting == 'sort-by-date-oldest':
-            datasets = datasets.order_by('published')
+            datasets = datasets.order_by('-type_order', 'published')
         elif sorting == 'sort-by-title':
             if self.request.LANGUAGE_CODE == 'lt':
                 datasets = datasets.order_by('lt_title_s')
             else:
                 datasets = datasets.order_by('en_title_s')
         return datasets
-=======
-        return datasets.order_by('-type_order', '-published')
->>>>>>> 5895d4c3
 
     def get_context_data(self, **kwargs):
         context = super().get_context_data(**kwargs)
