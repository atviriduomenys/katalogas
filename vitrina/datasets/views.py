from django.shortcuts import get_object_or_404
from django.views.generic import ListView
from django.views.generic.detail import DetailView
from django.db.models import Q

from vitrina.datasets.forms import DatasetFilterForm
from vitrina.helpers import get_selected_value, get_filter_url
from vitrina.datasets.models import Dataset
<<<<<<< HEAD
from vitrina.datasets.services import filter_by_status, get_related_categories, get_tag_list, get_related_tag_list, \
    get_category_counts
from vitrina.orgs.models import Organization
from vitrina.classifiers.models import Category
from vitrina.classifiers.models import Frequency
from django.http import HttpResponseBadRequest

from django.utils.translation import gettext_lazy as _
=======
from vitrina.orgs.models import Organization
>>>>>>> a9e04502


class DatasetListView(ListView):
    model = Dataset
<<<<<<< HEAD
=======
    template_name = 'vitrina/datasets/list.html'
>>>>>>> a9e04502
    paginate_by = 20
    template_name = 'vitrina/datasets/list.html'

<<<<<<< HEAD
    def get(self, request, *args, **kwargs):
        filter_form = DatasetFilterForm(self.request.GET)
        if filter_form.is_valid():
            return super().get(request, *args, **kwargs)
        return HttpResponseBadRequest(_("Klaida"))

    def get_queryset(self):
        datasets = Dataset.public.order_by('-published')
        filter_form = DatasetFilterForm(self.request.GET)
        filter_form.is_valid()
        cleaned_data = filter_form.cleaned_data

        query = cleaned_data.get('q')
        date_from = cleaned_data.get('date_from')
        date_to = cleaned_data.get('date_to')
        status = cleaned_data.get('status')
        tags = cleaned_data.get('tags')
        category = cleaned_data.get('category')
        organization = cleaned_data.get('organization')
        frequency = cleaned_data.get('frequency')

=======
    def get_queryset(self):
        datasets = Dataset.public.order_by('-published')
        if self.kwargs.get('slug') and self.request.resolver_match.url_name == 'organization-datasets':
            organization = get_object_or_404(Organization, slug=self.kwargs['slug'])
            datasets = datasets.filter(organization=organization)

        query = self.request.GET.get('q')
>>>>>>> a9e04502
        if query:
            datasets = datasets.filter(
                Q(title__icontains=query) | Q(title_en__icontains=query)
            )
<<<<<<< HEAD
        if date_from and date_to:
            datasets = datasets.filter(published__range=(date_from, date_to))
        elif date_from:
            datasets = datasets.filter(published__gte=date_from)
        elif date_to:
            datasets = datasets.filter(published__lte=date_to)
        if status:
            datasets = filter_by_status(datasets, status)
        for tag in tags:
            datasets = datasets.filter(tags__icontains=tag)
        if category:
            related_categories = get_related_categories(category, only_children=True)
            datasets = datasets.filter(category__pk__in=related_categories)
        if organization:
            datasets = datasets.filter(organization=organization)
        if frequency:
            datasets = datasets.filter(frequency=frequency)
        return datasets

    def get_template_names(self):
        if hasattr(self.object_list, 'status_code') and self.object_list.status_code == 500:
            return 'error.html'
        else:
            return 'vitrina/datasets/list.html'

    def get_context_data(self, **kwargs):
        context = super().get_context_data(**kwargs)
        filtered_queryset = self.get_queryset()

        selected_status = get_selected_value(self.request, 'status', is_int=False)
        selected_organization = get_selected_value(self.request, 'organization')
        selected_categories = get_selected_value(self.request, 'category', multiple=True)
        selected_frequency = get_selected_value(self.request, 'frequency')
        selected_tags = get_selected_value(self.request, 'tags', multiple=True, is_int=False)
        selected_date_from = get_selected_value(self.request, 'date_from', is_int=False)
        selected_date_to = get_selected_value(self.request, 'date_to', is_int=False)

        related_categories = get_related_categories(selected_categories)
        tag_list = get_tag_list()
        related_tag_list = get_related_tag_list(selected_tags, filtered_queryset)
        category_counts = get_category_counts(selected_categories, related_categories, filtered_queryset)

        status_counts = {}
        for status in Dataset.FILTER_STATUSES.keys():
            status_counts[status] = filter_by_status(filtered_queryset, status).count()

        extra_context = {
            'num_found': filtered_queryset.count(),
            'status_filters': [{
                'key': key,
                'title': value,
                'query': get_filter_url(self.request, 'status', key),
                'count': status_counts.get(key, 0)
            } for key, value in Dataset.FILTER_STATUSES.items() if status_counts.get(key, 0) > 0],
            'selected_status': selected_status,

            'organization_filters': [{
                'id': org.pk,
                'title': org.title,
                'query': get_filter_url(self.request, 'organization', org.pk),
                'count': filtered_queryset.filter(organization=org).count()
            } for org in Organization.objects.order_by('title')
                if filtered_queryset.filter(organization=org).count() > 0],
            'selected_organization': selected_organization,

            'category_filters': [{
                'id': category.pk,
                'title': category.title,
                'query': get_filter_url(self.request, 'category', category.pk, True),
                'count': category_counts.get(category.pk, 0)
            } for category in Category.objects.order_by('title') if category_counts.get(category.pk, 0) > 0],
            'selected_categories': selected_categories,
            'related_categories': related_categories,

            'frequency_filters': [{
                'id': frequency.pk,
                'title': frequency.title,
                'query': get_filter_url(self.request, 'frequency', frequency.pk),
                'count': filtered_queryset.filter(frequency=frequency).count()
            } for frequency in Frequency.objects.order_by('title')
                if filtered_queryset.filter(frequency=frequency).count() > 0],
            'selected_frequency': selected_frequency,

            'tag_filters': [{
                'title': tag,
                'query': get_filter_url(self.request, 'tags', tag, True),
                'count': filtered_queryset.filter(tags__icontains=tag).count()
            } for tag in tag_list if filtered_queryset.filter(tags__icontains=tag).count() > 0],
            'selected_tags': selected_tags,
            'related_tags': related_tag_list,

            'selected_date_from': selected_date_from,
            'selected_date_to': selected_date_to,
        }
        context.update(extra_context)
        return context

=======
        return datasets

>>>>>>> a9e04502

class DatasetDetailView(DetailView):
    model = Dataset
    template_name = 'vitrina/datasets/detail.html'
<<<<<<< HEAD
=======
    context_object_name = 'dataset'

    def get_context_data(self, **kwargs):
        context_data = super().get_context_data(**kwargs)
        dataset = context_data.get('dataset')
        extra_context_data = {
            'tags': dataset.get_tag_list(),
            'subscription': [],
            'rating': 3.0,
            'status': dataset.get_status_display()
        }
        context_data.update(extra_context_data)
        return context_data
>>>>>>> a9e04502
<|MERGE_RESOLUTION|>--- conflicted
+++ resolved
@@ -6,7 +6,6 @@
 from vitrina.datasets.forms import DatasetFilterForm
 from vitrina.helpers import get_selected_value, get_filter_url
 from vitrina.datasets.models import Dataset
-<<<<<<< HEAD
 from vitrina.datasets.services import filter_by_status, get_related_categories, get_tag_list, get_related_tag_list, \
     get_category_counts
 from vitrina.orgs.models import Organization
@@ -15,21 +14,13 @@
 from django.http import HttpResponseBadRequest
 
 from django.utils.translation import gettext_lazy as _
-=======
-from vitrina.orgs.models import Organization
->>>>>>> a9e04502
 
 
 class DatasetListView(ListView):
     model = Dataset
-<<<<<<< HEAD
-=======
     template_name = 'vitrina/datasets/list.html'
->>>>>>> a9e04502
     paginate_by = 20
-    template_name = 'vitrina/datasets/list.html'
 
-<<<<<<< HEAD
     def get(self, request, *args, **kwargs):
         filter_form = DatasetFilterForm(self.request.GET)
         if filter_form.is_valid():
@@ -38,6 +29,10 @@
 
     def get_queryset(self):
         datasets = Dataset.public.order_by('-published')
+        if self.kwargs.get('slug') and self.request.resolver_match.url_name == 'organization-datasets':
+            organization = get_object_or_404(Organization, slug=self.kwargs['slug'])
+            datasets = datasets.filter(organization=organization)
+
         filter_form = DatasetFilterForm(self.request.GET)
         filter_form.is_valid()
         cleaned_data = filter_form.cleaned_data
@@ -51,20 +46,10 @@
         organization = cleaned_data.get('organization')
         frequency = cleaned_data.get('frequency')
 
-=======
-    def get_queryset(self):
-        datasets = Dataset.public.order_by('-published')
-        if self.kwargs.get('slug') and self.request.resolver_match.url_name == 'organization-datasets':
-            organization = get_object_or_404(Organization, slug=self.kwargs['slug'])
-            datasets = datasets.filter(organization=organization)
-
-        query = self.request.GET.get('q')
->>>>>>> a9e04502
         if query:
             datasets = datasets.filter(
                 Q(title__icontains=query) | Q(title_en__icontains=query)
             )
-<<<<<<< HEAD
         if date_from and date_to:
             datasets = datasets.filter(published__range=(date_from, date_to))
         elif date_from:
@@ -83,12 +68,6 @@
         if frequency:
             datasets = datasets.filter(frequency=frequency)
         return datasets
-
-    def get_template_names(self):
-        if hasattr(self.object_list, 'status_code') and self.object_list.status_code == 500:
-            return 'error.html'
-        else:
-            return 'vitrina/datasets/list.html'
 
     def get_context_data(self, **kwargs):
         context = super().get_context_data(**kwargs)
@@ -162,16 +141,10 @@
         context.update(extra_context)
         return context
 
-=======
-        return datasets
-
->>>>>>> a9e04502
 
 class DatasetDetailView(DetailView):
     model = Dataset
     template_name = 'vitrina/datasets/detail.html'
-<<<<<<< HEAD
-=======
     context_object_name = 'dataset'
 
     def get_context_data(self, **kwargs):
@@ -184,5 +157,4 @@
             'status': dataset.get_status_display()
         }
         context_data.update(extra_context_data)
-        return context_data
->>>>>>> a9e04502
+        return context_data