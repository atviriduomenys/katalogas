import csv
import itertools
import json
import secrets

import pandas as pd
import numpy as np

from django.conf import settings
from django.contrib import messages
from django.contrib.auth.decorators import login_required
from django.contrib.auth.mixins import LoginRequiredMixin
from django.contrib.auth.mixins import PermissionRequiredMixin
from django.contrib.contenttypes.models import ContentType
from django.core.serializers.json import DjangoJSONEncoder
from django.db.models import QuerySet, Count, Max
from django.db.models.functions import ExtractYear, ExtractMonth
from django.http import JsonResponse, HttpResponseRedirect, HttpResponse
from django.shortcuts import get_object_or_404, redirect
from django.urls import reverse
from django.utils.text import slugify
from django.utils.translation import gettext_lazy as _
from django.template.defaultfilters import date as _date

from django.views import View
from django.views.generic import DetailView, ListView, TemplateView
from django.views.generic.edit import CreateView, UpdateView, DeleteView
from django.core.exceptions import ObjectDoesNotExist
from django.core.mail import send_mail

from haystack.generic_views import FacetedSearchView
from parler.utils.context import switch_language
from parler.utils.i18n import get_language
from itsdangerous import URLSafeSerializer
from reversion import set_comment
from reversion.views import RevisionMixin

from parler.views import TranslatableUpdateView, TranslatableCreateView, LanguageChoiceMixin, ViewUrlMixin

from vitrina.api.models import ApiKey
from vitrina.projects.models import Project
from vitrina.comments.models import Comment
from vitrina.settings import ELASTIC_FACET_SIZE
from vitrina.statistics.models import DatasetStats, ModelDownloadStats
from vitrina.structure.models import Model
from vitrina.structure.services import create_structure_objects
from vitrina.structure.views import DatasetStructureMixin
from vitrina.views import HistoryView, HistoryMixin
from vitrina.datasets.forms import DatasetStructureImportForm, DatasetForm, DatasetSearchForm, AddProjectForm, \
<<<<<<< HEAD
    DatasetRelationForm
from vitrina.datasets.forms import DatasetMemberUpdateForm, DatasetMemberCreateForm
from vitrina.datasets.services import update_facet_data, get_projects
from vitrina.datasets.models import Dataset, DatasetStructure, DatasetGroup, Type, DatasetRelation, Relation
=======
    DatasetAttributionForm, DatasetCategoryForm
from vitrina.datasets.forms import DatasetMemberUpdateForm, DatasetMemberCreateForm
from vitrina.datasets.services import update_facet_data, get_projects
from vitrina.datasets.models import Dataset, DatasetStructure, DatasetGroup, DatasetAttribution
>>>>>>> af4c0c7b
from vitrina.datasets.structure import detect_read_errors, read
from vitrina.classifiers.models import Category, Frequency
from vitrina.helpers import get_selected_value
from vitrina.orgs.helpers import is_org_dataset_list
from vitrina.orgs.models import Organization, Representative
from vitrina.orgs.services import has_perm, Action
from vitrina.resources.models import DatasetDistribution
from vitrina.users.models import User
from vitrina.helpers import get_current_domain
from datetime import datetime
import pytz

class DatasetListView(FacetedSearchView):
    template_name = 'vitrina/datasets/list.html'
    facet_fields = [
        'filter_status',
        'organization',
        'jurisdiction',
        'category',
        'parent_category',
        'groups',
        'frequency',
        'tags',
        'formats',
<<<<<<< HEAD
        'type',
=======
        'published',
        'level'
>>>>>>> af4c0c7b
    ]
    form_class = DatasetSearchForm
    max_num_facets = 20
    paginate_by = 20

    def get_queryset(self):
        datasets = super().get_queryset()

        options = {"size": ELASTIC_FACET_SIZE}
        for field in self.facet_fields:
            datasets = datasets.facet(field, **options)

        if is_org_dataset_list(self.request):
            self.organization = get_object_or_404(
                Organization,
                pk=self.kwargs['pk'],
            )
            datasets = datasets.filter(organization=self.organization.pk)
        return datasets.order_by('-type_order', '-published')

    def get_context_data(self, **kwargs):
        context = super().get_context_data(**kwargs)
        datasets = self.get_queryset()
        facet_fields = context.get('facets').get('fields')
        form = context.get('form')
        extra_context = {
            'status_facet': update_facet_data(self.request, facet_fields, 'filter_status',
                                              choices=Dataset.FILTER_STATUSES),
            'jurisdiction_facet': update_facet_data(self.request, facet_fields, 'jurisdiction', Organization),
            'organization_facet': update_facet_data(self.request, facet_fields, 'organization', Organization),
            'category_facet': update_facet_data(self.request, facet_fields, 'category', Category),
            'parent_category_facet': update_facet_data(self.request, facet_fields, 'parent_category', Category),
            'group_facet': update_facet_data(self.request, facet_fields, 'groups', DatasetGroup),
            'frequency_facet': update_facet_data(self.request, facet_fields, 'frequency', Frequency),
            'tag_facet': update_facet_data(self.request, facet_fields, 'tags'),
            'type_facet': update_facet_data(self.request, facet_fields, 'type', Type),
            'format_facet': update_facet_data(self.request, facet_fields, 'formats'),
            'published_facet': update_facet_data(self.request, facet_fields, 'published'),
            'level_facet': update_facet_data(self.request, facet_fields, 'level'),
            'selected_status': get_selected_value(form, 'filter_status', is_int=False),
            'selected_jurisdiction': get_selected_value(form, 'jurisdiction', True, False),
            'selected_organization': get_selected_value(form, 'organization', True, False),
            'selected_categories': get_selected_value(form, 'category', True, False),
            'selected_parent_category': get_selected_value(form, 'parent_category', True, False),
            'selected_groups': get_selected_value(form, 'groups', True, False),
            'selected_frequency': get_selected_value(form, 'frequency'),
            'selected_tags': get_selected_value(form, 'tags', True, False),
            'selected_types': get_selected_value(form, 'type', True, False),
            'selected_formats': get_selected_value(form, 'formats', True, False),
            'selected_date_from': form.cleaned_data.get('date_from'),
            'selected_date_to': form.cleaned_data.get('date_to'),
            'selected_level': get_selected_value(form, 'level'),
        }
        yearly_stats = {}
        quarter_stats = {}
        monthly_stats = {}
        for d in datasets:
            published = d.published
            if published is not None:
                year_published = published.year
                yearly_stats[year_published] = yearly_stats.get(year_published, 0) + 1
                quarter = str(year_published) + "-Q" + str(pd.Timestamp(published).quarter)
                quarter_stats[quarter] = quarter_stats.get(quarter, 0) + 1
                month = str(year_published) + "-" + str('%02d' % published.month)
                monthly_stats[month] = monthly_stats.get(month, 0) + 1
        final = {}
        months = {}

        for key, value in yearly_stats.items():
            final[key] = {}
            final[key]['total'] = value
            final[key]['quarters'] = {}
            final[key]['months'] = {}
            for qk, qv in quarter_stats.items():
                if qk.startswith(str(key)):
                    final[key]['quarters'][qk] = qv

        for q, qv in quarter_stats.items():
            y_index = int(q.split('-Q')[0])
            q_index = int(q.split('-Q')[1])
            qq = {q: qv}
            q_months = {}
            for m, mv in monthly_stats.items():
                y = int(m.split('-')[0])
                m_index = m.split('-')[1]
                m_q = (int(m_index) - 1) // 3 + 1
                if q_index == m_q and y_index == y:
                    q_months[m] = mv
                    qq = q_months
            months[q] = qq

        if is_org_dataset_list(self.request):
            extra_context['organization'] = self.organization
            extra_context['can_view_members'] = has_perm(
                self.request.user,
                Action.VIEW,
                Representative,
                self.organization
            )
            extra_context['can_create_dataset'] = has_perm(
                self.request.user,
                Action.CREATE,
                Dataset,
                self.organization,
            )
        context.update(extra_context)
        context['year_filter'] = final
        context['months'] = months
        return context


class DatasetDetailView(
    LanguageChoiceMixin,
    HistoryMixin,
    DatasetStructureMixin,
    DetailView
):
    model = Dataset
    template_name = 'vitrina/datasets/detail.html'
    context_object_name = 'dataset'
    detail_url_name = 'dataset-detail'
    history_url_name = 'dataset-history'

    def get_context_data(self, **kwargs):
        context_data = super().get_context_data(**kwargs)
        dataset = context_data.get('dataset')
        organization = get_object_or_404(Organization, id=dataset.organization.pk)
        extra_context_data = {
            'tags': dataset.get_tag_list(),
            'subscription': [],
            'status': dataset.get_status_display(),
            #TODO: harvested functionality needs to be implemented
            'harvested': '',
            'can_add_resource': has_perm(self.request.user, Action.CREATE, DatasetDistribution),
            'can_update_dataset': has_perm(self.request.user, Action.UPDATE, dataset),
            'can_view_members': has_perm(self.request.user, Action.VIEW, Representative, dataset),
            'resources': dataset.datasetdistribution_set.all(),
            'org_logo': organization.image,
            'attributions': dataset.datasetattribution_set.order_by('attribution'),
        }
        part_of = dataset.part_of.order_by('relation')
        part_of = itertools.groupby(part_of, lambda x: x.relation)
        extra_context_data['part_of'] = [(relation, list(values)) for relation, values in part_of]
        related_datasets = dataset.related_datasets.all()
        related_datasets = itertools.groupby(related_datasets, lambda x: x.relation)
        extra_context_data['related_datasets'] = [(relation, list(values)) for relation, values in related_datasets]

        context_data.update(extra_context_data)
        return context_data


class DatasetDistributionPreviewView(View):
    def get(self, request, dataset_id, distribution_id):
        distribution = get_object_or_404(
            DatasetDistribution,
            dataset__pk=dataset_id,
            pk=distribution_id
        )
        data = []
        if distribution.is_previewable():
            rows = open(distribution.file.path, encoding='utf-8')
            rows = itertools.islice(rows, 100)
            data = list(csv.reader(rows, delimiter=";"))
        return JsonResponse({'data': data})


class DatasetCreateView(
    LoginRequiredMixin,
    PermissionRequiredMixin,
    RevisionMixin,
    TranslatableCreateView,
    LanguageChoiceMixin
):
    model = Dataset
    template_name = 'vitrina/datasets/form.html'
    context_object_name = 'dataset'
    form_class = DatasetForm

    def has_permission(self):
        organization = get_object_or_404(Organization, id=self.kwargs.get('pk'))
        return has_perm(self.request.user, Action.CREATE, Dataset, organization)

    def handle_no_permission(self):
        if not self.request.user.is_authenticated:
            return redirect(settings.LOGIN_URL)
        else:
            org = get_object_or_404(Organization, id=self.kwargs['pk'])
            return redirect(org)

    def get_context_data(self, **kwargs):
        context = super().get_context_data(**kwargs)
        context['current_title'] = _('Naujas duomenų rinkinys')
        context['service_types'] = list(Type.objects.filter(name=Type.SERVICE).values_list('pk', flat=True))
        return context

    def get(self, request, *args, **kwargs):
        return super(DatasetCreateView, self).get(request, *args, **kwargs)

    def form_valid(self, form):
        self.object = form.save(commit=True)
        self.object.slug = slugify(self.object.title)
        self.object.organization_id = self.kwargs.get('pk')
<<<<<<< HEAD
        groups = form.cleaned_data['groups']
        self.object.groups.set(groups)

        types = form.cleaned_data.get('type')
        self.object.type.set(types)
        if types.filter(name=Type.SERVICE):
            self.object.service = True
        else:
            self.object.endpoint_url = None
            self.object.endpoint_type = None
            self.object.endpoint_description = None
            self.object.endpoint_description_type = None
            self.object.service = False
        if types.filter(name=Type.SERIES):
            self.object.series = True
        else:
            self.object.series = False

=======
>>>>>>> af4c0c7b
        self.object.save()
        set_comment(Dataset.CREATED)
        return HttpResponseRedirect(self.get_success_url())


class DatasetUpdateView(
    LoginRequiredMixin,
    PermissionRequiredMixin,
    RevisionMixin,
    TranslatableUpdateView,
    ViewUrlMixin
):
    model = Dataset
    template_name = 'vitrina/datasets/form.html'
    view_url_name = 'dataset:edit'
    context_object_name = 'dataset'
    form_class = DatasetForm

    def has_permission(self):
        dataset = get_object_or_404(Dataset, id=self.kwargs['pk'])
        return has_perm(self.request.user, Action.UPDATE, dataset)

    def handle_no_permission(self):
        if not self.request.user.is_authenticated:
            return redirect(settings.LOGIN_URL)
        else:
            dataset = get_object_or_404(Dataset, id=self.kwargs['pk'])
            return redirect(dataset)

    def get_context_data(self, **kwargs):
        context = super().get_context_data(**kwargs)
        context['current_title'] = _('Duomenų rinkinio redagavimas')
        switch_language(self.object, get_language())
        context['service_types'] = list(Type.objects.filter(name=Type.SERVICE).values_list('pk', flat=True))
        return context

    def get(self, request, *args, **kwargs):
        return super(DatasetUpdateView, self).get(request, *args, **kwargs)

    def form_valid(self, form):
        self.object = form.save(commit=False)
        self.object.slug = slugify(self.object.title)
        tags = form.cleaned_data['tags']
        self.object.tags.set(tags)

        types = form.cleaned_data.get('type')
        self.object.type.set(types)
        if types.filter(name=Type.SERVICE):
            self.object.service = True
        else:
            self.object.endpoint_url = None
            self.object.endpoint_type = None
            self.object.endpoint_description = None
            self.object.endpoint_description_type = None
            self.object.service = False
        if types.filter(name=Type.SERIES):
            self.object.series = True
        else:
            self.object.series = False

        self.object.save()
        set_comment(Dataset.EDITED)
        return HttpResponseRedirect(self.get_success_url())


class DatasetHistoryView(DatasetStructureMixin, HistoryView):
    model = Dataset
    detail_url_name = "dataset-detail"
    history_url_name = "dataset-history"
    tabs_template_name = 'vitrina/datasets/tabs.html'

    def get_context_data(self, **kwargs):
        context = super().get_context_data(**kwargs)
        context['can_view_members'] = has_perm(
            self.request.user,
            Action.VIEW,
            Representative,
            self.object,
        )
        return context


class DatasetStructureImportView(
    LoginRequiredMixin,
    PermissionRequiredMixin,
    CreateView,
):
    model = DatasetStructure
    form_class = DatasetStructureImportForm
    template_name = 'base_form.html'

    dataset: Dataset | None = None

    def dispatch(self, request, *args, **kwargs):
        self.dataset = get_object_or_404(Dataset, pk=self.kwargs.get('pk'))
        return super().dispatch(request, *args, **kwargs)

    def has_permission(self):
        return has_perm(
            self.request.user,
            Action.CREATE,
            DatasetStructure,
            self.dataset,
        )

    def get_context_data(self, **kwargs):
        return {
            **super().get_context_data(**kwargs),
            'current_title': _("Struktūros importas"),
            'parent_title': self.dataset.title,
            'parent_url': self.dataset.get_absolute_url(),
        }

    def form_valid(self, form):
        self.object = form.save(commit=False)
        self.object.dataset = self.dataset
        self.object.save()
        self.object.dataset.current_structure = self.object
        self.object.dataset.save()
        create_structure_objects(self.object)
        return HttpResponseRedirect(self.get_success_url())


class DatasetMembersView(
    LoginRequiredMixin,
    PermissionRequiredMixin,
    HistoryMixin,
    DatasetStructureMixin,
    ListView,
):
    model = Representative
    template_name = 'vitrina/datasets/members_list.html'
    context_object_name = 'members'
    paginate_by = 20

    # HistroyMixin
    object: Dataset
    detail_url_name = 'dataset-detail'
    history_url_name = 'dataset-history'

    def dispatch(self, request, *args, **kwargs):
        self.object = get_object_or_404(Dataset, pk=kwargs['pk'])
        return super().dispatch(request, *args, **kwargs)

    def has_permission(self):
        return has_perm(
            self.request.user,
            Action.VIEW,
            Representative,
            self.object,
        )

    def get_queryset(self):
        return (
            Representative.objects.
            filter(
                content_type=ContentType.objects.get_for_model(Dataset),
                object_id=self.object.pk,
            ).
            order_by("role", "first_name", 'last_name')
        )

    def get_context_data(self, **kwargs):
        context = super().get_context_data(**kwargs)
        context['dataset'] = self.object
        context['has_permission'] = has_perm(
            self.request.user,
            Action.CREATE,
            Representative,
            self.object,
        )
        context['can_view_members'] = has_perm(
            self.request.user,
            Action.VIEW,
            Representative,
            self.object,
        )
        return context


class CreateMemberView(
    LoginRequiredMixin,
    PermissionRequiredMixin,
    CreateView,
):
    model = Representative
    form_class = DatasetMemberCreateForm
    template_name = 'base_form.html'

    dataset: Dataset

    def dispatch(self, request, *args, **kwargs):
        self.dataset = get_object_or_404(Dataset, pk=kwargs['dataset_id'])
        return super().dispatch(request, *args, **kwargs)

    def has_permission(self):
        return has_perm(
            self.request.user,
            Action.CREATE,
            Representative,
            self.dataset,
        )

    def get_success_url(self):
        return reverse('dataset-members', kwargs={
            'pk': self.dataset.pk,
        })

    def get_form_kwargs(self):
        kwargs = super().get_form_kwargs()
        kwargs['object_id'] = self.dataset.pk
        return kwargs

    def form_valid(self, form):
        self.object: Representative = form.save(commit=False)
        self.object.content_type = ContentType.objects.get_for_model(Dataset)
        self.object.object_id = self.dataset.id
        try:
            user = User.objects.get(email=self.object.email)
        except ObjectDoesNotExist:
            user = None
        if user:
            self.object.user = user
            self.object.save()
        else:
            self.object.save()
            serializer = URLSafeSerializer(settings.SECRET_KEY)
            token = serializer.dumps({"representative_id": self.object.pk})
            url = "%s%s" % (
                get_current_domain(self.request),
                reverse('representative-register', kwargs={'token': token})
            )
            send_mail(
                subject=_('Kvietimas prisijungti prie atvirų duomenų portalo'),
                message=_(
                    f'Buvote įtraukti į „{self.dataset}“ duomenų rinkinio '
                    'narių sąrašą, tačiau nesate registruotas Lietuvos '
                    'atvirų duomenų portale. Prašome sekite šia nuoroda, '
                    'kad užsiregistruotumėte ir patvirtintumėte savo '
                    'narystę:\n\n'
                    f'{url}\n\n'
                ),
                from_email=settings.DEFAULT_FROM_EMAIL,
                recipient_list=[self.object.email],
            )
            messages.info(self.request, _(
                "Naudotojui išsiųstas laiškas dėl registracijos"
            ))

        if self.object.has_api_access:
            ApiKey.objects.create(
                api_key=secrets.token_urlsafe(),
                enabled=True,
                representative=self.object
            )

        return HttpResponseRedirect(self.get_success_url())


@login_required
def autocomplete_tags(request, tag_model):
    if isinstance(tag_model, QuerySet):
        queryset = tag_model
        tag_model = queryset.model
    else:
        queryset = tag_model.objects
    options = tag_model.tag_options

    query = request.GET.get("q", "")
    page = int(request.GET.get("p", 1))

    if query:
        if options.force_lowercase:
            query = query.lower()

        if options.autocomplete_view_fulltext:
            lookup = "contains"
        else:
            lookup = "startswith"

        if not options.case_sensitive:
            lookup = f"i{lookup}"

        results = queryset.filter(**{f"name__{lookup}": query})

    else:
        results = queryset.all()

    if options.autocomplete_limit:
        start = options.autocomplete_limit * (page - 1)
        end = options.autocomplete_limit * page
        more = results.count() > end
        results = results.order_by("-count")[start:end]

    response = {"results": [tag.name for tag in results], "more": more}
    return HttpResponse(
        json.dumps(response, cls=DjangoJSONEncoder), content_type="application/json"
    )


class UpdateMemberView(
    LoginRequiredMixin,
    PermissionRequiredMixin,
    UpdateView,
):
    model = Representative
    form_class = DatasetMemberUpdateForm
    template_name = 'base_form.html'

    def has_permission(self):
        representative = get_object_or_404(
            Representative,
            pk=self.kwargs.get('pk'),
        )
        return has_perm(self.request.user, Action.UPDATE, representative)

    def get_success_url(self):
        return reverse('dataset-members', kwargs={
            'pk': self.kwargs.get('dataset_id'),
        })

    def form_valid(self, form):
        self.object: Representative = form.save()
        if self.object.has_api_access:
            if not self.object.apikey_set.exists():
                ApiKey.objects.create(
                    api_key=secrets.token_urlsafe(),
                    enabled=True,
                    representative=self.object
                )
            elif form.cleaned_data.get('regenerate_api_key'):
                api_key = self.object.apikey_set.first()
                api_key.api_key = secrets.token_urlsafe()
                api_key.enabled = True
                api_key.save()
        else:
            self.object.apikey_set.all().delete()
        return HttpResponseRedirect(self.get_success_url())


class DeleteMemberView(
    LoginRequiredMixin,
    PermissionRequiredMixin,
    DeleteView,
):
    model = Representative
    template_name = 'confirm_delete.html'

    def has_permission(self):
        representative = get_object_or_404(
            Representative,
            pk=self.kwargs.get('pk'),
        )
        return has_perm(self.request.user, Action.DELETE, representative)

    def get_success_url(self):
        return reverse('dataset-members', kwargs={
            'pk': self.kwargs.get('dataset_id'),
        })


class DatasetProjectsView(DatasetStructureMixin, HistoryMixin, ListView):
    model = Project
    template_name = 'vitrina/datasets/project_list.html'
    context_object_name = 'projects'
    paginate_by = 20

    # HistroyMixin
    object: Dataset
    detail_url_name = 'dataset-detail'
    history_url_name = 'dataset-history'

    def dispatch(self, request, *args, **kwargs):
        self.object = get_object_or_404(Dataset, pk=kwargs['pk'])
        return super().dispatch(request, *args, **kwargs)

    def get_queryset(self):
        return get_projects(self.request.user, self.object, order_value='-created')

    def get_context_data(self, **kwargs):
        context = super().get_context_data(**kwargs)
        context['dataset'] = self.object
        context['can_add_projects'] = has_perm(
            self.request.user,
            Action.UPDATE,
            self.object,
        )
        context['can_view_members'] = has_perm(
            self.request.user,
            Action.VIEW,
            Representative,
            self.object,
        )
        if self.request.user.is_authenticated:
            context['has_projects'] = (
                get_projects(self.request.user, self.object, check_existence=True, form_query=True)
            )
        else:
            context['has_projects'] = False
        return context


class AddProjectView(
    LoginRequiredMixin,
    PermissionRequiredMixin,
    RevisionMixin,
    UpdateView,
):
    model = Dataset
    form_class = AddProjectForm
    template_name = 'base_form.html'

    def dispatch(self, request, *args, **kwargs):
        self.dataset = get_object_or_404(Dataset, pk=self.kwargs.get('pk'))
        return super().dispatch(request, *args, **kwargs)

    def has_permission(self):
        return has_perm(self.request.user, Action.UPDATE, self.dataset)

    def get_form_kwargs(self):
        kwargs = super(AddProjectView, self).get_form_kwargs()
        kwargs.update({'user': self.request.user})
        kwargs.update({'dataset': self.dataset})
        return kwargs

    def form_valid(self, form):
        super().form_valid(form)
        self.object = form.save()
        for project in form.cleaned_data['projects']:
            temp_proj = get_object_or_404(Project, pk=project.pk)
            temp_proj.datasets.add(self.object)
        set_comment(Dataset.PROJECT_SET)
        self.object.save()
        return HttpResponseRedirect(
            reverse('dataset-projects', kwargs={'pk': self.object.pk})
        )

    def get_context_data(self, **kwargs):
        context = super().get_context_data(**kwargs)
        context['parent_title'] = self.dataset
        context['parent_url'] = self.dataset.get_absolute_url()
        context['current_title'] = _('Projektų pridėjimas')
        return context


class RemoveProjectView(LoginRequiredMixin, PermissionRequiredMixin, DeleteView):
    model = Dataset
    template_name = 'confirm_remove.html'

    def dispatch(self, request, *args, **kwargs):
        self.dataset = get_object_or_404(Dataset, pk=self.kwargs.get('pk'))
        self.project = get_object_or_404(Project, pk=self.kwargs.get('project_id'))
        return super().dispatch(request, *args, **kwargs)

    def has_permission(self):
        return has_perm(self.request.user, Action.UPDATE, self.project)

    def handle_no_permission(self):
        return HttpResponseRedirect(reverse('dataset-projects', kwargs={'pk': self.dataset.pk}))

    def delete(self, request, *args, **kwargs):
        self.project.datasets.remove(self.dataset.pk)
        success_url = self.get_success_url()
        return HttpResponseRedirect(success_url)

    def get_success_url(self):
        return reverse('dataset-projects', kwargs={'pk': self.dataset.pk})


class DatasetStatsView(DatasetListView):
    facet_fields = DatasetListView.facet_fields
    template_name = 'vitrina/datasets/status.html'
    paginate_by = 0

    def get_context_data(self, **kwargs):
        context = super().get_context_data(**kwargs)
        max_count = 0
        datasets = self.get_queryset()
        indicator = self.request.GET.get('indicator', None)
        statuses = {}
        stat_groups = {}
        if indicator is None:
            indicator = 'dataset-count'
        for d in datasets:
            statuses[d.filter_status] = statuses.get(d.filter_status, 0) + 1
        keys = list(statuses.keys())
        if indicator != 'dataset-count':
            for k in keys:
                id_list = []
                for d in datasets:
                    if d.filter_status == k:
                        id_list.append(d.pk)
                stat_groups[k] = id_list
            for item in stat_groups.keys():
                if indicator == 'download-request-count' or indicator == 'download-object-count':
                    models = Model.objects.filter(dataset_id__in=stat_groups[item]).values_list('metadata__name', flat=True)
                    total = 0
                    if len(models) > 0:
                        for m in models:
                            model_stats = ModelDownloadStats.objects.filter(model=m)
                            if len(model_stats) > 0:
                                for m_st in model_stats:
                                    if indicator == 'download-request-count':
                                        if m_st is not None:
                                            total += m_st.model_requests
                                    elif indicator == 'download-object-count':
                                        if m_st is not None:
                                            total += m_st.model_objects
                    statuses[item] = total
                else:
                    stats = DatasetStats.objects.filter(dataset_id__in=stat_groups[item])
                    if len(stats) > 0:
                        total = 0
                        for st in stats:
                            if indicator == 'request-count':
                                if st.request_count is not None:
                                    total += st.request_count
                                statuses[item] = total
                            elif indicator == 'project-count':
                                if st.project_count is not None:
                                    total += st.project_count
                                statuses[item] = total
                            elif indicator == 'distribution-count':
                                if st.distribution_count is not None:
                                    total += st.distribution_count
                                statuses[item] = total
                            elif indicator == 'object-count':
                                if st.object_count is not None:
                                    total += st.object_count
                                statuses[item] = total
                            elif indicator == 'field-count':
                                if st.field_count is not None:
                                    total += st.field_count
                                statuses[item] = total
                            elif indicator == 'model-count':
                                if st.model_count is not None:
                                    total += st.model_count
                                statuses[item] = total
                            elif indicator == 'level-average':
                                lev = []
                                if st.maturity_level is not None:
                                    lev.append(st.maturity_level)
                                level_avg = int(sum(lev)/len(lev))
                                statuses[item] = level_avg
        values = list(statuses.values())
        for v in values:
            if max_count < int(v):
                max_count = int(v)
        sorted_value_index = np.flip(np.argsort(values))
        sorted_statuses = {keys[i]: values[i] for i in sorted_value_index}

        # data = []
        # status_translations = Comment.get_statuses()
        #
        # inventored_styles = {'borderColor': 'black',
        #                      'backgroundColor': 'rgba(255, 179, 186, 0.9)',
        #                      'fill': True,
        #                      'sort': 1}
        # structured_styles = {'borderColor': 'black',
        #                      'backgroundColor': 'rgba(186,225,255, 0.9)',
        #                      'fill': True,
        #                      'sort': 2}
        # opened_styles = {'borderColor': 'black',
        #                  'backgroundColor': 'rgba(255, 223, 186, 0.9)',
        #                  'fill': True,
        #                  'sort': 3}
        #
        # most_recent_comments = Comment.objects.filter(
        #     content_type=ContentType.objects.get_for_model(Dataset),
        #     object_id__in=datasets.values_list('pk', flat=True),
        #     status__isnull=False).values('object_id')\
        #     .annotate(latest_status_change=Max('created')).values('object_id', 'latest_status_change')\
        #     .order_by('latest_status_change')
        #
        # dataset_status = Comment.objects.filter(
        #     content_type=ContentType.objects.get_for_model(Dataset),
        #     object_id__in=most_recent_comments.values('object_id'),
        #     created__in=most_recent_comments.values('latest_status_change'))\
        #     .annotate(year=ExtractYear('created'), month=ExtractMonth('created'))\
        #     .values('object_id', 'status', 'year', 'month')
        #
        # start_date = most_recent_comments.first().get('latest_status_change') if most_recent_comments else None
        # statuses = dataset_status.order_by('status').values_list('status', flat=True).distinct()
        #
        # if start_date:
        #     labels = pd.period_range(start=start_date,
        #                              end=datetime.date.today(),
        #                              freq='M').tolist()
        #
        #     for item in statuses:
        #         total = 0
        #         temp = []
        #         for label in labels:
        #             total += dataset_status.filter(status=item, year=label.year, month=label.month)\
        #                 .values('object_id')\
        #                 .annotate(count=Count('object_id', distinct=True))\
        #                 .count()
        #             temp.append({'x': _date(label, 'y b'), 'y': total})
        #         dict = {'label': str(status_translations[item]),
        #                 'data': temp,
        #                 'borderWidth': 1}
        #
        #         if item == 'INVENTORED':
        #             dict.update(inventored_styles)
        #         elif item == 'STRUCTURED':
        #             dict.update(structured_styles)
        #         elif item == 'OPENED':
        #             dict.update(opened_styles)
        #
        #         data.append(dict)
        # data = sorted(data, key=lambda x: x['sort'])
        # context['data'] = json.dumps(data)
        # context['graph_title'] = _('Duomenų rinkinių kiekis laike')
        # context['dataset_count'] = len(datasets)
        # context['yAxis_title'] = _('Duomenų rinkiniai')
        # context['xAxis_title'] = _('Laikas')
        # context['stats'] = 'status'
        # context['by_indicator'] = stat_groups
        context['status_data'] = sorted_statuses
        context['max_count'] = max_count
        context['active_filter'] = 'status'
        context['active_indicator'] = indicator
        return context


class DatasetManagementsView(DatasetListView):
    facet_fields = DatasetListView.facet_fields
    template_name = 'vitrina/datasets/jurisdictions.html'
    paginate_by = 0

    def get_context_data(self, **kwargs):
        context = super().get_context_data(**kwargs)
        max_count = 0
        all_orgs = context['jurisdiction_facet']
        indicator = self.request.GET.get('indicator', None)
        modified_jurisdictions = []
        if indicator is None:
            indicator = 'dataset-count'
        for org in all_orgs:
            id_list = []
            current = Organization.objects.get(title=org.get('display_value'))
            org_datasets = Dataset.objects.filter(organization=current).values_list('id', flat=True)
            if len(org_datasets) > 0:
                for d in org_datasets:
                    id_list.append(d)
                org['dataset_ids'] = id_list
            children = current.get_children()
            child_titles = []
            if len(children) > 0:
                exists = 0
                for ch in children:
                    child_titles.append(ch.title)
                for single in all_orgs:
                    if single['display_value'] in child_titles:
                        exists += 1
                if exists == 0:
                    org['has_orgs'] = False
            else:
                org['has_orgs'] = False
            if indicator == 'dataset-count':
                if max_count < org.get('count'):
                    max_count = org.get('count')
            modified_jurisdictions.append(org)
            print(modified_jurisdictions)
        if indicator != 'dataset-count':
            for single in modified_jurisdictions:
                if 'dataset_ids' in single:
                    if indicator == 'download-request-count' or indicator == 'download-object-count':
                        models = Model.objects.filter(dataset_id__in=single['dataset_ids']).values_list('metadata__name', flat=True)
                        total = 0
                        if len(models) > 0:
                            for m in models:
                                model_stats = ModelDownloadStats.objects.filter(model=m)
                                if len(model_stats) > 0:
                                    for m_st in model_stats:
                                        if indicator == 'download-request-count':
                                            if m_st is not None:
                                                total += m_st.model_requests
                                        elif indicator == 'download-object-count':
                                            if m_st is not None:
                                                total += m_st.model_objects
                        single['stats'] = total
                    else:
                        stats = DatasetStats.objects.filter(dataset_id__in=single['dataset_ids'])
                        if len(stats) > 0:
                            total = 0
                            for st in stats:
                                if indicator == 'request-count':
                                    if st.request_count is not None:
                                        total += st.request_count
                                    single['stats'] = total
                                elif indicator == 'project-count':
                                    if st.project_count is not None:
                                        total += st.project_count
                                    single['stats'] = total
                                elif indicator == 'distribution-count':
                                    if st.distribution_count is not None:
                                        total += st.distribution_count
                                    single['stats'] = total
                                elif indicator == 'object-count':
                                    if st.object_count is not None:
                                        total += st.object_count
                                    single['stats'] = total
                                elif indicator == 'field-count':
                                    if st.field_count is not None:
                                        total += st.field_count
                                    single['stats'] = total
                                elif indicator == 'model-count':
                                    if st.model_count is not None:
                                        total += st.model_count
                                    single['stats'] = total
                                elif indicator == 'level-average':
                                    lev = []
                                    if st.maturity_level is not None:
                                        lev.append(st.maturity_level)
                                    level_avg = int(sum(lev) / len(lev))
                                    single['stats'] = level_avg
                        else:
                            single['stats'] = 0
                    if max_count < single.get('stats'):
                        max_count = single.get('stats')
                else:
                    single['stats'] = 0
            modified_jurisdictions = sorted(modified_jurisdictions, key=lambda dd: dd['stats'], reverse=True)
        context['jurisdiction_data'] = modified_jurisdictions
        context['max_count'] = max_count
        context['active_filter'] = 'jurisdiction'
        context['active_indicator'] = indicator
        return context


class DatasetsLevelView(DatasetListView):
    facet_fields = DatasetListView.facet_fields
    template_name = 'vitrina/datasets/level.html'
    paginate_by = 0

    def get_context_data(self, **kwargs):
        context = super().get_context_data(**kwargs)
        max_count = 0
        datasets = self.get_queryset()
        indicator = self.request.GET.get('indicator', None)
        levels = {}
        stat_groups = {}
        if indicator is None:
            indicator = 'dataset-count'
        for d in datasets:
            lev = d.level
            levels[lev] = levels.get(lev, 0) + 1
        keys = list(levels.keys())
        if indicator != 'dataset-count':
            for le in levels.keys():
                id_list = []
                for d in datasets:
                    if d.level is not None:
                        if d.level == le:
                            id_list.append(d.pk)
                stat_groups[le] = id_list
            for item in stat_groups.keys():
                if indicator == 'download-request-count' or indicator == 'download-object-count':
                    models = Model.objects.filter(dataset_id__in=stat_groups[item]).values_list('metadata__name', flat=True)
                    total = 0
                    if len(models) > 0:
                        for m in models:
                            model_stats = ModelDownloadStats.objects.filter(model=m)
                            if len(model_stats) > 0:
                                for m_st in model_stats:
                                    if indicator == 'download-request-count':
                                        if m_st is not None:
                                            total += m_st.model_requests
                                    elif indicator == 'download-object-count':
                                        if m_st is not None:
                                            total += m_st.model_objects
                    levels[item] = total
                else:
                    stats = DatasetStats.objects.filter(maturity_level__in=stat_groups[item])
                    if len(stats) > 0:
                        total = 0
                        for st in stats:
                            if indicator == 'request-count':
                                if st.request_count is not None:
                                    total += st.request_count
                                levels[item] = total
                            elif indicator == 'project-count':
                                if st.project_count is not None:
                                    total += st.project_count
                                levels[item] = total
                            elif indicator == 'distribution-count':
                                if st.distribution_count is not None:
                                    total += st.distribution_count
                                levels[item] = total
                            elif indicator == 'object-count':
                                if st.object_count is not None:
                                    total += st.object_count
                                levels[item] = total
                            elif indicator == 'field-count':
                                if st.field_count is not None:
                                    total += st.field_count
                                levels[item] = total
                            elif indicator == 'model-count':
                                if st.model_count is not None:
                                    total += st.model_count
                                levels[item] = total
                            elif indicator == 'level-average':
                                lev = []
                                if st.maturity_level is not None:
                                    lev.append(st.maturity_level)
                                level_avg = int(sum(lev) / len(lev))
                                levels[item] = level_avg
                    else:
                        levels[item] = 0
        values = list(levels.values())
        for v in values:
            if max_count < v:
                max_count = v
        sorted_value_index = np.flip(np.argsort(values))
        sorted_levels = {keys[i]: values[i] for i in sorted_value_index}
        context['level_data'] = sorted_levels
        context['max_count'] = max_count
        context['active_filter'] = 'level'
        context['active_indicator'] = indicator
        return context


class DatasetsOrganizationsView(DatasetListView):
    facet_fields = DatasetListView.facet_fields
    template_name = 'vitrina/datasets/organizations.html'
    paginate_by = 0

    def get_context_data(self, **kwargs):
        context = super().get_context_data(**kwargs)
        max_count = 0
        datasets = self.get_queryset()
        indicator = self.request.GET.get('indicator', None)
        orgs = {}
        stat_groups = {}
        if indicator is None:
            indicator = 'dataset-count'
        for d in datasets:
            current = Organization.objects.get(id=d.organization[0])
            orgs[current] = orgs.get(current, 0) + 1
        keys = list(orgs.keys())
        if indicator != 'dataset-count':
            for k in keys:
                id_list = []
                for d in datasets:
                    if d.organization[0] == k.pk:
                        id_list.append(d.pk)
                stat_groups[k] = id_list
            for item in stat_groups.keys():
                if indicator == 'download-request-count' or indicator == 'download-object-count':
                    models = Model.objects.filter(dataset_id__in=stat_groups[item]).values_list('metadata__name', flat=True)
                    total = 0
                    if len(models) > 0:
                        for m in models:
                            model_stats = ModelDownloadStats.objects.filter(model=m)
                            if len(model_stats) > 0:
                                for m_st in model_stats:
                                    if indicator == 'download-request-count':
                                        if m_st is not None:
                                            total += m_st.model_requests
                                    elif indicator == 'download-object-count':
                                        if m_st is not None:
                                            total += m_st.model_objects
                    orgs[item] = total
                else:
                    stats = DatasetStats.objects.filter(dataset_id__in=stat_groups[item])
                    if len(stats) > 0:
                        total = 0
                        for st in stats:
                            if indicator == 'request-count':
                                if st.request_count is not None:
                                    total += st.request_count
                                orgs[item] = total
                            elif indicator == 'project-count':
                                if st.project_count is not None:
                                    total += st.project_count
                                orgs[item] = total
                            elif indicator == 'distribution-count':
                                if st.distribution_count is not None:
                                    total += st.distribution_count
                                orgs[item] = total
                            elif indicator == 'object-count':
                                if st.object_count is not None:
                                    total += st.object_count
                                orgs[item] = total
                            elif indicator == 'field-count':
                                if st.field_count is not None:
                                    total += st.field_count
                                orgs[item] = total
                            elif indicator == 'model-count':
                                if st.model_count is not None:
                                    total += st.model_count
                                orgs[item] = total
                            elif indicator == 'level-average':
                                lev = []
                                if st.maturity_level is not None:
                                    lev.append(st.maturity_level)
                                level_avg = int(sum(lev) / len(lev))
                                orgs[item] = level_avg
                    else:
                        orgs[item] = 0
        values = list(orgs.values())
        for v in values:
            if max_count < v:
                max_count = v
        sorted_value_index = np.flip(np.argsort(values))
        sorted_orgs = {keys[i]: values[i] for i in sorted_value_index}
        context['organization_data'] = sorted_orgs
        context['max_count'] = max_count
        context['active_filter'] = 'organizations'
        context['active_indicator'] = indicator
        return context

class OrganizationStatsView(DatasetListView):
    facet_fields = DatasetListView.facet_fields
    template_name = 'vitrina/datasets/organizations.html'
    paginate_by = 0

    def get_context_data(self, **kwargs):
        context = super().get_context_data(**kwargs)
        max_count = 0
        indicator = self.request.GET.get('indicator', None)
        orgs = {}
        keys = list(orgs.keys())
        values = list(orgs.values())
        for v in values:
            if max_count < v:
                max_count = v
        sorted_value_index = np.flip(np.argsort(values))
        sorted_orgs = {keys[i]: values[i] for i in sorted_value_index}
        context['organization_data'] = sorted_orgs
        context['max_count'] = max_count
        context['active_filter'] = 'organizations'
        context['active_indicator'] = indicator
        return context

class DatasetsTagsView(DatasetListView):
    facet_fields = DatasetListView.facet_fields
    template_name = 'vitrina/datasets/tag.html'
    paginate_by = 0

    def get_context_data(self, **kwargs):
        context = super().get_context_data(**kwargs)
        max_count = 0
        datasets = self.get_queryset()
        indicator = self.request.GET.get('indicator', None)
        tags = {}
        stat_groups = {}
        if indicator is None:
            indicator = 'dataset-count'
        for d in datasets:
            if d.tags is not None:
                for t in d.tags:
                    tags[t.strip().capitalize()] = tags.get(t.strip().capitalize(), 0) + 1
        keys = list(tags.keys())
        if indicator != 'dataset-count':
            for k in keys:
                id_list = []
                for d in datasets:
                    if d.tags is not None:
                        for tag in d.tags:
                            if tag == k:
                                id_list.append(d.pk)
                stat_groups[k] = id_list
            for item in stat_groups.keys():
                stats = DatasetStats.objects.filter(dataset_id__in=stat_groups[item])
                if len(stats) > 0:
                    total = 0
                    for st in stats:
                        if indicator == 'request-count':
                            if st.request_count is not None:
                                total += st.request_count
                            tags[item] = total
                        elif indicator == 'project-count':
                            if st.project_count is not None:
                                total += st.project_count
                            tags[item] = total
                        elif indicator == 'distribution-count':
                            if st.distribution_count is not None:
                                total += st.distribution_count
                            tags[item] = total
                        elif indicator == 'object-count':
                            if st.object_count is not None:
                                total += st.object_count
                            tags[item] = total
                        elif indicator == 'field-count':
                            if st.field_count is not None:
                                total += st.field_count
                            tags[item] = total
                        elif indicator == 'model-count':
                            if st.model_count is not None:
                                total += st.model_count
                            tags[item] = total
                        elif indicator == 'level-average':
                            lev = []
                            if st.maturity_level is not None:
                                lev.append(st.maturity_level)
                            level_avg = int(sum(lev) / len(lev))
                            tags[item] = level_avg
                else:
                    tags[item] = 0
        values = list(tags.values())
        for v in values:
            if max_count < v:
                max_count = v
        sorted_value_index = np.flip(np.argsort(values))
        sorted_tags = {keys[i]: values[i] for i in sorted_value_index}
        if len(keys) > 100:
            context['trimmed'] = True
            sorted_tags = dict(itertools.islice(sorted_tags.items(), 100))
        context['tag_data'] = sorted_tags
        context['max_count'] = max_count
        context['active_filter'] = 'tag'
        context['active_indicator'] = indicator
        return context

class DatasetsFormatView(DatasetListView):
        facet_fields = DatasetListView.facet_fields
        template_name = 'vitrina/datasets/formats.html'
        paginate_by = 0

        def get_context_data(self, **kwargs):
            context = super().get_context_data(**kwargs)
            max_count = 0
            datasets = self.get_queryset()
            indicator = self.request.GET.get('indicator', None)
            formats = {}
            stat_groups = {}
            if indicator is None:
                indicator = 'dataset-count'
            for d in datasets:
                if d.formats is not None:
                    for f in d.formats:
                        formats[f.strip().title()] = formats.get(f.strip().title(), 0) + 1
            keys = list(formats.keys())
            if indicator != 'dataset-count':
                for k in keys:
                    id_list = []
                    for d in datasets:
                        if d.formats is not None:
                            for format in d.formats:
                                if format.strip().title() == k:
                                    id_list.append(d.pk)
                    stat_groups[k] = id_list
                for item in stat_groups.keys():
                    if indicator == 'download-request-count' or indicator == 'download-object-count':
                        models = Model.objects.filter(dataset_id__in=stat_groups[item]).values_list('metadata__name', flat=True)
                        total = 0
                        if len(models) > 0:
                            for m in models:
                                model_stats = ModelDownloadStats.objects.filter(model=m)
                                if len(model_stats) > 0:
                                    for m_st in model_stats:
                                        if indicator == 'download-request-count':
                                            if m_st is not None:
                                                total += m_st.model_requests
                                        elif indicator == 'download-object-count':
                                            if m_st is not None:
                                                total += m_st.model_objects
                        formats[item] = total
                    else:
                        stats = DatasetStats.objects.filter(dataset_id__in=stat_groups[item])
                        if len(stats) > 0:
                            total = 0
                            for st in stats:
                                if indicator == 'request-count':
                                    if st.request_count is not None:
                                        total += st.request_count
                                    formats[item] = total
                                elif indicator == 'project-count':
                                    if st.project_count is not None:
                                        total += st.project_count
                                    formats[item] = total
                                elif indicator == 'distribution-count':
                                    if st.distribution_count is not None:
                                        total += st.distribution_count
                                    formats[item] = total
                                elif indicator == 'object-count':
                                    if st.object_count is not None:
                                        total += st.object_count
                                    formats[item] = total
                                elif indicator == 'field-count':
                                    if st.field_count is not None:
                                        total += st.field_count
                                    formats[item] = total
                                elif indicator == 'model-count':
                                    if st.model_count is not None:
                                        total += st.model_count
                                    formats[item] = total
                                elif indicator == 'level-average':
                                    lev = []
                                    if st.maturity_level is not None:
                                        lev.append(st.maturity_level)
                                    level_avg = int(sum(lev) / len(lev))
                                    formats[item] = level_avg
                        else:
                            formats[item] = 0
            values = list(formats.values())
            for v in values:
                if max_count < v:
                    max_count = v
            sorted_value_index = np.flip(np.argsort(values))
            sorted_formats = {keys[i]: values[i] for i in sorted_value_index}
            context['format_data'] = sorted_formats
            context['max_count'] = max_count
            context['active_filter'] = 'format'
            context['active_indicator'] = indicator
            return context

class DatasetsFrequencyView(DatasetListView):
        facet_fields = DatasetListView.facet_fields
        template_name = 'vitrina/datasets/frequency.html'
        paginate_by = 0

        def get_context_data(self, **kwargs):
            context = super().get_context_data(**kwargs)
            max_count = 0
            datasets = self.get_queryset()
            indicator = self.request.GET.get('indicator', None)
            frequencies = {}
            stat_groups = {}
            if indicator is None:
                indicator = 'dataset-count'
            for d in datasets:
                if d.frequency is not None:
                    freq = Frequency.objects.get(id=d.frequency)
                    frequencies[freq] = frequencies.get(freq, 0) + 1
            keys = list(frequencies.keys())
            if indicator != 'dataset-count':
                for k in keys:
                    id_list = []
                    for d in datasets:
                        if d.frequency is not None:
                            freq = Frequency.objects.get(id=d.frequency)
                            if freq == k:
                                id_list.append(d.pk)
                    stat_groups[k] = id_list
                for item in stat_groups.keys():
                    if indicator == 'download-request-count' or indicator == 'download-object-count':
                        models = Model.objects.filter(dataset_id__in=stat_groups[item]).values_list('metadata__name', flat=True)
                        total = 0
                        if len(models) > 0:
                            for m in models:
                                model_stats = ModelDownloadStats.objects.filter(model=m)
                                if len(model_stats) > 0:
                                    for m_st in model_stats:
                                        if indicator == 'download-request-count':
                                            if m_st is not None:
                                                total += m_st.model_requests
                                        elif indicator == 'download-object-count':
                                            if m_st is not None:
                                                total += m_st.model_objects
                        frequencies[item] = total
                    else:
                        stats = DatasetStats.objects.filter(dataset_id__in=stat_groups[item])
                        if len(stats) > 0:
                            total = 0
                            for st in stats:
                                if indicator == 'request-count':
                                    if st.request_count is not None:
                                        total += st.request_count
                                    frequencies[item] = total
                                elif indicator == 'project-count':
                                    if st.project_count is not None:
                                        total += st.project_count
                                    frequencies[item] = total
                                elif indicator == 'distribution-count':
                                    if st.distribution_count is not None:
                                        total += st.distribution_count
                                    frequencies[item] = total
                                elif indicator == 'object-count':
                                    if st.object_count is not None:
                                        total += st.object_count
                                    frequencies[item] = total
                                elif indicator == 'field-count':
                                    if st.field_count is not None:
                                        total += st.field_count
                                    frequencies[item] = total
                                elif indicator == 'model-count':
                                    if st.model_count is not None:
                                        total += st.model_count
                                    frequencies[item] = total
                                elif indicator == 'level-average':
                                    lev = []
                                    if st.maturity_level is not None:
                                        lev.append(st.maturity_level)
                                    level_avg = int(sum(lev) / len(lev))
                                    frequencies[item] = level_avg
                        else:
                            frequencies[item] = 0
            values = list(frequencies.values())
            for v in values:
                if max_count < v:
                    max_count = v
            sorted_value_index = np.flip(np.argsort(values))
            sorted_frequencies = {keys[i]: values[i] for i in sorted_value_index}
            context['frequency_data'] = sorted_frequencies
            context['max_count'] = max_count
            context['active_filter'] = 'frequency'
            context['active_indicator'] = indicator
            return context

class JurisdictionStatsView(DatasetListView):
    facet_fields = DatasetListView.facet_fields
    template_name = 'vitrina/datasets/jurisdictions.html'
    paginate_by = 0

    def get_context_data(self, **kwargs):
        context = super().get_context_data(**kwargs)
        max_count = 0
        current_org = Organization.objects.get(id=self.kwargs.get('pk'))
        child_orgs = current_org.get_children()
        indicator = self.request.GET.get('indicator', None)
        filtered_orgs = []
        if indicator is None:
            indicator = 'dataset-count'
        for org in child_orgs:
            modified = {}
            id_list = []
            datasets = Dataset.objects.filter(organization=org).values_list('id', flat=True)
            if len(datasets) > 0:
                for d in datasets:
                    id_list.append(d)
            modified[org] = id_list
            filtered_orgs.append(modified)
        result = []
        for single in filtered_orgs:
            single_dict = {}
            for k, v in single.items():
                single_dict['id'] = k.pk
                single_dict['title'] = k.title
                single_dict['url'] = '?selected_facets=jurisdiction_exact:' + str(k.pk)
                if len(k.get_children()) > 0:
                    single_dict['has_orgs'] = True
                else:
                    single_dict['has_orgs'] = False
                if indicator == 'dataset-count':
                    single_dict['count'] = len(v)
                    if max_count < len(v):
                        max_count = len(v)
                elif indicator != 'dataset-count':
                    if indicator == 'download-request-count' or indicator == 'download-object-count':
                        models = Model.objects.filter(dataset_id__in=v).values_list('metadata__name', flat=True)
                        total = 0
                        if len(models) > 0:
                            for m in models:
                                model_stats = ModelDownloadStats.objects.filter(model=m)
                                if len(model_stats) > 0:
                                    for m_st in model_stats:
                                        if indicator == 'download-request-count':
                                            if m_st is not None:
                                                total += m_st.model_requests
                                        elif indicator == 'download-object-count':
                                            if m_st is not None:
                                                total += m_st.model_objects
                        single_dict['count'] = total
                    else:
                        stats = DatasetStats.objects.filter(dataset_id__in=v)
                        if len(stats) > 0:
                            total = 0
                            for st in stats:
                                if indicator == 'request-count':
                                    if st.request_count is not None:
                                        total += st.request_count
                                    single_dict['count'] = total
                                elif indicator == 'project-count':
                                    if st.project_count is not None:
                                        total += st.project_count
                                    single_dict['count'] = total
                                elif indicator == 'distribution-count':
                                    if st.distribution_count is not None:
                                        total += st.distribution_count
                                    single_dict['count'] = total
                                elif indicator == 'object-count':
                                    if st.object_count is not None:
                                        total += st.object_count
                                    single_dict['count'] = total
                                elif indicator == 'field-count':
                                    if st.field_count is not None:
                                        total += st.field_count
                                    single_dict['count'] = total
                                elif indicator == 'model-count':
                                    if st.model_count is not None:
                                        total += st.model_count
                                    single_dict['count'] = total
                                elif indicator == 'level-average':
                                    lev = []
                                    if st.maturity_level is not None:
                                        lev.append(st.maturity_level)
                                    level_avg = int(sum(lev) / len(lev))
                                    single_dict['count'] = level_avg
                            if max_count < single_dict.get('count'):
                                max_count = single_dict.get('count')
                        else:
                            single_dict['count'] = 0
            result.append(single_dict)
            result = sorted(result, key=lambda dd: dd['count'], reverse=True)
        context['single_org'] = True
        context['jurisdiction_data'] = result
        context['max_count'] = max_count
        context['current_object'] = self.kwargs.get('pk')
        context['active_filter'] = 'jurisdiction'
        context['active_indicator'] = indicator
        return context

class DatasetsStatsView(DatasetListView):
    facet_fields = DatasetListView.facet_fields
    template_name = 'vitrina/datasets/categories.html'
    paginate_by = 0

    # def get_date_labels(self):
    #     oldest_dataset_date = Dataset.objects.order_by('created').first().created
    #     return period_range(start=oldest_dataset_date, end=now(), freq='Y').astype(str).tolist()
    #
    # def get_categories(self):
    #     return [
    #         {'title': cat.title, 'id': cat.id} for cat in Category.objects.filter(featured=True).order_by('title')
    #     ]
    #
    # def get_color(self, year):
    #     color_map = {
    #         '2019': '#03256C',
    #         '2020': '#2541B2',
    #         '2021': '#1768AC',
    #         "2022": '#06BEE1',
    #         "2023": "#4193A2",
    #         # FIXME: this should net be hardcoded, use colormaps:
    #         #        https://matplotlib.org/stable/tutorials/colors/colormaps.html
    #         #        (maybe `winter`?)
    #     }
    #     return color_map.get(year)
    #
    # def get_statistics_data(self):
    #     categories = self.get_categories()
    #     query_set = self.get_queryset()
    #     data = {
    #         'labels': [cat.get('title') for cat in categories]
    #     }
    #     datasets = []
    #     date_labels = self.get_date_labels()
    #     for date_label in date_labels:
    #         dataset_counts = []
    #         for category in categories:
    #             filtered_ids = query_set.filter(category__id=category.get('id')).values_list('pk', flat=True)
    #             created_date = datetime.datetime(int(date_label), 1, 1)
    #             created_date = make_aware(created_date)
    #             dataset_counts.append(
    #                 Dataset.objects.filter(id__in=filtered_ids, created__lt=created_date).count()
    #             )
    #         datasets.append(
    #             {
    #                 'label': date_label,
    #                 'data': dataset_counts,
    #                 'backgroundColor': self.get_color(date_label)
    #
    #             }
    #         )
    #     data['datasets'] = datasets
    #     return data, query_set

    # def get_context_data(self, **kwargs):
    #     context = super().get_context_data(**kwargs)
    #     max_count = 0
    #     data, qs = self.get_statistics_data()
    #     context['data'] = data
    #     context['dataset_count'] = len(qs)
    #     context['graph_title'] = 'Duomenų rinkinių atvėrimo progresas'
    #     return context
    def get_context_data(self, **kwargs):
        context = super().get_context_data(**kwargs)
        max_count = 0
        parent_cats = context['parent_category_facet']
        all_cats = context['category_facet']
        modified_cats = []
        for cat in parent_cats:
            current_category = Category.objects.get(title=cat.get('display_value'))
            children = Category.get_children(current_category)
            child_titles = []
            if len(children) > 0:
                existing_count = 0
                for child in children:
                    child_titles.append(child.title)
                for single in all_cats:
                    if single['display_value'] in child_titles:
                        existing_count += 1
                if existing_count == 0:
                    cat['has_cats'] = False
            else:
                cat['has_cats'] = False
            if max_count < cat.get('count'):
                max_count = cat.get('count')
            modified_cats.append(cat)
        context['categories'] = modified_cats
        context['max_count'] = max_count
        context['active_filter'] = 'categories'
        return context


class DatasetsCategoriesView(DatasetListView):
    facet_fields = DatasetListView.facet_fields
    template_name = 'vitrina/datasets/categories.html'
    paginate_by = 0

    def get_context_data(self, **kwargs):
        context = super().get_context_data(**kwargs)
        max_count = 0
        parent_cats = context['parent_category_facet']
        all_cats = context['category_facet']
        indicator = self.request.GET.get('indicator', None)
        modified_cats = []
        if indicator is None:
            indicator = 'dataset-count'
        for cat in parent_cats:
            id_list = []
            current_category = Category.objects.get(title=cat.get('display_value'))
            category_datasets = Dataset.objects.filter(category=current_category)
            if len(category_datasets) > 0:
                for d in category_datasets:
                    id_list.append(d.pk)
                cat['dataset_ids'] = id_list
            children = Category.get_children(current_category)
            child_titles = []
            if len(children) > 0:
                existing_count = 0
                for child in children:
                    child_titles.append(child.title)
                for single in all_cats:
                    if single['display_value'] in child_titles:
                        existing_count += 1
                if existing_count == 0:
                    cat['has_cats'] = False
            else:
                cat['has_cats'] = False
            if indicator == 'dataset-count':
                if max_count < cat.get('count'):
                    max_count = cat.get('count')
            modified_cats.append(cat)
        if indicator != 'dataset-count':
            for single in modified_cats:
                if 'dataset_ids' in single:
                    if indicator == 'download-request-count' or indicator == 'download-object-count':
                        models = Model.objects.filter(dataset_id__in=single['dataset_ids']).values_list('metadata__name', flat=True)
                        total = 0
                        if len(models) > 0:
                            for m in models:
                                model_stats = ModelDownloadStats.objects.filter(model=m)
                                if len(model_stats) > 0:
                                    for m_st in model_stats:
                                        if indicator == 'download-request-count':
                                            if m_st is not None:
                                                total += m_st.model_requests
                                        elif indicator == 'download-object-count':
                                            if m_st is not None:
                                                total += m_st.model_objects
                        single['stats'] = total
                    else:
                        stats = DatasetStats.objects.filter(dataset_id__in=single['dataset_ids'])
                        if len(stats) > 0:
                            total = 0
                            for st in stats:
                                if indicator == 'request-count':
                                    if st.request_count is not None:
                                        total += st.request_count
                                    single['stats'] = total
                                elif indicator == 'project-count':
                                    if st.project_count is not None:
                                        total += st.project_count
                                    single['stats'] = total
                                elif indicator == 'distribution-count':
                                    if st.distribution_count is not None:
                                        total += st.distribution_count
                                    single['stats'] = total
                                elif indicator == 'object-count':
                                    if st.object_count is not None:
                                        total += st.object_count
                                    single['stats'] = total
                                elif indicator == 'field-count':
                                    if st.field_count is not None:
                                        total += st.field_count
                                    single['stats'] = total
                                elif indicator == 'model-count':
                                    if st.model_count is not None:
                                        total += st.model_count
                                    single['stats'] = total
                                elif indicator == 'level-average':
                                    lev = []
                                    if st.maturity_level is not None:
                                        lev.append(st.maturity_level)
                                    level_avg = int(sum(lev) / len(lev))
                                    single['stats'] = level_avg
                                if max_count < single.get('stats'):
                                    max_count = single.get('stats')
                        else:
                            single['stats'] = 0
                else:
                    single['stats'] = 0
            modified_cats = sorted(modified_cats, key=lambda dd: dd['stats'], reverse=True)
        context['categories'] = modified_cats
        context['max_count'] = max_count
        context['active_filter'] = 'category'
        context['active_indicator'] = indicator
        return context

class CategoryStatsView(DatasetListView):
    facet_fields = DatasetListView.facet_fields
    template_name = 'vitrina/datasets/categories.html'
    paginate_by = 0

    def get_context_data(self, **kwargs):
        context = super().get_context_data(**kwargs)
        max_count = 0
        all_cats = context['category_facet']
        child_titles = []
        cat_titles = []
        indicator = self.request.GET.get('indicator', None)
        if indicator is None:
            indicator = 'dataset-count'
        for cat in all_cats:
            cat_titles.append(cat['display_value'])
        filtered_cats = []
        parent_category = Category.objects.get(id=self.kwargs.get('pk'))
        children = Category.get_children(parent_category)
        for child in children:
            child_titles.append(child.title)
        for single_cat in all_cats:
            if single_cat['display_value'] in child_titles:
                cat_object = Category.objects.get(title=single_cat['display_value'])
                subcategories = Category.get_children(cat_object)
                if len(subcategories) > 0:
                    exists = 0
                    for ss in subcategories:
                        if ss.title in cat_titles:
                            exists += 1
                    if exists == 0:
                        single_cat['has_cats'] = False
                else:
                    single_cat['has_cats'] = False
                if max_count < single_cat.get('count'):
                    max_count = single_cat.get('count')
                filtered_cats.append(single_cat)
        if indicator != 'dataset-count':
            for k in filtered_cats:
                id_list = []
                c_cat = Category.objects.get(title=k.get('display_value'))
                cat_datasets = Dataset.objects.filter(category=c_cat.pk)
                if len(cat_datasets) > 0:
                    for dd in cat_datasets:
                        id_list.append(dd.pk)
                    if indicator == 'download-request-count' or indicator == 'download-object-count':
                        models = Model.objects.filter(dataset_id__in=id_list).values_list('metadata__name', flat=True)
                        total = 0
                        if len(models) > 0:
                            for m in models:
                                model_stats = ModelDownloadStats.objects.filter(model=m)
                                if len(model_stats) > 0:
                                    for m_st in model_stats:
                                        if indicator == 'download-request-count':
                                            if m_st is not None:
                                                total += m_st.model_requests
                                        elif indicator == 'download-object-count':
                                            if m_st is not None:
                                                total += m_st.model_objects
                        k['stats'] = total
                    else:
                        stats = DatasetStats.objects.filter(dataset_id__in=id_list)
                        if len(stats) > 0:
                            total = 0
                            for st in stats:
                                if indicator == 'request-count':
                                    if st.request_count is not None:
                                        total += st.request_count
                                    k['stats'] = total
                                elif indicator == 'project-count':
                                    if st.project_count is not None:
                                        total += st.project_count
                                    k['stats'] = total
                                elif indicator == 'distribution-count':
                                    if st.distribution_count is not None:
                                        total += st.distribution_count
                                    k['stats'] = total
                                elif indicator == 'object-count':
                                    if st.object_count is not None:
                                        total += st.object_count
                                    k['stats'] = total
                                elif indicator == 'field-count':
                                    if st.field_count is not None:
                                        total += st.field_count
                                    k['stats'] = total
                                elif indicator == 'model-count':
                                    if st.model_count is not None:
                                        total += st.model_count
                                    k['stats'] = total
                                elif indicator == 'level-average':
                                    lev = []
                                    if st.maturity_level is not None:
                                        lev.append(st.maturity_level)
                                    level_avg = int(sum(lev) / len(lev))
                                    k['stats'] = level_avg
                                if max_count < k.get('stats'):
                                    max_count = k.get('stats')
                        else:
                            k['stats'] = 0
            filtered_cats = sorted(filtered_cats, key=lambda d: d['stats'], reverse=True)
        context['max_count'] = max_count
        context['categories'] = filtered_cats
        context['current_object'] = self.kwargs.get('pk')
        context['active_filter'] = 'category'
        context['active_indicator'] = indicator
        return context


class PublicationStatsView(DatasetListView):
    facet_fields = DatasetListView.facet_fields
    template_name = 'vitrina/datasets/publications.html'
    paginate_by = 0

    def get_context_data(self, **kwargs):
        context = super().get_context_data(**kwargs)
        max_count = 0
        datasets = self.get_queryset()
        indicator = self.request.GET.get('indicator', None)
        year_stats = {}
        # quarter_stats = {}
        # monthly_stats = {}
        if indicator is None:
            indicator = 'dataset-count'
        for dataset in datasets:
            published = dataset.published
            if published is not None:
                year_published = published.year
                year_stats[year_published] = year_stats.get(year_published, 0) + 1
                # quarter = str(year_published) + "-Q" + str(pd.Timestamp(published).quarter)
                # quarter_stats[quarter] = quarter_stats.get(quarter, 0) + 1
                # month = str(year_published) + "-" + str('%02d' % published.month)
                # monthly_stats[month] = monthly_stats.get(month, 0) + 1
        if indicator != 'dataset-count':
            for yr in year_stats.keys():
                start_date = datetime.strptime(str(yr) + "-1-1", '%Y-%m-%d')
                end_date = datetime.strptime(str(yr) + "-12-31", '%Y-%m-%d')
                tz = pytz.timezone('Europe/Vilnius')
                filtered_datasets = datasets.filter(published__range=[tz.localize(start_date), tz.localize(end_date)])
                dataset_ids = []
                for fd in filtered_datasets:
                    dataset_ids.append(fd.pk)
                if indicator == 'download-request-count' or indicator == 'download-object-count':
                    models = Model.objects.filter(dataset_id__in=dataset_ids).values_list('metadata__name', flat=True)
                    total = 0
                    if len(models) > 0:
                        for m in models:
                            model_stats = ModelDownloadStats.objects.filter(model=m)
                            if len(model_stats) > 0:
                                for m_st in model_stats:
                                    if indicator == 'download-request-count':
                                        if m_st is not None:
                                            total += m_st.model_requests
                                    elif indicator == 'download-object-count':
                                        if m_st is not None:
                                            total += m_st.model_objects
                    year_stats[yr] = total
                else:
                    stats = DatasetStats.objects.filter(dataset_id__in=dataset_ids)
                    if len(stats) > 0:
                        total = 0
                        for st in stats:
                            if indicator == 'request-count':
                                if st.request_count is not None:
                                    total += st.request_count
                                year_stats[yr] = total
                            elif indicator == 'project-count':
                                if st.project_count is not None:
                                    total += st.project_count
                                year_stats[yr] = total
                            elif indicator == 'distribution-count':
                                if st.distribution_count is not None:
                                    total += st.distribution_count
                                year_stats[yr] = total
                            elif indicator == 'object-count':
                                if st.object_count is not None:
                                    total += st.object_count
                                year_stats[yr] = total
                            elif indicator == 'field-count':
                                if st.field_count is not None:
                                    total += st.field_count
                                year_stats[yr] = total
                            elif indicator == 'model-count':
                                if st.model_count is not None:
                                    total += st.model_count
                                year_stats[yr] = total
                            elif indicator == 'level-average':
                                lev = []
                                if st.maturity_level is not None:
                                    lev.append(st.maturity_level)
                                level_avg = int(sum(lev)/len(lev))
                                year_stats[yr] = level_avg
                    else:
                        year_stats[yr] = 0

        for key, value in year_stats.items():
            if max_count < value:
                max_count = value

        context['year_stats'] = year_stats
        context['max_count'] = max_count
        context['active_filter'] = 'publication'
        context['active_indicator'] = indicator
        return context

class YearStatsView(DatasetListView):
    facet_fields = DatasetListView.facet_fields
    template_name = 'vitrina/datasets/publications.html'
    paginate_by = 0

    def get_context_data(self, **kwargs):
        context = super().get_context_data(**kwargs)
        max_count = 0
        datasets = self.get_queryset()
        indicator = self.request.GET.get('indicator', None)
        year_stats = {}
        quarter_stats = {}
        selected_year = str(self.kwargs['year'])
        if indicator is None:
            indicator = 'dataset-count'
        for dataset in datasets:
            published = dataset.published
            if published is not None:
                year_published = published.year
                year_stats[year_published] = year_stats.get(year_published, 0) + 1
                quarter = str(year_published) + "-Q" + str(pd.Timestamp(published).quarter)
                quarter_stats[quarter] = quarter_stats.get(quarter, 0) + 1
        if indicator != 'dataset-count':
            for k in quarter_stats.keys():
                tz = pytz.timezone('Europe/Vilnius')
                if selected_year in k:
                    if '-Q1' in k:
                        start = datetime.strptime(str(selected_year) + "-1-1", '%Y-%m-%d')
                        end = datetime.strptime(str(selected_year) + "-3-31", '%Y-%m-%d')
                    elif '-Q2' in k:
                        start = datetime.strptime(str(selected_year) + "-4-1", '%Y-%m-%d')
                        end = datetime.strptime(str(selected_year) + "-6-30", '%Y-%m-%d')
                    elif '-Q3' in k:
                        start = datetime.strptime(str(selected_year) + "-7-1", '%Y-%m-%d')
                        end = datetime.strptime(str(selected_year) + "-9-30", '%Y-%m-%d')
                    else:
                        start = datetime.strptime(str(selected_year) + "-10-1", '%Y-%m-%d')
                        end = datetime.strptime(str(selected_year) + "-12-31", '%Y-%m-%d')
                    filtered_datasets = datasets.filter(published__range=[tz.localize(start), tz.localize(end)])
                    dataset_ids = []
                    for fd in filtered_datasets:
                        dataset_ids.append(fd.pk)
                    if indicator == 'download-request-count' or indicator == 'download-object-count':
                        models = Model.objects.filter(dataset_id__in=dataset_ids).values_list('metadata__name', flat=True)
                        total = 0
                        if len(models) > 0:
                            for m in models:
                                model_stats = ModelDownloadStats.objects.filter(model=m)
                                if len(model_stats) > 0:
                                    for m_st in model_stats:
                                        if indicator == 'download-request-count':
                                            if m_st is not None:
                                                total += m_st.model_requests
                                        elif indicator == 'download-object-count':
                                            if m_st is not None:
                                                total += m_st.model_objects
                        quarter_stats[k] = total
                    else:
                        stats = DatasetStats.objects.filter(dataset_id__in=dataset_ids)
                        if len(stats) > 0:
                            total = 0
                            for st in stats:
                                if indicator == 'request-count':
                                    if st.request_count is not None:
                                        total += st.request_count
                                    quarter_stats[k] = total
                                elif indicator == 'project-count':
                                    if st.project_count is not None:
                                        total += st.project_count
                                    quarter_stats[k] = total
                                elif indicator == 'distribution-count':
                                    if st.distribution_count is not None:
                                        total += st.distribution_count
                                    quarter_stats[k] = total
                                elif indicator == 'object-count':
                                    if st.object_count is not None:
                                        total += st.object_count
                                    quarter_stats[k] = total
                                elif indicator == 'field-count':
                                    if st.field_count is not None:
                                        total += st.field_count
                                    quarter_stats[k] = total
                                elif indicator == 'model-count':
                                    if st.model_count is not None:
                                        total += st.model_count
                                    quarter_stats[k] = total
                                elif indicator == 'level-average':
                                    lev = []
                                    if st.maturity_level is not None:
                                        lev.append(st.maturity_level)
                                    level_avg = int(sum(lev) / len(lev))
                                    quarter_stats[k] = level_avg
                        else:
                            quarter_stats[k] = 0
        for key, value in quarter_stats.items():
            if max_count < value:
                max_count = value
        context['selected_year'] = selected_year
        context['year_stats'] = quarter_stats
        context['max_count'] = max_count
        context['current_object'] = str('year/' + selected_year)
        context['active_filter'] = 'publication'
        context['active_indicator'] = indicator
        return context


class QuarterStatsView(DatasetListView):
    facet_fields = DatasetListView.facet_fields
    template_name = 'vitrina/datasets/publications.html'
    paginate_by = 0

    def get_context_data(self, **kwargs):
        context = super().get_context_data(**kwargs)
<<<<<<< HEAD
        data, qs = self.get_statistics_data()
        context['data'] = data
        context['dataset_count'] = len(qs)
        context['graph_title'] = 'Duomenų rinkinių atvėrimo progresas'
        return context


class DatasetRelationCreateView(PermissionRequiredMixin, CreateView):
    model = DatasetRelation
    form_class = DatasetRelationForm
    template_name = 'vitrina/datasets/relation_form.html'
=======
        max_count = 0
        datasets = self.get_queryset()
        indicator = self.request.GET.get('indicator', None)
        # year_stats = {}
        # quarter_stats = {}
        monthly_stats = {}
        selected_quarter = str(self.kwargs['quarter'])
        if indicator is None:
            indicator = 'dataset-count'
        for dataset in datasets:
            published = dataset.published
            if published is not None:
                year_published = published.year
                if str(year_published) in selected_quarter:
                    quarter = str(year_published) + "-Q" + str(pd.Timestamp(published).quarter)
                    if quarter == selected_quarter:
                        month = str(year_published) + "-" + str('%02d' % published.month)
                        monthly_stats[month] = monthly_stats.get(month, 0) + 1
        if indicator != 'dataset-count':
            for k in monthly_stats.keys():
                tz = pytz.timezone('Europe/Vilnius')
                start = datetime.strptime(str(k) + "-1", '%Y-%m-%d')
                end = datetime.strptime(str(k) + "-28", '%Y-%m-%d')
                filtered_datasets = datasets.filter(published__range=[tz.localize(start), tz.localize(end)])
                dataset_ids = []
                for fd in filtered_datasets:
                    dataset_ids.append(fd.pk)
                if indicator == 'download-request-count' or indicator == 'download-object-count':
                    models = Model.objects.filter(dataset_id__in=dataset_ids).values_list('metadata__name', flat=True)
                    total = 0
                    if len(models) > 0:
                        for m in models:
                            model_stats = ModelDownloadStats.objects.filter(model=m)
                            if len(model_stats) > 0:
                                for m_st in model_stats:
                                    if indicator == 'download-request-count':
                                        if m_st is not None:
                                            total += m_st.model_requests
                                    elif indicator == 'download-object-count':
                                        if m_st is not None:
                                            total += m_st.model_objects
                    monthly_stats[k] = total
                else:
                    stats = DatasetStats.objects.filter(dataset_id__in=dataset_ids)
                    if len(stats) > 0:
                        total = 0
                        for st in stats:
                            if indicator == 'request-count':
                                if st.request_count is not None:
                                    total += st.request_count
                                monthly_stats[k] = total
                            elif indicator == 'project-count':
                                if st.project_count is not None:
                                    total += st.project_count
                                monthly_stats[k] = total
                            elif indicator == 'distribution-count':
                                if st.distribution_count is not None:
                                    total += st.distribution_count
                                monthly_stats[k] = total
                            elif indicator == 'object-count':
                                if st.object_count is not None:
                                    total += st.object_count
                                monthly_stats[k] = total
                            elif indicator == 'field-count':
                                if st.field_count is not None:
                                    total += st.field_count
                                monthly_stats[k] = total
                            elif indicator == 'model-count':
                                if st.model_count is not None:
                                    total += st.model_count
                                monthly_stats[k] = total
                            elif indicator == 'level-average':
                                lev = []
                                if st.maturity_level is not None:
                                    lev.append(st.maturity_level)
                                level_avg = int(sum(lev) / len(lev))
                                monthly_stats[k] = level_avg
                    else:
                        monthly_stats[k] = 0
        for m, mv in monthly_stats.items():
            if max_count < mv:
                max_count = mv
        context['selected_quarter'] = self.kwargs['quarter']
        # context['year_stats'] = quarter_stats
        context['year_stats'] = monthly_stats
        context['max_count'] = max_count
        context['current_object'] = str('quarter/' + selected_quarter)
        context['active_filter'] = 'publication'
        context['active_indicator'] = indicator
        return context


class DatasetCategoryView(PermissionRequiredMixin, TemplateView):
    template_name = 'vitrina/datasets/dataset_categories.html'
>>>>>>> af4c0c7b

    dataset: Dataset

    def dispatch(self, request, *args, **kwargs):
<<<<<<< HEAD
        self.dataset = get_object_or_404(Dataset, pk=kwargs.get('pk'))
=======
        self.dataset = get_object_or_404(Dataset, pk=kwargs.get('dataset_id'))
        return super().dispatch(request, *args, **kwargs)

    def has_permission(self):
        return has_perm(self.request.user, Action.UPDATE, self.dataset)

    def get_context_data(self, **kwargs):
        context = super().get_context_data(**kwargs)
        context['form'] = DatasetCategoryForm(self.dataset)
        context['dataset'] = self.dataset
        return context

    def post(self, request, *args, **kwargs):
        form = DatasetCategoryForm(self.dataset, request.POST)
        if form.is_valid():
            self.dataset.category.clear()
            for category in form.cleaned_data.get('category'):
                self.dataset.category.add(category)
            self.dataset.save()
        else:
            messages.error(request, '\n'.join([error[0] for error in form.errors.values()]))
        return redirect(self.dataset.get_absolute_url())


class FilterCategoryView(LoginRequiredMixin, View):
    def get(self, request, *args, **kwargs):
        categories = Category.objects.all()
        category_data = {}
        group_categories = []

        if group_id := request.GET.get('group_id'):
            group = get_object_or_404(DatasetGroup, pk=int(group_id))
            group_categories = group.category_set.all()
            categories = group_categories

        if ids := request.GET.get('category_ids'):
            ids = [int(i) for i in ids.split(',')]
            categories = categories.filter(pk__in=ids)

        if term := request.GET.get('term'):
            categories = categories.filter(title__icontains=term)

        for cat in categories:
            category_data[cat.pk] = {
                'show_checkbox': True,
            }
            for ancestor in cat.get_ancestors():
                if ancestor not in categories:
                    category_data[ancestor.pk] = {
                        'show_checkbox': True if ancestor in group_categories or not group_id else False,
                    }
        return JsonResponse({'categories': category_data})


class DatasetAttributionCreateView(PermissionRequiredMixin, CreateView):
    model = DatasetAttribution
    form_class = DatasetAttributionForm
    template_name = 'vitrina/datasets/attribution_form.html'

    dataset: Dataset

    def dispatch(self, request, *args, **kwargs):
        self.dataset = get_object_or_404(Dataset, pk=kwargs.get('dataset_id'))
>>>>>>> af4c0c7b
        return super().dispatch(request, *args, **kwargs)

    def has_permission(self):
        return has_perm(
            self.request.user,
            Action.UPDATE,
            self.dataset
        )

    def get_form_kwargs(self):
        kwargs = super().get_form_kwargs()
        kwargs['dataset'] = self.dataset
        return kwargs

    def get_context_data(self, **kwargs):
        context = super().get_context_data(**kwargs)
        context['dataset'] = self.dataset
        return context

    def form_valid(self, form):
<<<<<<< HEAD
        self.object: DatasetRelation = form.save(commit=False)

        if relation := form.cleaned_data.get('relation_type'):
            inverse = False
            if relation.endswith('_inv'):
                relation = relation.replace('_inv', '')
                inverse = True
            try:
                relation = Relation.objects.get(pk=int(relation))
            except (ValueError, ObjectDoesNotExist) as e:
                messages.error(self.request, e)
                return redirect(self.dataset.get_absolute_url())

            self.object.relation = relation
            if inverse:
                self.object.dataset = self.object.part_of
                self.object.part_of = self.dataset
            else:
                self.object.dataset = self.dataset
            self.object.save()
            self.object.dataset.part_of.add(self.object)

            # need to save to update search index
            self.object.dataset.save()
            self.object.part_of.save()

        return redirect(self.dataset.get_absolute_url())


class DatasetRelationDeleteView(PermissionRequiredMixin, DeleteView):
    model = DatasetRelation
=======
        self.object: DatasetAttribution = form.save(commit=False)
        self.object.dataset = self.dataset
        self.object.save()
        return redirect(self.dataset.get_absolute_url())


class DatasetAttributionDeleteView(PermissionRequiredMixin, DeleteView):
    model = DatasetAttribution
>>>>>>> af4c0c7b

    dataset: Dataset

    def dispatch(self, request, *args, **kwargs):
        self.dataset = get_object_or_404(Dataset, pk=kwargs.get('dataset_id'))
        return super().dispatch(request, *args, **kwargs)

    def has_permission(self):
<<<<<<< HEAD
        return has_perm(self.request.user, Action.UPDATE, self.dataset)

    def get(self, *args, **kwargs):
        return self.post(*args, **kwargs)
=======
        return has_perm(
            self.request.user,
            Action.UPDATE,
            self.dataset
        )

    def get(self, request, *args, **kwargs):
        return self.post(request, *args, **kwargs)
>>>>>>> af4c0c7b

    def get_success_url(self):
        return self.dataset.get_absolute_url()<|MERGE_RESOLUTION|>--- conflicted
+++ resolved
@@ -47,17 +47,10 @@
 from vitrina.structure.views import DatasetStructureMixin
 from vitrina.views import HistoryView, HistoryMixin
 from vitrina.datasets.forms import DatasetStructureImportForm, DatasetForm, DatasetSearchForm, AddProjectForm, \
-<<<<<<< HEAD
-    DatasetRelationForm
+    DatasetAttributionForm, DatasetCategoryForm, DatasetRelationForm
 from vitrina.datasets.forms import DatasetMemberUpdateForm, DatasetMemberCreateForm
 from vitrina.datasets.services import update_facet_data, get_projects
-from vitrina.datasets.models import Dataset, DatasetStructure, DatasetGroup, Type, DatasetRelation, Relation
-=======
-    DatasetAttributionForm, DatasetCategoryForm
-from vitrina.datasets.forms import DatasetMemberUpdateForm, DatasetMemberCreateForm
-from vitrina.datasets.services import update_facet_data, get_projects
-from vitrina.datasets.models import Dataset, DatasetStructure, DatasetGroup, DatasetAttribution
->>>>>>> af4c0c7b
+from vitrina.datasets.models import Dataset, DatasetStructure, DatasetGroup, DatasetAttribution, Type, DatasetRelation, Relation
 from vitrina.datasets.structure import detect_read_errors, read
 from vitrina.classifiers.models import Category, Frequency
 from vitrina.helpers import get_selected_value
@@ -82,12 +75,9 @@
         'frequency',
         'tags',
         'formats',
-<<<<<<< HEAD
+        'published',
+        'level',
         'type',
-=======
-        'published',
-        'level'
->>>>>>> af4c0c7b
     ]
     form_class = DatasetSearchForm
     max_num_facets = 20
@@ -290,9 +280,6 @@
         self.object = form.save(commit=True)
         self.object.slug = slugify(self.object.title)
         self.object.organization_id = self.kwargs.get('pk')
-<<<<<<< HEAD
-        groups = form.cleaned_data['groups']
-        self.object.groups.set(groups)
 
         types = form.cleaned_data.get('type')
         self.object.type.set(types)
@@ -309,8 +296,6 @@
         else:
             self.object.series = False
 
-=======
->>>>>>> af4c0c7b
         self.object.save()
         set_comment(Dataset.CREATED)
         return HttpResponseRedirect(self.get_success_url())
@@ -2131,19 +2116,6 @@
 
     def get_context_data(self, **kwargs):
         context = super().get_context_data(**kwargs)
-<<<<<<< HEAD
-        data, qs = self.get_statistics_data()
-        context['data'] = data
-        context['dataset_count'] = len(qs)
-        context['graph_title'] = 'Duomenų rinkinių atvėrimo progresas'
-        return context
-
-
-class DatasetRelationCreateView(PermissionRequiredMixin, CreateView):
-    model = DatasetRelation
-    form_class = DatasetRelationForm
-    template_name = 'vitrina/datasets/relation_form.html'
-=======
         max_count = 0
         datasets = self.get_queryset()
         indicator = self.request.GET.get('indicator', None)
@@ -2238,14 +2210,10 @@
 
 class DatasetCategoryView(PermissionRequiredMixin, TemplateView):
     template_name = 'vitrina/datasets/dataset_categories.html'
->>>>>>> af4c0c7b
 
     dataset: Dataset
 
     def dispatch(self, request, *args, **kwargs):
-<<<<<<< HEAD
-        self.dataset = get_object_or_404(Dataset, pk=kwargs.get('pk'))
-=======
         self.dataset = get_object_or_404(Dataset, pk=kwargs.get('dataset_id'))
         return super().dispatch(request, *args, **kwargs)
 
@@ -2309,7 +2277,6 @@
 
     def dispatch(self, request, *args, **kwargs):
         self.dataset = get_object_or_404(Dataset, pk=kwargs.get('dataset_id'))
->>>>>>> af4c0c7b
         return super().dispatch(request, *args, **kwargs)
 
     def has_permission(self):
@@ -2330,7 +2297,64 @@
         return context
 
     def form_valid(self, form):
-<<<<<<< HEAD
+        self.object: DatasetAttribution = form.save(commit=False)
+        self.object.dataset = self.dataset
+        self.object.save()
+        return redirect(self.dataset.get_absolute_url())
+
+
+class DatasetAttributionDeleteView(PermissionRequiredMixin, DeleteView):
+    model = DatasetAttribution
+
+    dataset: Dataset
+
+    def dispatch(self, request, *args, **kwargs):
+        self.dataset = get_object_or_404(Dataset, pk=kwargs.get('dataset_id'))
+        return super().dispatch(request, *args, **kwargs)
+
+    def has_permission(self):
+        return has_perm(
+            self.request.user,
+            Action.UPDATE,
+            self.dataset
+        )
+
+    def get(self, request, *args, **kwargs):
+        return self.post(request, *args, **kwargs)
+
+    def get_success_url(self):
+        return self.dataset.get_absolute_url()
+
+
+class DatasetRelationCreateView(PermissionRequiredMixin, CreateView):
+    model = DatasetRelation
+    form_class = DatasetRelationForm
+    template_name = 'vitrina/datasets/relation_form.html'
+
+    dataset: Dataset
+
+    def dispatch(self, request, *args, **kwargs):
+        self.dataset = get_object_or_404(Dataset, pk=kwargs.get('pk'))
+        return super().dispatch(request, *args, **kwargs)
+
+    def has_permission(self):
+        return has_perm(
+            self.request.user,
+            Action.UPDATE,
+            self.dataset
+        )
+
+    def get_form_kwargs(self):
+        kwargs = super().get_form_kwargs()
+        kwargs['dataset'] = self.dataset
+        return kwargs
+
+    def get_context_data(self, **kwargs):
+        context = super().get_context_data(**kwargs)
+        context['dataset'] = self.dataset
+        return context
+
+    def form_valid(self, form):
         self.object: DatasetRelation = form.save(commit=False)
 
         if relation := form.cleaned_data.get('relation_type'):
@@ -2362,16 +2386,6 @@
 
 class DatasetRelationDeleteView(PermissionRequiredMixin, DeleteView):
     model = DatasetRelation
-=======
-        self.object: DatasetAttribution = form.save(commit=False)
-        self.object.dataset = self.dataset
-        self.object.save()
-        return redirect(self.dataset.get_absolute_url())
-
-
-class DatasetAttributionDeleteView(PermissionRequiredMixin, DeleteView):
-    model = DatasetAttribution
->>>>>>> af4c0c7b
 
     dataset: Dataset
 
@@ -2380,21 +2394,10 @@
         return super().dispatch(request, *args, **kwargs)
 
     def has_permission(self):
-<<<<<<< HEAD
         return has_perm(self.request.user, Action.UPDATE, self.dataset)
 
     def get(self, *args, **kwargs):
         return self.post(*args, **kwargs)
-=======
-        return has_perm(
-            self.request.user,
-            Action.UPDATE,
-            self.dataset
-        )
-
-    def get(self, request, *args, **kwargs):
-        return self.post(request, *args, **kwargs)
->>>>>>> af4c0c7b
 
     def get_success_url(self):
         return self.dataset.get_absolute_url()