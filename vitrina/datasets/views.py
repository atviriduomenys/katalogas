--- conflicted
+++ resolved
@@ -2,6 +2,7 @@
 import itertools
 import json
 import secrets
+from collections import OrderedDict
 
 import pandas as pd
 import numpy as np
@@ -192,13 +193,11 @@
                 Dataset,
                 self.organization,
             )
+        final = OrderedDict(sorted(final.items(), reverse=True))
         context.update(extra_context)
-<<<<<<< HEAD
-        context['sort'] = sorting
-=======
         context['year_filter'] = final
         context['months'] = months
->>>>>>> 096f5d58
+        context['sort'] = sorting
         return context
 
 
@@ -772,6 +771,7 @@
         max_count = 0
         datasets = self.get_queryset()
         indicator = self.request.GET.get('indicator', None)
+        sorting = self.request.GET.get('sort', None)
         statuses = {}
         stat_groups = {}
         if indicator is None:
@@ -841,7 +841,10 @@
         for v in values:
             if max_count < int(v):
                 max_count = int(v)
-        sorted_value_index = np.flip(np.argsort(values))
+        if sorting is None or sorting == 'sort-desc':
+            sorted_value_index = np.flip(np.argsort(values))
+        else:
+            sorted_value_index = np.argsort(values)
         sorted_statuses = {keys[i]: values[i] for i in sorted_value_index}
 
         # data = []
@@ -915,6 +918,7 @@
         context['max_count'] = max_count
         context['active_filter'] = 'status'
         context['active_indicator'] = indicator
+        context['sort'] = sorting
         return context
 
 
@@ -928,6 +932,7 @@
         max_count = 0
         all_orgs = context['jurisdiction_facet']
         indicator = self.request.GET.get('indicator', None)
+        sorting = self.request.GET.get('sort', None)
         modified_jurisdictions = []
         if indicator is None:
             indicator = 'dataset-count'
@@ -956,7 +961,8 @@
                 if max_count < org.get('count'):
                     max_count = org.get('count')
             modified_jurisdictions.append(org)
-            print(modified_jurisdictions)
+        if sorting == 'sort-asc':
+            modified_jurisdictions = sorted(modified_jurisdictions, key=lambda dd: dd['count'], reverse=False)
         if indicator != 'dataset-count':
             for single in modified_jurisdictions:
                 if 'dataset_ids' in single:
@@ -1016,11 +1022,15 @@
                         max_count = single.get('stats')
                 else:
                     single['stats'] = 0
-            modified_jurisdictions = sorted(modified_jurisdictions, key=lambda dd: dd['stats'], reverse=True)
+            if sorting is None or sorting == 'sort-desc':
+                modified_jurisdictions = sorted(modified_jurisdictions, key=lambda dd: dd['stats'], reverse=True)
+            else:
+                modified_jurisdictions = sorted(modified_jurisdictions, key=lambda dd: dd['stats'], reverse=False)
         context['jurisdiction_data'] = modified_jurisdictions
         context['max_count'] = max_count
         context['active_filter'] = 'jurisdiction'
         context['active_indicator'] = indicator
+        context['sort'] = sorting
         return context
 
 
@@ -1034,6 +1044,7 @@
         max_count = 0
         datasets = self.get_queryset()
         indicator = self.request.GET.get('indicator', None)
+        sorting = self.request.GET.get('sort', None)
         levels = {}
         stat_groups = {}
         if indicator is None:
@@ -1107,12 +1118,16 @@
         for v in values:
             if max_count < v:
                 max_count = v
-        sorted_value_index = np.flip(np.argsort(values))
+        if sorting is None or sorting == 'sort-desc':
+            sorted_value_index = np.flip(np.argsort(values))
+        elif sorting == 'sort-asc':
+            sorted_value_index = np.argsort(values)
         sorted_levels = {keys[i]: values[i] for i in sorted_value_index}
         context['level_data'] = sorted_levels
         context['max_count'] = max_count
         context['active_filter'] = 'level'
         context['active_indicator'] = indicator
+        context['sort'] = sorting
         return context
 
 
@@ -1126,6 +1141,7 @@
         max_count = 0
         datasets = self.get_queryset()
         indicator = self.request.GET.get('indicator', None)
+        sorting = self.request.GET.get('sort', None)
         orgs = {}
         stat_groups = {}
         if indicator is None:
@@ -1198,12 +1214,16 @@
         for v in values:
             if max_count < v:
                 max_count = v
-        sorted_value_index = np.flip(np.argsort(values))
+        if sorting is None or sorting == 'sort-desc':
+            sorted_value_index = np.flip(np.argsort(values))
+        else:
+            sorted_value_index = np.argsort(values)
         sorted_orgs = {keys[i]: values[i] for i in sorted_value_index}
         context['organization_data'] = sorted_orgs
         context['max_count'] = max_count
         context['active_filter'] = 'organizations'
         context['active_indicator'] = indicator
+        context['sort'] = sorting
         return context
 
 class OrganizationStatsView(DatasetListView):
@@ -1239,6 +1259,7 @@
         max_count = 0
         datasets = self.get_queryset()
         indicator = self.request.GET.get('indicator', None)
+        sorting = self.request.GET.get('sort', None)
         tags = {}
         stat_groups = {}
         if indicator is None:
@@ -1298,7 +1319,10 @@
         for v in values:
             if max_count < v:
                 max_count = v
-        sorted_value_index = np.flip(np.argsort(values))
+        if sorting is None or sorting == 'sort-desc':
+            sorted_value_index = np.flip(np.argsort(values))
+        else:
+            sorted_value_index = np.argsort(values)
         sorted_tags = {keys[i]: values[i] for i in sorted_value_index}
         if len(keys) > 100:
             context['trimmed'] = True
@@ -1307,6 +1331,7 @@
         context['max_count'] = max_count
         context['active_filter'] = 'tag'
         context['active_indicator'] = indicator
+        context['sort'] = sorting
         return context
 
 class DatasetsFormatView(DatasetListView):
@@ -1319,6 +1344,7 @@
             max_count = 0
             datasets = self.get_queryset()
             indicator = self.request.GET.get('indicator', None)
+            sorting = self.request.GET.get('sort', None)
             formats = {}
             stat_groups = {}
             if indicator is None:
@@ -1394,12 +1420,16 @@
             for v in values:
                 if max_count < v:
                     max_count = v
-            sorted_value_index = np.flip(np.argsort(values))
+            if sorting is None or sorting == 'sort-desc':
+                sorted_value_index = np.flip(np.argsort(values))
+            else:
+                sorted_value_index = np.argsort(values)
             sorted_formats = {keys[i]: values[i] for i in sorted_value_index}
             context['format_data'] = sorted_formats
             context['max_count'] = max_count
             context['active_filter'] = 'format'
             context['active_indicator'] = indicator
+            context['sort'] = sorting
             return context
 
 class DatasetsFrequencyView(DatasetListView):
@@ -1412,6 +1442,7 @@
             max_count = 0
             datasets = self.get_queryset()
             indicator = self.request.GET.get('indicator', None)
+            sorting = self.request.GET.get('sort', None)
             frequencies = {}
             stat_groups = {}
             if indicator is None:
@@ -1487,12 +1518,16 @@
             for v in values:
                 if max_count < v:
                     max_count = v
-            sorted_value_index = np.flip(np.argsort(values))
+            if sorting is None or sorting == 'sort-desc':
+                sorted_value_index = np.flip(np.argsort(values))
+            else:
+                sorted_value_index = np.argsort(values)
             sorted_frequencies = {keys[i]: values[i] for i in sorted_value_index}
             context['frequency_data'] = sorted_frequencies
             context['max_count'] = max_count
             context['active_filter'] = 'frequency'
             context['active_indicator'] = indicator
+            context['sort'] = sorting
             return context
 
 class JurisdictionStatsView(DatasetListView):
@@ -1506,6 +1541,7 @@
         current_org = Organization.objects.get(id=self.kwargs.get('pk'))
         child_orgs = current_org.get_children()
         indicator = self.request.GET.get('indicator', None)
+        sorting = self.request.GET.get('sort', None)
         filtered_orgs = []
         if indicator is None:
             indicator = 'dataset-count'
@@ -1533,6 +1569,8 @@
                     single_dict['count'] = len(v)
                     if max_count < len(v):
                         max_count = len(v)
+                if sorting == 'sort-asc':
+                    single_dict = sorted(single_dict, key=lambda dd: dd['count'], reverse=False)
                 elif indicator != 'dataset-count':
                     if indicator == 'download-request-count' or indicator == 'download-object-count':
                         models = Model.objects.filter(dataset_id__in=v).values_list('metadata__name', flat=True)
@@ -1589,13 +1627,18 @@
                         else:
                             single_dict['count'] = 0
             result.append(single_dict)
-            result = sorted(result, key=lambda dd: dd['count'], reverse=True)
+            if sorting is None or sorting == 'sort-desc':
+                result = sorted(result, key=lambda dd: dd['count'], reverse=True)
+            else:
+                result = sorted(result, key=lambda dd: dd['count'], reverse=False)
+            # result = sorted(result, key=lambda dd: dd['count'], reverse=True)
         context['single_org'] = True
         context['jurisdiction_data'] = result
         context['max_count'] = max_count
         context['current_object'] = self.kwargs.get('pk')
         context['active_filter'] = 'jurisdiction'
         context['active_indicator'] = indicator
+        context['sort'] = sorting
         return context
 
 class DatasetsStatsView(DatasetListView):
@@ -1702,6 +1745,7 @@
         parent_cats = context['parent_category_facet']
         all_cats = context['category_facet']
         indicator = self.request.GET.get('indicator', None)
+        sorting = self.request.GET.get('sort', None)
         modified_cats = []
         if indicator is None:
             indicator = 'dataset-count'
@@ -1730,6 +1774,8 @@
                 if max_count < cat.get('count'):
                     max_count = cat.get('count')
             modified_cats.append(cat)
+        if sorting == 'sort-asc':
+            modified_cats = sorted(modified_cats, key=lambda dd: dd['count'], reverse=False)
         if indicator != 'dataset-count':
             for single in modified_cats:
                 if 'dataset_ids' in single:
@@ -1789,11 +1835,15 @@
                             single['stats'] = 0
                 else:
                     single['stats'] = 0
-            modified_cats = sorted(modified_cats, key=lambda dd: dd['stats'], reverse=True)
+            if sorting is None or sorting == 'sort-desc':
+                modified_cats = sorted(modified_cats, key=lambda dd: dd['stats'], reverse=True)
+            else:
+                modified_cats = sorted(modified_cats, key=lambda dd: dd['stats'], reverse=False)
         context['categories'] = modified_cats
         context['max_count'] = max_count
         context['active_filter'] = 'category'
         context['active_indicator'] = indicator
+        context['sort'] = sorting
         return context
 
 class CategoryStatsView(DatasetListView):
@@ -1808,6 +1858,7 @@
         child_titles = []
         cat_titles = []
         indicator = self.request.GET.get('indicator', None)
+        sorting = self.request.GET.get('sort', None)
         if indicator is None:
             indicator = 'dataset-count'
         for cat in all_cats:
@@ -1833,6 +1884,8 @@
                 if max_count < single_cat.get('count'):
                     max_count = single_cat.get('count')
                 filtered_cats.append(single_cat)
+        if sorting == 'sort-asc':
+            filtered_cats = sorted(filtered_cats, key=lambda dd: dd['count'], reverse=False)
         if indicator != 'dataset-count':
             for k in filtered_cats:
                 id_list = []
@@ -1895,12 +1948,17 @@
                                     max_count = k.get('stats')
                         else:
                             k['stats'] = 0
-            filtered_cats = sorted(filtered_cats, key=lambda d: d['stats'], reverse=True)
+            if sorting is None or sorting == 'sort-desc':
+                filtered_cats = sorted(filtered_cats, key=lambda d: d['stats'], reverse=True)
+            else:
+                filtered_cats = sorted(filtered_cats, key=lambda d: d['stats'], reverse=False)
+            # filtered_cats = sorted(filtered_cats, key=lambda d: d['stats'], reverse=True)
         context['max_count'] = max_count
         context['categories'] = filtered_cats
         context['current_object'] = self.kwargs.get('pk')
         context['active_filter'] = 'category'
         context['active_indicator'] = indicator
+        context['sort'] = sorting
         return context
 
 
@@ -1914,6 +1972,7 @@
         max_count = 0
         datasets = self.get_queryset()
         indicator = self.request.GET.get('indicator', None)
+        sorting = self.request.GET.get('sort', None)
         year_stats = {}
         # quarter_stats = {}
         # monthly_stats = {}
@@ -1989,15 +2048,25 @@
                                 year_stats[yr] = level_avg
                     else:
                         year_stats[yr] = 0
-
         for key, value in year_stats.items():
             if max_count < value:
                 max_count = value
-
+        keys = list(year_stats.keys())
+        values = list(year_stats.values())
+        sorted_value_index = np.argsort(values)
+        if sorting is None or sorting == 'sort-year-desc':
+            year_stats = OrderedDict(sorted(year_stats.items(), reverse=True))
+        elif sorting == 'sort-year-asc':
+            year_stats = OrderedDict(sorted(year_stats.items(), reverse=False))
+        elif sorting == 'sort-desc':
+            year_stats = {keys[i]: values[i] for i in np.flip(sorted_value_index)}
+        elif sorting == 'sort-asc':
+            year_stats = {keys[i]: values[i] for i in sorted_value_index}
         context['year_stats'] = year_stats
         context['max_count'] = max_count
         context['active_filter'] = 'publication'
         context['active_indicator'] = indicator
+        context['sort'] = sorting
         return context
 
 class YearStatsView(DatasetListView):
@@ -2010,6 +2079,7 @@
         max_count = 0
         datasets = self.get_queryset()
         indicator = self.request.GET.get('indicator', None)
+        sorting = self.request.GET.get('sort', None)
         year_stats = {}
         quarter_stats = {}
         selected_year = str(self.kwargs['year'])
@@ -2097,12 +2167,24 @@
         for key, value in quarter_stats.items():
             if max_count < value:
                 max_count = value
+        keys = list(quarter_stats.keys())
+        values = list(quarter_stats.values())
+        sorted_value_index = np.argsort(values)
+        if sorting is None or sorting == 'sort-year-desc':
+            quarter_stats = OrderedDict(sorted(quarter_stats.items(), reverse=False))
+        elif sorting == 'sort-year-asc':
+            quarter_stats = OrderedDict(sorted(quarter_stats.items(), reverse=True))
+        elif sorting == 'sort-asc':
+            quarter_stats = {keys[i]: values[i] for i in np.flip(sorted_value_index)}
+        elif sorting == 'sort-desc':
+            quarter_stats = {keys[i]: values[i] for i in sorted_value_index}
         context['selected_year'] = selected_year
         context['year_stats'] = quarter_stats
         context['max_count'] = max_count
         context['current_object'] = str('year/' + selected_year)
         context['active_filter'] = 'publication'
         context['active_indicator'] = indicator
+        context['sort'] = sorting
         return context
 
 
@@ -2116,6 +2198,7 @@
         max_count = 0
         datasets = self.get_queryset()
         indicator = self.request.GET.get('indicator', None)
+        sorting = self.request.GET.get('sort', None)
         # year_stats = {}
         # quarter_stats = {}
         monthly_stats = {}
@@ -2195,6 +2278,17 @@
         for m, mv in monthly_stats.items():
             if max_count < mv:
                 max_count = mv
+        keys = list(monthly_stats.keys())
+        values = list(monthly_stats.values())
+        sorted_value_index = np.argsort(values)
+        if sorting is None or sorting == 'sort-year-desc':
+            monthly_stats = OrderedDict(sorted(monthly_stats.items(), reverse=False))
+        elif sorting == 'sort-year-asc':
+            monthly_stats = OrderedDict(sorted(monthly_stats.items(), reverse=True))
+        elif sorting == 'sort-asc':
+            monthly_stats = {keys[i]: values[i] for i in np.flip(sorted_value_index)}
+        elif sorting == 'sort-desc':
+            monthly_stats = {keys[i]: values[i] for i in sorted_value_index}
         context['selected_quarter'] = self.kwargs['quarter']
         # context['year_stats'] = quarter_stats
         context['year_stats'] = monthly_stats
@@ -2202,6 +2296,7 @@
         context['current_object'] = str('quarter/' + selected_quarter)
         context['active_filter'] = 'publication'
         context['active_indicator'] = indicator
+        context['sort'] = sorting
         return context
 
 
