from typing import Optional, List, Any
from urllib.parse import urlencode

from django.contrib.sites.models import Site
from django.core.handlers.wsgi import WSGIRequest
from django.utils.translation import gettext_lazy as _

from crispy_forms.layout import Div
from crispy_forms.layout import Submit


def get_selected_value(
    request: WSGIRequest,
    title: str,
    multiple: bool = False,
    is_int: bool = True,
) -> Optional[List[Any]]:
    selected_value = [] if multiple else None
    value = request.GET.getlist(title) if multiple else request.GET.get(title)
    if value:
        selected_value = value
        if is_int:
            try:
                if multiple:
                    selected_value = list(map(int, value))
                else:
                    selected_value = int(value)
            except ValueError:
                return [] if multiple else None
    return selected_value


def get_filter_url(
    request: WSGIRequest,
    key: str,
    value: str,
    append: bool = False,
) -> str:
    query_dict = dict(request.GET.copy())
    if append and key in query_dict:
        query_dict[key].append(value)
    else:
        query_dict[key] = [value]
    return "?" + urlencode(query_dict, True)


<<<<<<< HEAD
def buttons(*args):
    return Div(
        Div(*args),
        css_class="field is-grouped is-grouped-centered",
    )


def submit(title=None):
    title = title or _("Patvirtinti")
    return Submit('submit', title, css_class='button is-primary'),
=======
def get_current_domain(request: WSGIRequest) -> str:
    protocol = "https" if request.is_secure() else "http"
    domain = Site.objects.get_current().domain
    return request.build_absolute_uri("%s://%s" % (protocol, domain))
>>>>>>> b147b7ab
<|MERGE_RESOLUTION|>--- conflicted
+++ resolved
@@ -44,7 +44,6 @@
     return "?" + urlencode(query_dict, True)
 
 
-<<<<<<< HEAD
 def buttons(*args):
     return Div(
         Div(*args),
@@ -55,9 +54,9 @@
 def submit(title=None):
     title = title or _("Patvirtinti")
     return Submit('submit', title, css_class='button is-primary'),
-=======
+
+
 def get_current_domain(request: WSGIRequest) -> str:
     protocol = "https" if request.is_secure() else "http"
     domain = Site.objects.get_current().domain
-    return request.build_absolute_uri("%s://%s" % (protocol, domain))
->>>>>>> b147b7ab
+    return request.build_absolute_uri("%s://%s" % (protocol, domain))