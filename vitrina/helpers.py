--- conflicted
+++ resolved
@@ -29,16 +29,11 @@
     if "selected_facets" in query_dict:
         query_dict["selected_facets"].append('%s_exact:%s' % (key, value))
     else:
-<<<<<<< HEAD
         query_dict["selected_facets"] = "%s_exact:%s" % (key, value)
-    return "?" + urlencode(query_dict, True)
-=======
-        query_dict[key] = [value]
     return "?" + urlencode(query_dict, True)
 
 
 def get_current_domain(request: WSGIRequest) -> str:
     protocol = "https" if request.is_secure() else "http"
     domain = Site.objects.get_current().domain
-    return request.build_absolute_uri("%s://%s" % (protocol, domain))
->>>>>>> 3de12b26
+    return request.build_absolute_uri("%s://%s" % (protocol, domain))