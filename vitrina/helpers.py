--- conflicted
+++ resolved
@@ -348,11 +348,29 @@
     query_dict = dict(request.GET.copy())
     if 'page' in query_dict:
         query_dict.pop('page')
-<<<<<<< HEAD
     if 'q' in query_dict:
         query_dict.pop('q')
-=======
->>>>>>> c8989574
+    if selected:
+        val = '%s_exact:%s' % (key, value)
+        if val in query_dict.get('selected_facets', []):
+            query_dict['selected_facets'].remove(val)
+    else:
+        if "selected_facets" in query_dict:
+            query_dict["selected_facets"].append('%s_exact:%s' % (key, value))
+        else:
+            query_dict["selected_facets"] = "%s_exact:%s" % (key, value)
+    return "?" + urlencode(query_dict, True)
+
+
+def get_date_filter_url(
+    request: WSGIRequest,
+    start: datetime.date,
+    end: datetime.date,
+    selected: bool = False
+) -> str:
+    query_dict = dict(request.GET.copy())
+    if 'page' in query_dict:
+        query_dict.pop('page')
     if selected:
         val = '%s_exact:%s' % (key, value)
         if val in query_dict.get('selected_facets', []):
