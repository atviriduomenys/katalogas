from django.contrib import messages
from django.contrib.auth.mixins import LoginRequiredMixin
from django.contrib.contenttypes.models import ContentType
from django.core.exceptions import ObjectDoesNotExist
from django.db import IntegrityError
from django.http import HttpResponseRedirect
from django.shortcuts import get_object_or_404, redirect
from django.views import View
from django.views.generic import CreateView

from vitrina.messages.forms import SubscriptionForm
from vitrina.messages.models import Subscription
from vitrina.users.models import User
<<<<<<< HEAD
from django.utils.translation import gettext_lazy as _
=======
from django.core.mail import send_mail
from vitrina import settings
from django.utils.translation import gettext_lazy as _
from vitrina.messages.helpers import prepare_email_by_identifier_for_sub
>>>>>>> 3e6c9813


class SubscribeView(LoginRequiredMixin, View):

    def post(self, request, content_type_id, obj_id, user_id):
        content_type = get_object_or_404(ContentType, pk=content_type_id)
        obj = get_object_or_404(content_type.model_class(), pk=obj_id)
        user = get_object_or_404(User, pk=user_id)
        Subscription.objects.create(
            content_type=content_type,
            object_id=obj.pk,
            user=user
        )
        email_data = prepare_email_by_identifier_for_sub('newsletter-subscribed',
                                                      'Sveiki, Jūs sėkmingai užsiprenumeravote naujienlaiškį',
                                                      'Naujienlaiškio prenumeratos registracija', [])
        if user is not None:
            if user.email is not None:
                try:
                    send_mail(
                        subject=_(email_data['email_subject']),
                        message=_(email_data['email_content']),
                        from_email=settings.DEFAULT_FROM_EMAIL,
                        recipient_list=[user.email],
                    )
                except Exception as e:
                    import logging
                    logging.warning("Email was not send ", _(email_data['email_subject']),
                                    _(email_data['email_content']), [user.email], e)
        return redirect(obj.get_absolute_url())


class UnsubscribeView(LoginRequiredMixin, View):
    def post(self, request, content_type_id, obj_id, user_id):
        content_type = get_object_or_404(ContentType, pk=content_type_id)
        obj = get_object_or_404(content_type.model_class(), pk=obj_id)
        user = get_object_or_404(User, pk=user_id)
        if Subscription.objects.filter(content_type=content_type, object_id=obj.pk, user=user).exists():
            Subscription.objects.filter(content_type=content_type, object_id=obj.pk, user=user).delete()
<<<<<<< HEAD
            messages.success(request, _("Sėkmingai atsisakėte prenumeratos."))
        return HttpResponseRedirect(request.META.get('HTTP_REFERER', '/'))


class SubscribeFormView(
    LoginRequiredMixin,
    CreateView
):
    model = Subscription
    form_class = SubscriptionForm
    template_name = 'vitrina/messages/form.html'

    ct: ContentType | None = None
    obj: None
    user: User

    def dispatch(self, request, *args, **kwargs):
        try:
            self.ct = get_object_or_404(ContentType, pk=self.kwargs['content_type_id'])
            self.obj = get_object_or_404(self.ct.model_class(), pk=self.kwargs['obj_id'])
            self.user = get_object_or_404(User, pk=self.kwargs['user_id'])
        except ObjectDoesNotExist:
            return HttpResponseRedirect(request.META.get('HTTP_REFERER', '/'))
        return super().dispatch(request, *args, **kwargs)

    def get_context_data(self, **kwargs):
        context_data = super().get_context_data(**kwargs)
        context_data['current_title'] = _('Prenumeratos kūrimas')
        context_data['object_title'] = self.obj.title
        return context_data

    def get_form_kwargs(self):
        kwargs = super().get_form_kwargs()
        kwargs['ct'] = self.ct
        return kwargs

    def form_valid(self, form):
        self.object = form.save(commit=False)
        self.object.content_type = self.ct
        self.object.object_id = self.obj.id
        self.object.user = self.user

        try:
            self.object.save()
            messages.success(self.request, _("Prenumerata sukurta sėkmingai"))
        except IntegrityError:
            existing_subscription = Subscription.objects.filter(
                content_type=self.ct,
                object_id=self.obj.id,
                user=self.user,
            ).first()

            if existing_subscription:
                existing_subscription.delete()
                self.object.save()
                messages.success(self.request, _("Rasta esama šio objekto prenumerata, ji buvo sėkmingai atnaujinta."))
        return HttpResponseRedirect(self.obj.get_absolute_url())
=======
            email_data = prepare_email_by_identifier_for_sub('newsletter-unsubscribed',
                                                          'Sveiki, Jūs sėkmingai atšaukėte naujienlaiškį',
                                                          'Naujienlaiškio atšaukimas', [])
            if user is not None:
                if user.email is not None:
                    try:
                        send_mail(
                            subject=_(email_data['email_subject']),
                            message=_(email_data['email_content']),
                            from_email=settings.DEFAULT_FROM_EMAIL,
                            recipient_list=[user.email],
                        )
                    except Exception as e:
                        import logging
                        logging.warning("Email was not send ", _(email_data['email_subject']),
                                        _(email_data['email_content']), [user.email], e)
        return redirect(obj.get_absolute_url())
>>>>>>> 3e6c9813
<|MERGE_RESOLUTION|>--- conflicted
+++ resolved
@@ -11,14 +11,11 @@
 from vitrina.messages.forms import SubscriptionForm
 from vitrina.messages.models import Subscription
 from vitrina.users.models import User
-<<<<<<< HEAD
-from django.utils.translation import gettext_lazy as _
-=======
 from django.core.mail import send_mail
 from vitrina import settings
 from django.utils.translation import gettext_lazy as _
 from vitrina.messages.helpers import prepare_email_by_identifier_for_sub
->>>>>>> 3e6c9813
+from django.utils.translation import gettext_lazy as _
 
 
 class SubscribeView(LoginRequiredMixin, View):
@@ -58,7 +55,6 @@
         user = get_object_or_404(User, pk=user_id)
         if Subscription.objects.filter(content_type=content_type, object_id=obj.pk, user=user).exists():
             Subscription.objects.filter(content_type=content_type, object_id=obj.pk, user=user).delete()
-<<<<<<< HEAD
             messages.success(request, _("Sėkmingai atsisakėte prenumeratos."))
         return HttpResponseRedirect(request.META.get('HTTP_REFERER', '/'))
 
@@ -116,7 +112,6 @@
                 self.object.save()
                 messages.success(self.request, _("Rasta esama šio objekto prenumerata, ji buvo sėkmingai atnaujinta."))
         return HttpResponseRedirect(self.obj.get_absolute_url())
-=======
             email_data = prepare_email_by_identifier_for_sub('newsletter-unsubscribed',
                                                           'Sveiki, Jūs sėkmingai atšaukėte naujienlaiškį',
                                                           'Naujienlaiškio atšaukimas', [])
@@ -133,5 +128,4 @@
                         import logging
                         logging.warning("Email was not send ", _(email_data['email_subject']),
                                         _(email_data['email_content']), [user.email], e)
-        return redirect(obj.get_absolute_url())
->>>>>>> 3e6c9813
+        return redirect(obj.get_absolute_url())