--- conflicted
+++ resolved
@@ -29,9 +29,6 @@
     phone = factory.Sequence(lambda n: '+3706%07d' % n)
     version = 1
     role = Representative.COORDINATOR
-<<<<<<< HEAD
-    email = factory.LazyAttribute(lambda obj: f"{obj.first_name}.{obj.last_name}@gmail.com")
-=======
     email = factory.LazyAttribute(lambda obj: f"{obj.first_name}.{obj.last_name}@gmail.com")
     user = factory.SubFactory(
         UserFactory,
@@ -39,5 +36,4 @@
         last_name=factory.SelfAttribute('..last_name'),
         phone=factory.SelfAttribute('..phone'),
         email=factory.SelfAttribute('..email'),
-    )
->>>>>>> ff67dba1
+    )