import secrets
from urllib.parse import urlparse
import re

from crispy_forms.helper import FormHelper
from crispy_forms.layout import Layout, Field, Submit
from django.contrib.contenttypes.models import ContentType
from django.core.exceptions import ValidationError, ObjectDoesNotExist
<<<<<<< HEAD
from django.forms import ModelForm, EmailField, ChoiceField, BooleanField, CharField, TextInput, \
    HiddenInput, FileField, PasswordInput, ModelChoiceField, IntegerField, Form, URLField, ModelMultipleChoiceField, \
    DateField, DateInput, Textarea, CheckboxInput
=======
from django.forms import (
    BooleanField, CharField, ChoiceField, DateField, DateInput,
    EmailField, FileField, Form, HiddenInput, IntegerField,
    ModelChoiceField, ModelForm, ModelMultipleChoiceField,
    Textarea, URLField,
)
>>>>>>> 8995dfdf
from django.urls import resolve, Resolver404
from django.utils.translation import gettext_lazy as _
from django_select2.forms import ModelSelect2Widget

<<<<<<< HEAD
from vitrina.api.models import ApiKey, ApiScope
from vitrina.api.services import is_duplicate_key
from vitrina.datasets.models import Dataset
=======
>>>>>>> 8995dfdf
from vitrina.fields import FilerImageField
from vitrina.messages.models import Subscription
from vitrina.orgs.models import Organization, Representative
from vitrina.orgs.services import get_coordinators_count, hash_api_key
from vitrina.plans.models import Plan
<<<<<<< HEAD
from vitrina.structure.models import Metadata
from vitrina.viisp.xml_utils import read_adoc_file, parse_adoc_xml_signature_data
from vitrina.users.models import User
=======

>>>>>>> 8995dfdf


class ProviderWidget(ModelSelect2Widget):
    model = Organization
    search_fields = ['title__icontains']
    dependent_fields = {
        'organizations': 'organizations',
    }

    def filter_queryset(self, request, term, queryset=None, **dependent_fields):
        ids = []
        if 'organizations__in' in dependent_fields:
            organizations = dependent_fields.pop('organizations__in')
            ids.extend(organizations)
        queryset = super().filter_queryset(request, term, queryset, **dependent_fields)

        provider_orgs = queryset.filter(provider=True).values_list('pk', flat=True)
        ids.extend(provider_orgs)
        queryset = queryset.filter(pk__in=ids)
        return queryset


class OrganizationWidget(ModelSelect2Widget):
    model = Organization
    search_fields = ['title__icontains']
    max_results = 10

    def filter_queryset(self, request, term, queryset=None, **dependent_fields):
        queryset = super().filter_queryset(request, term, queryset, **dependent_fields)
        return queryset


class OrganizationUpdateForm(ModelForm):
    company_code = CharField(label=_('Registracijos numeris'), required=True)
    title = CharField(label=_('Pavadinimas'), required=True)
    name = CharField(label=_('Kodinis pavadinimas'), required=True)
    jurisdiction = ModelChoiceField(queryset=Organization.objects.filter(role__isnull=False),
                                    label=_('Jurisdikcija'),
                                    required=True)
    image = FilerImageField(label=_("Paveiksliukas"), required=True, upload_to=Organization.UPLOAD_TO)
    email = CharField(label=_('Elektroninis paštas'), required=True)
    phone = CharField(label=_('Telefono numeris'), required=True)
    address = CharField(label=_('Adresas'), required=True)
    description = CharField(label=_('Aprašymas'), widget=Textarea, required=False)

    class Meta:
        model = Organization
        fields = (
            'company_code',
            'title',
            'name',
            'kind',
            'jurisdiction',
            'image',
            'website',
            'email',
            'phone',
            'address',
            'provider',
            'description',
        )

    def __init__(self, *args, **kwargs):
        super().__init__(*args, **kwargs)
        org_instance = self.instance if self.instance and self.instance.pk else None
        button = _("Redaguoti") if org_instance else _("Sukurti")
        parent = self.instance.get_parent()
        if parent:
            self.fields['jurisdiction'].initial = parent
        self.helper = FormHelper()
        self.helper.attrs['novalidate'] = ''
        self.helper.form_id = "organization-form"
        self.helper.layout = Layout(
            Field('company_code', placeholder=_("Registracijos numeris")),
            Field('title', placeholder=_("Pavadinimas")),
            Field('name', placeholder=_('Kodinis pavadinimas')),
            Field('kind', placeholder=_("Tipas")),
            Field('jurisdiction', placeholder=_("Jurisdikcija")),
            Field('image', placeholder=_("Logotipas")),
            Field('website', placeholder=_("Tinklalapis")),
            Field('email', placeholder=_("Elektroninis paštas")),
            Field('phone', placeholder=_("Telefono numeris")),
            Field('address', placeholder=_("Adresas")),
            Field('provider', placeholder=_("Atvėrimo duomenų teikėjas")),
            Field('description', placeholder=_("Aprašymas")),
            Submit('submit', button, css_class='button is-primary')
        )

    def clean_name(self):
        name = self.cleaned_data.get('name')
        if name:
            if not name.islower():
                raise ValidationError(_("Pirmas kodinio pavadinimo simbolis turi būti mažoji raidė."))
            elif any((not c.isalnum() and c != '_') for c in name):
                raise ValidationError(_("Pavadinime gali būti didžiosos/mažosios raidės ir skaičiai, "
                                        "žodžiai gali būti atskirti _ simboliu,"
                                        "jokie kiti simboliai negalimi."))
            else:
                return name

    def clean_image(self):
        image = self.cleaned_data.get('image')
        if image:
            if image.width < 256 or image.height < 256:
                raise ValidationError(_("Nuotraukos dydis turi būti ne mažesnis už 256x256."))
        return image


class RepresentativeUpdateForm(ModelForm):
    role = ChoiceField(label=_("Rolė"), choices=Representative.ROLES)
    has_api_access = BooleanField(label=_("Suteikti API prieigą"), required=False)
    regenerate_api_key = BooleanField(label=_("Pergeneruoti raktą"), required=False)
    subscribe = BooleanField(label=_("Prenumeruoti pranešimus"), required=False)

    object_model = Organization

    class Meta:
        model = Representative
        fields = ('role', 'has_api_access', 'regenerate_api_key',)

    def __init__(self, *args, **kwargs):
        self.object = kwargs.pop('object', None)
        super().__init__(*args, **kwargs)
        self.helper = FormHelper()
        self.helper.attrs['novalidate'] = ''
        self.helper.form_id = "representative-form"
        self.helper.layout = Layout(
            Field('role'),
            Field('has_api_access'),
            Field('regenerate_api_key'),
            Field('subscribe'),
            Submit('submit', _("Redaguoti"), css_class='button is-primary'),
        )

        try:
            content_type = ContentType.objects.get_for_model(self.object_model)
            subscription = Subscription.objects.get(user=self.instance.user,
                                                    content_type=content_type,
                                                    object_id=self.object.id)
            if subscription:
                self.fields['subscribe'].initial = True
        except ObjectDoesNotExist:
            self.fields['subscribe'].initial = False

    def clean(self):
        role = self.cleaned_data.get('role')
        if (
                self.instance.role == Representative.COORDINATOR and
                role != Representative.COORDINATOR and
                get_coordinators_count(
                    self.object_model,
                    self.instance.object_id,
                ) == 1
        ):
            raise ValidationError(_(
                "Negalima panaikinti koordinatoriaus rolės naudotojui, "
                "jei tai yra vienintelis koordinatoriaus rolės atstovas."
            ))
        return self.cleaned_data


class RepresentativeCreateForm(ModelForm):
    email = EmailField(label=_("El. paštas"))
    role = ChoiceField(label=_("Rolė"), choices=Representative.ROLES)
    has_api_access = BooleanField(label=_("Suteikti API prieigą"), required=False)
    subscribe = BooleanField(label=_("Prenumeruoti pranešimus"), required=False)

    object_model = Organization
    object_id: int

    class Meta:
        model = Representative
        fields = ('email', 'role', 'has_api_access')

    def __init__(self, object_id=None, *args, **kwargs):
        super().__init__(*args, **kwargs)
        self.object_id = object_id
        self.helper = FormHelper()
        self.helper.attrs['novalidate'] = ''
        self.helper.form_id = "representative-form"
        self.helper.layout = Layout(
            Field('email'),
            Field('role'),
            Field('has_api_access'),
            Field('subscribe'),
            Submit('submit', _("Sukurti"), css_class='button is-primary'),
        )

        try:
            content_type = ContentType.objects.get_for_model(self.object_model)
            subscription = Subscription.objects.get(user=self.instance.user,
                                                    content_type=content_type,
                                                    object_id=self.object_id)
            if subscription:
                self.fields['subscribe'].initial = True
        except ObjectDoesNotExist:
            self.fields['subscribe'].initial = False

    def clean(self):
        email = self.cleaned_data.get('email')
        content_type = ContentType.objects.get_for_model(self.object_model)
        if (
                Representative.objects.
                        filter(
                    content_type=content_type,
                    object_id=self.object_id,
                    email=email
                ).
                        exists()
        ):
            self.add_error('email', _(
                "Narys su šiuo el. pašto adresu jau egzistuoja."
            ))
        return super().clean()


class PartnerRegisterForm(ModelForm):
    organization = ModelChoiceField(
        label=_("Organizacija"),
        required=True,
        queryset=Organization.public.all(),
        widget=OrganizationWidget(
            attrs={"data-placeholder": "Organizacijos paieška, įveskite simbolį", "style": "min-width: 650px;",
                   'data-width': '100%', 'data-minimum-input-length': 0})
    )
    coordinator_email = EmailField(label=_("Koordinatoriaus el. paštas"))
    coordinator_phone_number = CharField(label=_("Koordinatoriaus telefono numeris"))
    request_form = FileField(label=_("Prašymo forma"), required=True)

    class Meta:
        model = Organization
        fields = [
            'organization',
            'coordinator_phone_number',
            'coordinator_email',
            'request_form'
        ]

    def __init__(self, *args, initial={}, **kwargs):
        super().__init__(*args, **kwargs)
        self.helper = FormHelper()
        self.helper.attrs['novalidate'] = ''
        self.helper.form_id = "partner-register-form"
        self.helper.layout = Layout(
            Field('organization'),
            Field('coordinator_phone_number', value=initial.get('coordinator_phone_number') or ''),
            Field('coordinator_email', value=initial.get('coordinator_email'), readonly=True),
            Field('request_form'),
            Submit('submit', _("Sukurti"), css_class='button is-primary')
        )

    def clean(self):
        return self.cleaned_data


class OrganizationPlanForm(ModelForm):
    organizations = ModelMultipleChoiceField(queryset=Organization.objects.all(), required=False)
    user_id = IntegerField(widget=HiddenInput(), required=False)
    provider = ModelChoiceField(
        label=_("Paslaugų teikėjas"),
        required=False,
        queryset=Organization.objects.all(),
        widget=ProviderWidget(attrs={'data-width': '100%', 'data-minimum-input-length': 0})
    )
    deadline = DateField(
        label=_("Įgyvendinimo terminas"),
        required=False,
        widget=DateInput(attrs={'type': 'date'})
    )

    class Meta:
        model = Plan
        fields = ('title', 'description', 'deadline', 'provider', 'provider_title',
                  'procurement', 'price', 'project', 'organizations', 'user_id')

    def __init__(self, organizations, user, *args, **kwargs):
        self.organizations = organizations
        self.user = user
        super().__init__(*args, **kwargs)
        instance = self.instance if self.instance and self.instance.pk else None
        self.helper = FormHelper()
        self.helper.attrs['novalidate'] = ''
        self.helper.form_id = "plan-form"
        self.helper.layout = Layout(
            Field('organizations', css_class="hidden"),
            Field('user_id'),
            Field('title'),
            Field('description'),
            Field('deadline'),
            Field('provider'),
            Field('provider_title'),
            Field('procurement'),
            Field('price'),
            Field('project'),
            Submit('submit', _('Redaguoti') if instance else _("Sukurti"), css_class='button is-primary'),
        )

        self.initial['organizations'] = self.organizations
        self.initial['user_id'] = self.user.pk

        if not instance:
            if len(self.organizations) == 1:
                self.initial['provider'] = self.organizations[0]
            elif (
                    self.user.organization and
                    self.user.organization.provider and
                    self.user.organization in self.organizations
            ):
                self.initial['provider'] = self.user.organization

    def clean(self):
        provider = self.cleaned_data.get('provider')
        provider_title = self.cleaned_data.get('provider_title')

        if provider and provider_title:
            self.add_error(
                'provider',
                _('Turi būti nurodytas arba paslaugų teikėjas, arba paslaugų teikėjo pavadinimas, bet ne abu.')
            )
        elif not provider and not provider_title:
            self.add_error(
                'provider',
                _('Turi būti nurodytas paslaugų teikėjas arba paslaugų teikėjo pavadinimas.')
            )


class OrganizationMergeForm(Form):
    organization = URLField(
        label=_("Organizacija"),
        help_text=_("Nurodykite pilną nuorodą į organizaciją, su kuria norite sujungti"),
    )

    def __init__(self, *args, **kwargs):
        super().__init__(*args, **kwargs)
        self.helper = FormHelper()
        self.helper.attrs['novalidate'] = ''
        self.helper.form_id = "merge-form"
        self.helper.layout = Layout(
            Field('organization'),
            Submit('submit', _("Tęsti"), css_class='button is-primary')
        )

    def clean_organization(self):
        organization = self.cleaned_data.get('organization')
        if organization:
            url = urlparse(organization)
            try:
                url = resolve(url.path)
            except Resolver404:
                raise ValidationError(_("Organizacija su šia nuoroda nerasta."))
            if (
                    url.url_name != 'organization-detail' or
                    not Organization.objects.filter(pk=url.kwargs.get('pk'))
            ):
                raise ValidationError(_("Organizacija su šia nuoroda nerasta."))
            else:
                return url.kwargs.get('pk')
        return organization


class ApiKeyForm(ModelForm):
    organization_id = IntegerField(widget=HiddenInput(), required=False)
    client_name = CharField(label=_('Pavadinimas'), required=False)

    class Meta:
        model = ApiKey
        fields = ('organization_id', 'client_name',)

    def __init__(self, organization, *args, **kwargs):
        self.organization = organization
        super().__init__(*args, **kwargs)
        instance = self.instance if self.instance and self.instance.pk else None
        self.helper = FormHelper()
        self.helper.attrs['novalidate'] = ''
        self.helper.form_id = "apikey-form"
        self.helper.layout = Layout(
            Field('organization_id'),
            Field('client_name'),
            Submit('submit', _('Redaguoti') if instance else _("Sukurti"), css_class='button is-primary'),
        )

        self.initial['organization_id'] = self.organization.pk

    def clean_client_name(self):
        name = self.cleaned_data.get('client_name')
        if name:
            expr = "^[a-z0-9_]*$"
            found = re.search(expr, name)
            if not found:
                raise ValidationError(_("Pavadinime gali būti mažosios raidės ir skaičiai, "
                                        "žodžiai gali būti atskirti _ simboliu,"
                                        "jokie kiti simboliai negalimi."))
            else:
                return name


class ApiKeyRegenerateForm(ModelForm):
    organization_id = IntegerField(widget=HiddenInput(), required=False)
    new_key = CharField(label=_('Naujas slaptažodis'), required=False, disabled=True,
                        help_text="Naujas raktas parodomas tik vieną kartą, \n"
                                  + "po pakeitimo, nebebus galimybės pamatyti rakto, todėl jis turi būti išsisaugotas!")

    class Meta:
        model = ApiKey
        fields = ('organization_id', 'new_key',)

    def __init__(self, organization, *args, **kwargs):
        self.organization = organization
        super().__init__(*args, **kwargs)
        instance = self.instance if self.instance and self.instance.pk else None
        self.helper = FormHelper()
        self.helper.attrs['novalidate'] = ''
        self.helper.form_id = "apikey-regenerate-form"
        self.helper.layout = Layout(
            Field('organization_id'),
            Field('new_key'),
            Submit('submit', _('Redaguoti') if instance else _("Sukurti"), css_class='button is-primary'),
        )

        api_key = secrets.token_urlsafe()

        self.initial['new_key'] = api_key
        self.initial['organization_id'] = self.organization.pk


class ApiScopeForm(Form):
    scope = CharField(label=_('Objektas'), required=True)
    read = BooleanField(label=_('Skaityti'), widget=CheckboxInput, required=False)
    write = BooleanField(label=_('Rašyti'), widget=CheckboxInput, required=False)
    remove = BooleanField(label=_('Valyti'), widget=CheckboxInput, required=False)

    def __init__(self, organization, api_key, scope, *args, **kwargs):
        read = ["_getone", "_getall", "_search"]
        write = ["_insert", "_upsert", "_update", "_patch", "_delete"]

        self.organization = organization
        self.api_key = api_key
        self.scope = scope
        super().__init__(*args, **kwargs)
        self.helper = FormHelper()
        self.helper.attrs['novalidate'] = ''
        self.helper.form_id = "apiscope-form"
        self.helper.layout = Layout(
            Field('scope'),
            Field('read'),
            Field('write'),
            Field('remove'),
            Submit('submit', _("Sukurti"), css_class='button is-primary'),
        )
        self.initial['scope'] = self.scope
        if self.scope:
            if scope == '(viskas)':
                scopes = ApiScope.objects.filter(key=api_key).exclude(scope__icontains='datasets_gov')
            else:
                scopes = ApiScope.objects.filter(key=api_key, scope__icontains=self.scope)

            for sc in scopes:
                if any(s in sc.scope for s in read):
                    self.initial['read'] = True
                if any(s in sc.scope for s in write):
                    self.initial['write'] = True
                if 'wipe' in sc.scope:
                    self.initial['remove'] = True

    def clean(self):
        scope = self.cleaned_data.get('scope')
        read = self.cleaned_data.get('read')
        write = self.cleaned_data.get('write')
        remove = self.cleaned_data.get('remove')
        if scope:
            if scope == 'spinta_set_meta_fields' or scope == 'set_meta_fields':
                if read or write or remove:
                    self.add_error('scope', _("Šiai sričiai negalima pridėti skaitymo/rašymo/šalinimo veiksmų."))
            else:
                if scope != '(viskas)':
                    target_org = Organization.objects.filter(name=scope)
                    target_dataset = Metadata.objects.filter(
                        content_type=ContentType.objects.get_for_model(Dataset),
                        name=scope)
                    if not target_org.exists() and not target_dataset.exists():
                        self.add_error('scope', _("Objektas su tokia name reikšme neegzistuoja."))
        return self.cleaned_data<|MERGE_RESOLUTION|>--- conflicted
+++ resolved
@@ -6,41 +6,23 @@
 from crispy_forms.layout import Layout, Field, Submit
 from django.contrib.contenttypes.models import ContentType
 from django.core.exceptions import ValidationError, ObjectDoesNotExist
-<<<<<<< HEAD
 from django.forms import ModelForm, EmailField, ChoiceField, BooleanField, CharField, TextInput, \
     HiddenInput, FileField, PasswordInput, ModelChoiceField, IntegerField, Form, URLField, ModelMultipleChoiceField, \
     DateField, DateInput, Textarea, CheckboxInput
-=======
-from django.forms import (
-    BooleanField, CharField, ChoiceField, DateField, DateInput,
-    EmailField, FileField, Form, HiddenInput, IntegerField,
-    ModelChoiceField, ModelForm, ModelMultipleChoiceField,
-    Textarea, URLField,
-)
->>>>>>> 8995dfdf
 from django.urls import resolve, Resolver404
 from django.utils.translation import gettext_lazy as _
 from django_select2.forms import ModelSelect2Widget
 
-<<<<<<< HEAD
 from vitrina.api.models import ApiKey, ApiScope
 from vitrina.api.services import is_duplicate_key
 from vitrina.datasets.models import Dataset
-=======
->>>>>>> 8995dfdf
 from vitrina.fields import FilerImageField
 from vitrina.messages.models import Subscription
 from vitrina.orgs.models import Organization, Representative
 from vitrina.orgs.services import get_coordinators_count, hash_api_key
 from vitrina.plans.models import Plan
-<<<<<<< HEAD
+
 from vitrina.structure.models import Metadata
-from vitrina.viisp.xml_utils import read_adoc_file, parse_adoc_xml_signature_data
-from vitrina.users.models import User
-=======
-
->>>>>>> 8995dfdf
-
 
 class ProviderWidget(ModelSelect2Widget):
     model = Organization
@@ -187,12 +169,12 @@
     def clean(self):
         role = self.cleaned_data.get('role')
         if (
-                self.instance.role == Representative.COORDINATOR and
-                role != Representative.COORDINATOR and
-                get_coordinators_count(
-                    self.object_model,
-                    self.instance.object_id,
-                ) == 1
+            self.instance.role == Representative.COORDINATOR and
+            role != Representative.COORDINATOR and
+            get_coordinators_count(
+                self.object_model,
+                self.instance.object_id,
+            ) == 1
         ):
             raise ValidationError(_(
                 "Negalima panaikinti koordinatoriaus rolės naudotojui, "
@@ -242,13 +224,13 @@
         email = self.cleaned_data.get('email')
         content_type = ContentType.objects.get_for_model(self.object_model)
         if (
-                Representative.objects.
-                        filter(
-                    content_type=content_type,
-                    object_id=self.object_id,
-                    email=email
-                ).
-                        exists()
+            Representative.objects.
+            filter(
+                content_type=content_type,
+                object_id=self.object_id,
+                email=email
+            ).
+            exists()
         ):
             self.add_error('email', _(
                 "Narys su šiuo el. pašto adresu jau egzistuoja."
@@ -261,9 +243,7 @@
         label=_("Organizacija"),
         required=True,
         queryset=Organization.public.all(),
-        widget=OrganizationWidget(
-            attrs={"data-placeholder": "Organizacijos paieška, įveskite simbolį", "style": "min-width: 650px;",
-                   'data-width': '100%', 'data-minimum-input-length': 0})
+        widget=OrganizationWidget(attrs={"data-placeholder": "Organizacijos paieška, įveskite simbolį", "style": "min-width: 650px;", 'data-width': '100%', 'data-minimum-input-length': 0})
     )
     coordinator_email = EmailField(label=_("Koordinatoriaus el. paštas"))
     coordinator_phone_number = CharField(label=_("Koordinatoriaus telefono numeris"))
@@ -391,8 +371,8 @@
             except Resolver404:
                 raise ValidationError(_("Organizacija su šia nuoroda nerasta."))
             if (
-                    url.url_name != 'organization-detail' or
-                    not Organization.objects.filter(pk=url.kwargs.get('pk'))
+                url.url_name != 'organization-detail' or
+                not Organization.objects.filter(pk=url.kwargs.get('pk'))
             ):
                 raise ValidationError(_("Organizacija su šia nuoroda nerasta."))
             else:
