--- conflicted
+++ resolved
@@ -78,14 +78,11 @@
     jurisdiction = models.CharField(max_length=255, blank=True, null=True)
     website = models.CharField(max_length=255, blank=True, null=True)
     kind = models.CharField(max_length=36, choices=ORGANIZATION_KINDS, default=ORG)
-<<<<<<< HEAD
     role = models.CharField(max_length=255, choices=ROLES, null=True, blank=True)
-=======
     image = FilerImageField(null=True, blank=True, related_name="image_organization", on_delete=models.SET_NULL)
 
     # Deprecated fields
     imageuuid = models.CharField(max_length=36, blank=True, null=True)
->>>>>>> 96e635be
 
     node_order_by = ["created"]
 
