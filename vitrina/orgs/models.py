--- conflicted
+++ resolved
@@ -35,7 +35,6 @@
         db_table = 'municipality'
 
 
-<<<<<<< HEAD
 class Organization(MP_Node):
     GOV = "gov"
     COM = "com"
@@ -46,11 +45,7 @@
         (ORG, _("Nepelno ir nevalstybinė organizacija"))
     }
 
-    created = models.DateTimeField(blank=True, null=True, auto_now_add=True)
-=======
-class Organization(models.Model):
     created = models.DateTimeField(blank=True, null=True, default=datetime.now)
->>>>>>> cc230100
     modified = models.DateTimeField(blank=True, null=True, auto_now=True)
     version = models.IntegerField()
     description = models.TextField(blank=True, null=True)
@@ -74,10 +69,6 @@
     node_order_by = ["pk"]
 
     class Meta:
-<<<<<<< HEAD
-=======
-        managed = True
->>>>>>> cc230100
         db_table = 'organization'
 
     def __str__(self):
