from django.contrib.contenttypes.fields import GenericForeignKey
from django.contrib.contenttypes.models import ContentType
from django.db import models
from django.urls import reverse
from treebeard.mp_tree import MP_Node, MP_NodeManager

from vitrina.orgs.managers import PublicOrganizationManager

from django.utils.translation import gettext_lazy as _


class Region(models.Model):
    created = models.DateTimeField(blank=True, null=True, auto_now_add=True)
    deleted = models.BooleanField(blank=True, null=True)
    deleted_on = models.DateTimeField(blank=True, null=True)
    modified = models.DateTimeField(blank=True, null=True, auto_now=True)
    version = models.IntegerField(default=1)
    title = models.TextField(blank=True, null=True)

    class Meta:
        managed = True
        db_table = 'region'

    def __str__(self):
        return self.title


class Municipality(models.Model):
    created = models.DateTimeField(blank=True, null=True, auto_now_add=True)
    modified = models.DateTimeField(blank=True, null=True, auto_now=True)
    version = models.IntegerField(default=1)
    title = models.TextField(blank=True, null=True)
    deleted = models.BooleanField(blank=True, null=True)
    deleted_on = models.DateTimeField(blank=True, null=True)

    class Meta:
        managed = True
        db_table = 'municipality'

    def __str__(self):
        return self.title


class Organization(MP_Node):
    GOV = "gov"
    COM = "com"
    ORG = "org"
    ORGANIZATION_KINDS = {
        (GOV, _("Valstybinė įstaiga")),
        (COM, _("Verslo organizacija")),
        (ORG, _("Nepelno ir nevalstybinė organizacija"))
    }

<<<<<<< HEAD
    MINISTRY = "ministry"
    MUNICIPALITY = "municipality"
    ROLES = (
        (MINISTRY, _("Ministerija")),
        (MUNICIPALITY, _("Savivaldybė"))
    )

    created = models.DateTimeField(blank=True, null=True, default=now, editable=False)
=======
    created = models.DateTimeField(blank=True, null=True, auto_now_add=True)
>>>>>>> f81c3930
    modified = models.DateTimeField(blank=True, null=True, auto_now=True)
    version = models.IntegerField(default=1)
    description = models.TextField(blank=True, null=True)
    municipality = models.CharField(max_length=255, blank=True, null=True)
    region = models.CharField(max_length=255, blank=True, null=True)
    slug = models.CharField(unique=True, max_length=255, blank=True, null=True)
    title = models.TextField(blank=True, null=True)
    uuid = models.CharField(unique=True, max_length=36, blank=True, null=True)
    deleted = models.BooleanField(blank=True, null=True)
    deleted_on = models.DateTimeField(blank=True, null=True)
    address = models.CharField(max_length=255, blank=True, null=True)
    company_code = models.CharField(max_length=255, blank=True, null=True)
    email = models.CharField(max_length=255, blank=True, null=True)
    is_public = models.BooleanField(blank=True, null=True)
    phone = models.CharField(max_length=255, blank=True, null=True)
    jurisdiction = models.CharField(max_length=255, blank=True, null=True)
    website = models.CharField(max_length=255, blank=True, null=True)
    imageuuid = models.CharField(max_length=36, blank=True, null=True)
    kind = models.CharField(max_length=36, choices=ORGANIZATION_KINDS, default=ORG)
    role = models.CharField(max_length=255, choices=ROLES, null=True, blank=True)

    node_order_by = ["created"]

    class Meta:
        db_table = 'organization'

    def __str__(self):
        return self.title

    objects = MP_NodeManager()
    public = PublicOrganizationManager()

    def get_absolute_url(self):
        return reverse('organization-detail', kwargs={'pk': self.pk})

    def get_acl_parents(self):
        parents = [self]
        parents.extend(self.get_ancestors())
        return parents


class Representative(models.Model):
    COORDINATOR = 'coordinator'
    MANAGER = 'manager'
    SUPERVISOR = 'supervisor'
    ROLES = {
        (COORDINATOR, _("Koordinatorius")),
        (MANAGER, _("Tvarkytojas"))
    }

    created = models.DateTimeField(blank=True, null=True, auto_now_add=True)
    modified = models.DateTimeField(blank=True, null=True, auto_now=True)
    version = models.IntegerField(default=1)
    email = models.CharField(max_length=255)
    first_name = models.CharField(max_length=255, blank=True, null=True)
    last_name = models.CharField(max_length=255, blank=True, null=True)
    phone = models.CharField(max_length=255, blank=True, null=True)
    deleted = models.BooleanField(blank=True, null=True)
    deleted_on = models.DateTimeField(blank=True, null=True)
    role = models.CharField(choices=ROLES, max_length=255)
    user = models.ForeignKey("vitrina_users.User", models.PROTECT, null=True)
    has_api_access = models.BooleanField(default=False)
    content_type = models.ForeignKey(ContentType, on_delete=models.CASCADE)
    object_id = models.PositiveIntegerField()
    content_object = GenericForeignKey('content_type', 'object_id')

    class Meta:
        db_table = 'representative'
        unique_together = ['content_type', 'object_id', 'user']

    def __str__(self):
        return self.email

    def get_acl_parents(self):
        parents = [self]
        parents.extend(self.content_object.get_acl_parents())
        return parents

    def is_supervisor(self, organization):
        if isinstance(self.content_object, Organization):
            if organization in self.content_object.get_descendants():
                return True
        return False


class PublishedReport(models.Model):
    created = models.DateTimeField(blank=True, null=True, auto_now_add=True)
    deleted = models.BooleanField(blank=True, null=True)
    deleted_on = models.DateTimeField(blank=True, null=True)
    modified = models.DateTimeField(blank=True, null=True, auto_now=True)
    version = models.IntegerField()
    data = models.TextField(blank=True, null=True)
    title = models.TextField(blank=True, null=True)

    class Meta:
        managed = True
        db_table = 'published_report'


class Report(models.Model):
    created = models.DateTimeField(blank=True, null=True, auto_now_add=True)
    modified = models.DateTimeField(blank=True, null=True, auto_now=True)
    version = models.IntegerField()
    body = models.CharField(max_length=255, blank=True, null=True)
    name = models.CharField(max_length=255, blank=True, null=True)
    deleted = models.BooleanField(blank=True, null=True)
    deleted_on = models.DateTimeField(blank=True, null=True)

    class Meta:
        managed = True
        db_table = 'report'<|MERGE_RESOLUTION|>--- conflicted
+++ resolved
@@ -51,7 +51,6 @@
         (ORG, _("Nepelno ir nevalstybinė organizacija"))
     }
 
-<<<<<<< HEAD
     MINISTRY = "ministry"
     MUNICIPALITY = "municipality"
     ROLES = (
@@ -59,10 +58,7 @@
         (MUNICIPALITY, _("Savivaldybė"))
     )
 
-    created = models.DateTimeField(blank=True, null=True, default=now, editable=False)
-=======
     created = models.DateTimeField(blank=True, null=True, auto_now_add=True)
->>>>>>> f81c3930
     modified = models.DateTimeField(blank=True, null=True, auto_now=True)
     version = models.IntegerField(default=1)
     description = models.TextField(blank=True, null=True)
