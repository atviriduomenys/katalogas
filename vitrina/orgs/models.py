--- conflicted
+++ resolved
@@ -77,15 +77,8 @@
     objects = MP_NodeManager()
     public = PublicOrganizationManager()
 
-<<<<<<< HEAD
-    # will be deleted after 88 task
-    @property
-    def kind(self):
-        return "org"
-=======
     def get_absolute_url(self):
         return reverse('organization-detail', kwargs={'kind': self.kind, 'slug': self.slug})
->>>>>>> a9e04502
 
 
 class Representative(models.Model):
