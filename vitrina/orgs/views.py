--- conflicted
+++ resolved
@@ -22,16 +22,13 @@
 from reversion import set_comment
 from reversion.models import Version
 from reversion.views import RevisionMixin
-<<<<<<< HEAD
 from vitrina.helpers import get_stats_filter_options_based_on_model
-=======
 from vitrina.api.services import get_auth_session
 from vitrina.helpers import prepare_email_by_identifier, get_stats_filter_options_based_on_model
 from vitrina.api.models import ApiKey, ApiScope
 from vitrina.datasets.models import Dataset
 from vitrina.helpers import get_current_domain, prepare_email_by_identifier, send_email_with_logging, \
     get_stats_filter_options_based_on_model
->>>>>>> 55a4a5e9
 from django.template.defaultfilters import date as _date
 from vitrina import settings
 from vitrina.api.models import ApiKey
@@ -98,14 +95,6 @@
             type=Task.REQUEST
         )
         task.save()
-<<<<<<< HEAD
-=======
-        email_data = prepare_email_by_identifier_for_sub(
-            self.email_identifier, self.base_template_content,
-            'Koordinatoriaus paraiškos patvirtinimas',
-            []
-        )
->>>>>>> 55a4a5e9
         sub_email_list = [user.email]
         organization_url = "%s%s" % (
             get_current_domain(self.request),
@@ -168,14 +157,6 @@
 
     def post(self, request, *args, **kwargs):
         self.representative_request.delete()
-<<<<<<< HEAD
-=======
-        email_data = prepare_email_by_identifier_for_sub(
-            self.email_identifier, self.base_template_content,
-            'Koordinatoriaus paraiškos atmetimas',
-            []
-        )
->>>>>>> 55a4a5e9
         sub_email_list = [self.representative_request.user.email]
         email([sub_email_list], self.email_identifier,
               "vitrina/emails/request_denied.md", {
@@ -574,7 +555,6 @@
                 get_current_domain(self.request),
                 reverse('representative-register', kwargs={'token': token})
             )
-<<<<<<< HEAD
             if form.cleaned_data['role'] == 'manager':
                 email(
                     [self.object.email], self.email_identifier, 'vitrina/emails/request_for_organization_member_add.md', {
@@ -582,14 +562,6 @@
                         'link': url
                     })
 
-=======
-            email_data = prepare_email_by_identifier(
-                self.email_identifier, self.base_template_content,
-                'Kvietimas prisijungti prie atvirų duomenų portalo',
-                [self.organization, url]
-            )
-            send_email_with_logging(email_data, [self.object.email])
->>>>>>> 55a4a5e9
             messages.info(self.request, _("Naudotojui išsiųstas laiškas dėl registracijos"))
         self.object.save()
 
