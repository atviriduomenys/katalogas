import json
import secrets
from datetime import datetime
from json import JSONDecodeError
from typing import List

import pandas as pd
import requests
from django.contrib import messages
from django.contrib.auth import login
from django.contrib.auth.mixins import LoginRequiredMixin, PermissionRequiredMixin
from django.contrib.contenttypes.models import ContentType
from django.core.exceptions import ObjectDoesNotExist
from django.db.models import Q, Count
from django.http import HttpResponseRedirect
from django.shortcuts import get_object_or_404, redirect, render
from django.urls import reverse
from django.utils.translation import gettext_lazy as _
from django.views.generic import ListView, CreateView, UpdateView, DeleteView, TemplateView
from django.views.generic import DetailView, View
from django.utils.text import slugify
from django.views.generic.edit import FormView
from itsdangerous import URLSafeSerializer
from reversion import set_comment
from reversion.models import Version
from reversion.views import RevisionMixin
from vitrina.helpers import get_stats_filter_options_based_on_model
from vitrina.api.services import get_auth_session
from vitrina.helpers import prepare_email_by_identifier, get_stats_filter_options_based_on_model
from vitrina.api.models import ApiKey, ApiScope
from vitrina.datasets.models import Dataset
from vitrina.helpers import get_current_domain, prepare_email_by_identifier, send_email_with_logging, \
    get_stats_filter_options_based_on_model, email
from django.template.defaultfilters import date as _date
from vitrina import settings
from vitrina.api.models import ApiKey
from vitrina.datasets.models import Dataset
from vitrina.datasets.services import get_frequency_and_format, get_values_for_frequency, get_query_for_frequency
from vitrina.helpers import get_current_domain
from vitrina.orgs.forms import OrganizationPlanForm, OrganizationMergeForm, OrganizationUpdateForm, \
    OrganizationCreateForm, ApiKeyForm, \
    ApiScopeForm, ApiKeyRegenerateForm
from vitrina.orgs.forms import RepresentativeCreateForm, RepresentativeUpdateForm, PartnerRegisterForm
from vitrina.orgs.models import Organization, Representative, RepresentativeRequest
from vitrina.orgs.services import has_perm, Action, hash_api_key, manage_subscriptions_for_representative
from vitrina.plans.models import Plan
from vitrina.projects.models import Project
from vitrina.settings import SPINTA_SERVER_URL
from vitrina.structure.models import Metadata
from vitrina.structure.services import get_data_from_spinta
from vitrina.users.models import User
from vitrina.users.views import RegisterView
from vitrina.tasks.models import Task
from vitrina.views import PlanMixin, HistoryView
from allauth.socialaccount.models import SocialAccount
from vitrina.helpers import email, get_current_domain
from django.http import HttpResponse


class RepresentativeRequestApproveView(PermissionRequiredMixin, TemplateView):
    template_name = 'confirm_approve.html'
    email_identifier = "coordinator-request-approved"

    def dispatch(self, request, *args, **kwargs):
        self.representative_request = get_object_or_404(RepresentativeRequest, pk=kwargs.get("pk"))
        return super().dispatch(request, *args, **kwargs)

    def has_permission(self):
        return self.request.user.is_supervisor or self.request.user.is_superuser

    def get_context_data(self, **kwargs):
        context = super().get_context_data(**kwargs)
        context['object'] = self.representative_request
        return context

    def post(self, request, *args, **kwargs):
        org = self.representative_request.organization
        user = User.objects.get(email=self.representative_request.user.email)
        if not user.organization:
            user.organization = org
        user.save()
        rep = Representative.objects.create(
            email=user.email,
            first_name=user.first_name,
            last_name=user.last_name,
            phone=user.phone,
            object_id=org.id,
            role=Representative.COORDINATOR,
            user=user,
            content_type=ContentType.objects.get_for_model(org)
        )
        rep.save()
        task = Task.objects.create(
            title="Naujo duomenų teikėjo: {} registracija".format(org.company_code),
            description=f"Portale užsiregistravo naujas duomenų teikėjas: {org.company_code}.",
            organization=org,
            user=user,
            status=Task.CREATED,
            type=Task.REQUEST
        )
        task.save()
        sub_email_list = [user.email]
        organization_url = "%s%s" % (
            get_current_domain(self.request),
            reverse('organization-detail', args=[org.pk])
        )

        email(sub_email_list, self.email_identifier,
              "vitrina/orgs/emails/representative_created.md", {
                  'user': user.first_name,
                  'link': organization_url
              })

        return self.get_success_url()

    def get_success_url(self):
        return redirect('/coordinator-admin/vitrina_orgs/representativerequest/')


class RepresentativeRequestDownloadView(PermissionRequiredMixin, View):
    representative_request: RepresentativeRequest

    def dispatch(self, request, *args, **kwargs):
        self.representative_request = get_object_or_404(RepresentativeRequest, pk=kwargs.get("pk"))
        return super().dispatch(request, *args, **kwargs)

    def has_permission(self):
        return self.request.user.is_supervisor or self.request.user.is_superuser

    def get_context_data(self, **kwargs):
        context = super().get_context_data(**kwargs)
        context['object'] = self.representative_request
        return context

    def get(self, request, *args, **kwargs):
        file_name = self.representative_request.document.name
        response = HttpResponse(self.representative_request.document.read(), content_type="application/octet-stream")
        response['Content-Disposition'] = 'inline; filename={}'.format(file_name.split('/')[-1])
        return response


class RepresentativeRequestDenyView(PermissionRequiredMixin, TemplateView):
    representative_request: RepresentativeRequest
    template_name = 'confirm_deny.html'
    base_template_content = """
        Jūsų koordinatoriaus paraiška buvo atmesta.   
    """
    email_identifier = "coordinator-request-denied"

    def dispatch(self, request, *args, **kwargs):
        self.representative_request = get_object_or_404(RepresentativeRequest, pk=kwargs.get("pk"))
        return super().dispatch(request, *args, **kwargs)

    def has_permission(self):
        return self.request.user.is_supervisor or self.request.user.is_superuser

    def get_context_data(self, **kwargs):
        context = super().get_context_data(**kwargs)
        context['object'] = self.representative_request
        return context

    def post(self, request, *args, **kwargs):
        self.representative_request.delete()
        sub_email_list = [self.representative_request.user.email]
        email([sub_email_list], self.email_identifier,
              "vitrina/emails/request_denied.md", {
                  'user': self.representative_request.user
              })

        return self.get_success_url()

    def get_success_url(self):
        return redirect('/coordinator-admin/vitrina_orgs/representativerequest/')


class RepresentativeRequestSuspendView(PermissionRequiredMixin, TemplateView):
    representative_request: RepresentativeRequest
    template_name = 'confirm_suspend.html'

    def dispatch(self, request, *args, **kwargs):
        self.representative_request = get_object_or_404(RepresentativeRequest, pk=kwargs.get("pk"))
        return super().dispatch(request, *args, **kwargs)

    def has_permission(self):
        return self.request.user.is_supervisor or self.request.user.is_superuser

    def get_context_data(self, **kwargs):
        context = super().get_context_data(**kwargs)
        context['object'] = self.representative_request
        context['users'] = User.objects.all()
        return context

    def post(self, request, *args, **kwargs):
        representative_role = Representative.objects.filter(
            content_type=ContentType.objects.get_for_model(Organization),
            object_id=self.representative_request.organization.id,
            user=self.representative_request.user,
            role=Representative.COORDINATOR
        ).first()
        user_to_grant_coordiantor_rights = self.request.POST.get('user')
        user_to_grant_coordiantor_rights = User.objects.filter(email=user_to_grant_coordiantor_rights).first()
        representative_role.user = user_to_grant_coordiantor_rights
        representative_role.save()
        user_to_grant_coordiantor_rights.organization = self.representative_request.organization
        user_to_grant_coordiantor_rights.save()
<<<<<<< HEAD
=======
        email_data = prepare_email_by_identifier_for_sub(
            self.email_identifier, self.base_template_content,
            'Koordinatoriaus paraiškos atmetimas',
            []
        )
>>>>>>> 37e073ea
        self.representative_request.user = user_to_grant_coordiantor_rights
        self.representative_request.save()
        return self.get_success_url()

    def get_success_url(self):
        return redirect('/coordinator-admin/vitrina_orgs/representativerequest/')


class OrganizationListView(ListView):
    model = Organization
    template_name = 'vitrina/orgs/list.html'
    paginate_by = 20

    def get_queryset(self):
        query = self.request.GET.get('q')
        jurisdiction = self.request.GET.get('jurisdiction')
        orgs = Organization.public.all()
        orgs = orgs.exclude(Q(title__isnull=True) | Q(title=""))

        if query:
            orgs = orgs.filter(title__icontains=query)
        if jurisdiction:
            orgs = orgs.filter(jurisdiction=jurisdiction)
        return orgs.order_by("title")

    def get_context_data(self, **kwargs):
        context = super(OrganizationListView, self).get_context_data(**kwargs)
        filtered_queryset = self.get_queryset()
        query = self.request.GET.get("q", "")
        context['q'] = query
        context['jurisdictions'] = [
            {
                'title': jurisdiction,
                'query': "?%s%sjurisdiction=%s" % ("q=%s" % query if query else "", "&" if query else "", jurisdiction),
                'count': filtered_queryset.filter(jurisdiction=jurisdiction).count(),
            } for jurisdiction in (
                Organization.public.values_list(
                    'jurisdiction', flat="True"
                ).distinct().order_by(
                    'jurisdiction'
                ).exclude(
                    jurisdiction__isnull=True
                )
            ) if filtered_queryset.filter(jurisdiction=jurisdiction)
        ]
        context['jurisdictions'] = sorted(context['jurisdictions'], key=lambda x: x['count'], reverse=True)
        context['selected_jurisdiction'] = self.request.GET.get('jurisdiction')
        context['jurisdiction_query'] = self.request.GET.get("jurisdiction", "")
        return context


class OrganizationManagementsView(OrganizationListView):
    title = _("Valdymo sritis")
    template_name = 'vitrina/orgs/jurisdictions.html'
    parameter_select_template_name = 'vitrina/orgs/stats_parameter_select.html'
    paginate_by = 0

    def get_context_data(self, **kwargs):
        context = super().get_context_data(**kwargs)
        jurisdictions = context.get('jurisdictions')

        orgs = self.get_queryset()

        indicator = self.request.GET.get('indicator', None) or 'organization-count'
        sorting = self.request.GET.get('sort', None) or 'sort-desc'
        duration = self.request.GET.get('duration', None) or 'duration-yearly'
        start_date = Organization.objects.order_by('created').first().created
        chart_title = ''
        yAxis_title = ''

        time_chart_data = []

        frequency, ff = get_frequency_and_format(duration)
        labels = []
        if start_date:
            labels = pd.period_range(
                start=start_date,
                end=datetime.now(),
                freq=frequency
            ).tolist()

        values = get_values_for_frequency(frequency, 'created')

        for jur in jurisdictions:
            count = 0
            data = []

            jurisdiction_orgs = orgs.filter(jurisdiction=jur.get('title')).order_by()

            if indicator == 'organization-count':
                items = jurisdiction_orgs.values(*values).annotate(count=Count('pk'))
                chart_title = _('Organizacijų skaičius pagal valdymo sritį laike')
                yAxis_title = _('Organizacijų skaičius')
            elif indicator == 'coordinator-count':
                items = (Representative.objects.filter(content_type=ContentType.objects.get_for_model(Organization),
                                                       role=Representative.COORDINATOR,
                                                       object_id__in=jurisdiction_orgs.values_list('pk', flat=True))
                         .values(*values).annotate(count=Count('pk')))
                chart_title = _('Koordinatorių skaičius pagal valdymo sritį laike')
                yAxis_title = _('Koordinatorių skaičius')
            else:
                items = (Representative.objects.filter(content_type=ContentType.objects.get_for_model(Organization),
                                                       role=Representative.MANAGER,
                                                       object_id__in=jurisdiction_orgs.values_list('pk', flat=True))
                         .values(*values).annotate(count=Count('pk')))
                chart_title = _('Tvarkytojų skaičius pagal valdymo sritį laike')
                yAxis_title = _('Tvarkytojų skaičius')

            for label in labels:
                label_query = get_query_for_frequency(frequency, 'created', label)
                label_count_data = items.filter(**label_query)

                if label_count_data:
                    count += label_count_data[0].get('count') or 0

                if frequency == 'W':
                    data.append({'x': _date(label.start_time, ff), 'y': count})
                else:
                    data.append({'x': _date(label, ff), 'y': count})

            dt = {
                'label': jur.get('title'),
                'data': data,
                'borderWidth': 1,
                'fill': True,
            }
            time_chart_data.append(dt)

        if sorting == 'sort-desc':
            jurisdictions = sorted(jurisdictions, key=lambda x: x['count'], reverse=True)
        elif sorting == 'sort-asc':
            jurisdictions = sorted(jurisdictions, key=lambda x: x['count'])
        max_count = max([x['count'] for x in jurisdictions]) if jurisdictions else 0

        context['title'] = self.title
        context['parameter_select_template_name'] = self.parameter_select_template_name
        context['time_chart_data'] = json.dumps(time_chart_data)
        context['bar_chart_data'] = jurisdictions
        context['max_count'] = max_count

        context['graph_title'] = chart_title
        context['yAxis_title'] = yAxis_title
        context['xAxis_title'] = _('Laikas')

        context['filter'] = 'jurisdiction'
        context['active_indicator'] = indicator
        context['sort'] = sorting
        context['duration'] = duration

        context['has_time_graph'] = True
        context['options'] = get_stats_filter_options_based_on_model(Organization, duration, sorting, indicator)
        return context


class OrganizationDetailView(PlanMixin, DetailView):
    model = Organization
    template_name = 'vitrina/orgs/detail.html'
    plan_url_name = 'organization-plans'

    def get_context_data(self, **kwargs):
        context_data = super().get_context_data(**kwargs)
        organization: Organization = self.object
        context_data['ancestors'] = organization.get_ancestors()
        context_data['can_view_members'] = has_perm(
            self.request.user,
            Action.VIEW,
            Representative,
            organization
        )
        context_data['can_update_organization'] = has_perm(
            self.request.user,
            Action.UPDATE,
            Representative,
            organization
        )
        context_data['organization_id'] = organization.pk
        return context_data


class OrganizationMembersView(
    PlanMixin,
    LoginRequiredMixin,
    PermissionRequiredMixin,
    ListView,
):
    template_name = 'vitrina/orgs/members.html'
    context_object_name = 'members'
    paginate_by = 20
    plan_url_name = 'organization-plans'

    object: Organization

    def dispatch(self, request, *args, **kwargs):
        self.object = get_object_or_404(Organization, pk=kwargs['pk'])
        return super().dispatch(request, *args, **kwargs)

    def has_permission(self):
        return has_perm(
            self.request.user,
            Action.VIEW,
            Representative,
            self.object,
        )

    def get_queryset(self):
        return (
            Representative.objects.
            filter(
                content_type=ContentType.objects.get_for_model(Organization),
                object_id=self.object.pk
            ).
            order_by("role", "first_name", 'last_name')
        )

    def get_context_data(self, **kwargs):
        context_data = super().get_context_data(**kwargs)
        context_data['has_permission'] = has_perm(
            self.request.user,
            Action.CREATE,
            Representative,
            self.object,
        )
        context_data['can_view_members'] = has_perm(
            self.request.user,
            Action.VIEW,
            Representative,
            self.object,
        )
        context_data['organization_id'] = self.object.pk
        context_data['organization'] = self.object
        return context_data


class OrganizationUpdateView(
    LoginRequiredMixin,
    PermissionRequiredMixin,
    RevisionMixin,
    UpdateView
):
    model = Organization
    form_class = OrganizationUpdateForm
    template_name = 'base_form.html'
    view_url_name = 'organization:edit'
    context_object_name = 'organization'

    def has_permission(self):
        org = self.get_object()
        return has_perm(self.request.user, Action.UPDATE, org)

    def handle_no_permission(self):
        if not self.request.user.is_authenticated:
            return redirect(settings.LOGIN_URL)
        else:
            org = get_object_or_404(Organization, id=self.kwargs['pk'])
            return redirect(org)

    def get_context_data(self, **kwargs):
        context = super().get_context_data(**kwargs)
        context['current_title'] = _('Organizacijos redagavimas')
        return context

    def get_form_kwargs(self):
        kwargs = super().get_form_kwargs()
        organization = self.get_object()
        parent = organization.get_parent()
        if parent:
            kwargs['initial'] = {'jurisdiction': parent}
        return kwargs

    def get(self, request, *args, **kwargs):
        return super(OrganizationUpdateView, self).get(request, *args, **kwargs)

    def form_valid(self, form):
        self.object = form.save(commit=False)
        self.object.slug = slugify(self.object.title)
        self.object.save()
        if not self.object.get_parent() == form.cleaned_data['jurisdiction']:
            form.cleaned_data['jurisdiction'].fix_tree(fix_paths=True)
            self.object.move(form.cleaned_data['jurisdiction'], 'sorted-child')
        return HttpResponseRedirect(self.get_success_url())


class OrganizationCreateSearchView(TemplateView):
    template_name = 'vitrina/orgs/organization_create_search.html'


class OrganizationCreateSearchUpdateView(TemplateView):
    template_name = 'vitrina/orgs/organization_create_search_items.html'
    model_uri = 'datasets/gov/rc/jar/iregistruoti/JuridinisAsmuo'
    query_uri = 'ja_pavadinimas.contains("{}")'

    def get_context_data(self, **kwargs):
        q = self.request.GET.get('q')
        context = super().get_context_data(**kwargs)
        data = get_data_from_spinta(model=self.model_uri, query=self.query_uri.format(q)).get('_data', [])
        company_names = [data_item.get('ja_pavadinimas') for data_item in data]
        extra_context = {
            'company_names': company_names
        }
        context.update(extra_context)
        return context


class OrganizationCreateView(
    LoginRequiredMixin,
    PermissionRequiredMixin,
    CreateView
):
    model = Organization
    form_class = OrganizationCreateForm
    template_name = 'vitrina/orgs/organization_form.html'
    view_url_name = 'organization:create'
    context_object_name = 'organization'
    model_uri = 'datasets/gov/rc/jar/iregistruoti/JuridinisAsmuo'
    query_uri = "ja_pavadinimas.contains('{}')"

    data: List
    spinta_errors: List

    def has_permission(self):
        return self.request.user.is_superuser

    def handle_no_permission(self):
        return redirect('home')

    def dispatch(self, request, *args, **kwargs):
        q = request.GET.get('q')
        data = get_data_from_spinta(model=self.model_uri, query=self.query_uri.format(q))
        errors = data.get('errors', [])
        if errors:
            errors = [_("Nepavyko atnaujinti duomenų iš JAR:")] + errors
        self.spinta_errors = errors
        self.data = data.get('_data', [])
        return super().dispatch(request, *args, **kwargs)

    def get_context_data(self, **kwargs):
        context = super().get_context_data(**kwargs)
        context['spinta_errors'] = self.spinta_errors
        return context

    def get_form_kwargs(self):
        kwargs = super().get_form_kwargs()
        if self.data and len(self.data) == 1:
            initial_dict = {
                'title': self.data[0].get('ja_pavadinimas'),
                'company_code': self.data[0].get('ja_kodas'),
                'address': self.data[0].get('pilnas_adresas')
            }
            kwargs['initial'] = initial_dict
        return kwargs

    def form_valid(self, form):
        org = Organization.add_root(
            title=form.cleaned_data.get('title'),
            name=form.cleaned_data.get('name'),
            jurisdiction=form.cleaned_data.get('jurisdiction'),
            image=form.cleaned_data.get('image'),
            company_code=form.cleaned_data.get('company_code'),
            address=form.cleaned_data.get('address'),
            email=form.cleaned_data.get('email'),
            phone=form.cleaned_data.get('phone'),
            description=form.cleaned_data.get('description'),
            provider=True,
            is_public=True,

        )
        return HttpResponseRedirect(self.get_success_url(org))

    def get_success_url(self, organization):
        return reverse('organization-detail', kwargs={'pk': organization.pk})


class RepresentativeCreateView(
    LoginRequiredMixin,
    PermissionRequiredMixin,
    CreateView,
):
    model = Representative
    form_class = RepresentativeCreateForm
    template_name = 'base_form.html'
    email_identifier = "organization-member-add"

    organization: Organization

    def dispatch(self, request, *args, **kwargs):
        organization_id = self.kwargs.get('organization_id')
        self.organization = get_object_or_404(Organization, pk=organization_id)
        return super().dispatch(request, *args, **kwargs)

    def get_form_kwargs(self):
        kwargs = super().get_form_kwargs()
        kwargs['object_id'] = self.organization.pk
        return kwargs

    def get_success_url(self):
        return reverse('organization-members', kwargs={'pk': self.kwargs.get('organization_id')})

    def has_permission(self):
        return has_perm(self.request.user, Action.CREATE, Representative, self.organization)

    def get_context_data(self, **kwargs):
        context = super().get_context_data(**kwargs)
        context['tabs'] = "vitrina/orgs/tabs.html"
        context['can_view_members'] = has_perm(
            self.request.user,
            Action.VIEW,
            Representative,
            self.organization,
        )
        context['representative_url'] = reverse('organization-members', args=[self.organization.pk])
        context['current_title'] = _("Tvarkytojo pridėjimas")
        context['parent_links'] = {
            reverse('home'): _('Pradžia'),
            reverse('organization-list'): _('Organizacijos'),
            reverse('organization-detail', args=[self.organization.pk]): self.organization.title,
        }
        context['organization_id'] = self.organization.pk
        return context

    def form_valid(self, form):
        self.object: Representative = form.save(commit=False)
        self.object.object_id = self.organization.pk
        self.object.content_type = ContentType.objects.get_for_model(self.organization)
        subscribe = form.cleaned_data.get('subscribe')
        try:
            user = User.objects.get(email=self.object.email)
            if self.object.role == Representative.COORDINATOR:
                user.organization = self.organization
                user.save()
        except ObjectDoesNotExist:
            user = None
        if user:
            self.object.user = user
            self.object.save()
            if not user.organization:
                user.organization = self.organization
                user.save()
            link = "%s%s" % (
                get_current_domain(self.request),
                reverse('organization-detail', kwargs={'pk': self.object.object_id})
            )
            manage_subscriptions_for_representative(subscribe, user, self.organization, link)
        else:
            self.object.save()
            serializer = URLSafeSerializer(settings.SECRET_KEY)
            token = serializer.dumps({"representative_id": self.object.pk})
            url = "%s%s" % (
                get_current_domain(self.request),
                reverse('representative-register', kwargs={'token': token})
            )
            if form.cleaned_data['role'] == 'manager':
                email(
                    [self.object.email], self.email_identifier, 'vitrina/emails/request_for_organization_member_add.md', {
                        'organization': self.organization.title,
                        'link': url
                    })

            messages.info(self.request, _("Naudotojui išsiųstas laiškas dėl registracijos"))
        self.object.save()

        if self.object.has_api_access:
            api_key = secrets.token_urlsafe()
            ApiKey.objects.create(
                api_key=hash_api_key(api_key),
                enabled=True,
                representative=self.object
            )
            serializer = URLSafeSerializer(settings.SECRET_KEY)
            api_key = serializer.dumps({"api_key": api_key})
            return HttpResponseRedirect(reverse('representative-api-key', args=[
                self.organization.pk,
                self.object.pk,
                api_key
            ]))

        return HttpResponseRedirect(self.get_success_url())


class RepresentativeUpdateView(LoginRequiredMixin, PermissionRequiredMixin, UpdateView):
    model = Representative
    form_class = RepresentativeUpdateForm
    template_name = 'base_form.html'

    organization: Organization

    def dispatch(self, request, *args, **kwargs):
        self.organization = get_object_or_404(Organization, pk=kwargs.get('organization_id'))
        return super().dispatch(request, *args, **kwargs)

    def get_form_kwargs(self):
        kwargs = super().get_form_kwargs()
        kwargs['object'] = self.organization
        return kwargs

    def has_permission(self):
        representative = get_object_or_404(Representative, pk=self.kwargs.get('pk'))
        return has_perm(self.request.user, Action.UPDATE, representative)

    def get_success_url(self):
        return reverse('organization-members', kwargs={'pk': self.kwargs.get('organization_id')})

    def get_context_data(self, **kwargs):
        context = super().get_context_data(**kwargs)
        context['tabs'] = "vitrina/orgs/tabs.html"
        context['can_view_members'] = has_perm(
            self.request.user,
            Action.VIEW,
            Representative,
            self.organization,
        )
        context['representative_url'] = reverse('organization-members', args=[self.organization.pk])
        context['current_title'] = _("Tvarkytojo redagavimas")
        context['parent_links'] = {
            reverse('home'): _('Pradžia'),
            reverse('organization-list'): _('Organizacijos'),
            reverse('organization-detail', args=[self.organization.pk]): self.organization.title,
        }
        context['organization_id'] = self.organization.pk
        return context

    def form_valid(self, form):
        self.object: Representative = form.save()
        subscribe = form.cleaned_data.get('subscribe')

        if not self.object.user.organization:
            self.object.user.organization = self.organization
            self.object.user.save()
        link = "%s%s" % (
                get_current_domain(self.request),
                reverse('organization-detail', kwargs={'pk': self.organization.pk})
            )
        manage_subscriptions_for_representative(subscribe, self.object.user, self.organization, link)
        if self.object.has_api_access:
            if not self.object.apikey_set.exists():
                api_key = secrets.token_urlsafe()
                ApiKey.objects.create(
                    api_key=hash_api_key(api_key),
                    enabled=True,
                    representative=self.object
                )

                serializer = URLSafeSerializer(settings.SECRET_KEY)
                api_key = serializer.dumps({"api_key": api_key})
                return HttpResponseRedirect(reverse('representative-api-key', args=[
                    self.organization.pk,
                    self.object.pk,
                    api_key
                ]))
            elif form.cleaned_data.get('regenerate_api_key'):
                api_key = secrets.token_urlsafe()
                api_key_obj = self.object.apikey_set.first()
                api_key_obj.api_key = hash_api_key(api_key)
                api_key_obj.enabled = True
                api_key_obj.save()

                serializer = URLSafeSerializer(settings.SECRET_KEY)
                api_key = serializer.dumps({"api_key": api_key})
                return HttpResponseRedirect(reverse('representative-api-key', args=[
                    self.organization.pk,
                    self.object.pk,
                    api_key
                ]))
        else:
            self.object.apikey_set.all().delete()

        return HttpResponseRedirect(self.get_success_url())


class RepresentativeDeleteView(LoginRequiredMixin, PermissionRequiredMixin, DeleteView):
    model = Representative
    template_name = 'confirm_delete.html'

    def has_permission(self):
        representative = get_object_or_404(Representative, pk=self.kwargs.get('pk'))
        return has_perm(self.request.user, Action.DELETE, representative)

    def get_success_url(self):
        return reverse('organization-members', kwargs={'pk': self.kwargs.get('organization_id')})


class RepresentativeRegisterView(RegisterView):
    def post(self, request, *args, **kwargs):
        form = self.form_class(request.POST)
        if form.is_valid():
            user = form.save()
            token = self.kwargs.get('token')
            serializer = URLSafeSerializer(settings.SECRET_KEY)
            data = serializer.loads(token)
            try:
                representative = Representative.objects.get(pk=data.get('representative_id'))
            except ObjectDoesNotExist:
                representative = None
            if representative:
                representative.user = user
                representative.save()

                if isinstance(representative.content_object, Organization):
                    user.organization = representative.content_object
                    user.save()
                elif isinstance(representative.content_object, Dataset):
                    user.organization = representative.content_object.organization
                    user.save()

            login(request, user, backend='django.contrib.auth.backends.ModelBackend')
            return redirect('home')
        return render(request=request, template_name=self.template_name, context={"form": form})


class PartnerRegisterInfoView(TemplateView):
    template_name = 'vitrina/orgs/partners/register.html'


class PartnerRegisterView(LoginRequiredMixin, CreateView):
    form_class = PartnerRegisterForm
    template_name = 'base_form.html'
    jar_model_uri = 'datasets/gov/rc/jar/iregistruoti/JuridinisAsmuo'
    jar_query_uri = "ja_kodas={}"
    base_template_content = """
        Portale pateiktas naujas koordinatoriaus prašymas.\n
        {0}
    """
    email_identifier = "coordinator-request-created"

    def get(self, request, *args, **kwargs):
        user = self.request.user
        user_social_account = SocialAccount.objects.filter(user_id=user.id).first()
        if not user_social_account:
            return redirect('viisp_login')
        return super(PartnerRegisterView, self).get(request, *args, **kwargs)

    def get_form_kwargs(self):
        user = self.request.user
        user_social_account = SocialAccount.objects.filter(user_id=user.id).first()
        extra_data = {}
        company_code = extra_data.get('company_code')
        company_name = extra_data.get('company_name')
        org = Organization.objects.filter(company_code=company_code).first()
        company_name_slug = ""
        if not org and company_name:
            if len(company_name.split(' ')) > 1 and len(company_name.split(' ')) != ['']:
                for item in company_name.split(' '):
                    company_name_slug += item[0]
            else:
                company_name_slug = company_name[0]
        elif org:
            company_name_slug = org.slug
        kwargs = super().get_form_kwargs()
        initial_dict = {
            'coordinator_phone_number': extra_data.get('coordinator_phone_number'),
            'coordinator_email': user.email
        }
        kwargs['initial'] = initial_dict
        return kwargs

    def form_valid(self, form):
        org = form.cleaned_data.get('organization')
        org_is_registered = Organization.objects.filter(id=org).first()
        if not org_is_registered:
            org_data = get_data_from_spinta(
                model=self.jar_model_uri,
                query=self.jar_query_uri.format(org)
            ).get('_data')[0]
            org = Organization.add_root(
                title=org_data.get('ja_pavadinimas'),
                address=org_data.get('pilnas_adresas'),
                company_code=org_data.get('ja_kodas'),
                provider=True,
                is_public=True
            )
        representative_request_already_exists = RepresentativeRequest.objects.filter(
            user=self.request.user,
            organization=org_is_registered or org
        ).first()
        if not representative_request_already_exists:
            representative_request = RepresentativeRequest(
                user=self.request.user,
                organization=org_is_registered or org,
                document=form.cleaned_data.get('request_form')
            )
            representative_request.save()
            org = org_is_registered or org
            supervisors = Representative.objects.filter(
                role=Representative.SUPERVISOR
            )
            for supervisor in supervisors:
                task = Task.objects.create(
                    title="Naujo duomenų teikėjo: {} prašymas".format(org.company_code),
                    description=f"Portale pateiktas naujas duomenų teikėjo prašymas: {org.company_code}.",
                    organization=org,
                    user=supervisor.user,
                    status=Task.CREATED,
                    type=Task.REQUEST,
                    content_type=ContentType.objects.get_for_model(Organization),
                    object_id=org.pk,
                )
                task.save()
            url = "{}/coordinator-admin/vitrina_orgs/representativerequest/".format(get_current_domain(self.request))
            email_data = prepare_email_by_identifier(self.email_identifier,
                                                     self.base_template_content,
                                                     'Portale pateiktas naujas koordinatoriaus prašymas',
                                                     [url])
            send_email_with_logging(email_data, [s.email for s in supervisors])
        return redirect(reverse('partner-register-complete'))


class PartnerRegisterCompleteView(TemplateView):
    template_name = 'vitrina/orgs/partners/register_complete.html'


class OrganizationPlanView(PlanMixin, TemplateView):
    template_name = 'vitrina/orgs/plans.html'
    plan_url_name = 'organization-plans'

    organization: Organization

    def dispatch(self, request, *args, **kwargs):
        self.organization = get_object_or_404(Organization, pk=kwargs.get('pk'))
        return super().dispatch(request, *args, **kwargs)

    def get_context_data(self, **kwargs):
        context = super().get_context_data(**kwargs)
        status = self.request.GET.get('status', 'opened')
        context['organization'] = self.organization
        context['organization_id'] = self.organization.pk
        if status == 'closed':
            context['plans'] = self.organization.receiver_plans.filter(is_closed=True)
        else:
            context['plans'] = self.organization.receiver_plans.filter(is_closed=False)
        context['can_manage_plans'] = has_perm(
            self.request.user,
            Action.PLAN,
            self.organization
        )
        context['can_view_members'] = has_perm(
            self.request.user,
            Action.VIEW,
            Representative,
            self.organization
        )
        context['history_url'] = reverse('organization-plans-history', args=[self.organization.pk])
        context['history_url_name'] = 'organization-plans-hisotry'
        context['can_manage_history'] = has_perm(
            self.request.user,
            Action.HISTORY_VIEW,
            self.organization,
        )
        context['selected_tab'] = status
        return context

    def get_plan_object(self):
        return self.organization


class OrganizationPlanCreateView(PermissionRequiredMixin, RevisionMixin, CreateView):
    model = Plan
    form_class = OrganizationPlanForm
    template_name = 'vitrina/plans/form.html'

    organization: Organization

    def dispatch(self, request, *args, **kwargs):
        self.organization = get_object_or_404(Organization, pk=kwargs.get('pk'))
        return super().dispatch(request, *args, **kwargs)

    def has_permission(self):
        return has_perm(self.request.user, Action.PLAN, self.organization)

    def get_context_data(self, **kwargs):
        context = super().get_context_data(**kwargs)
        context['current_title'] = _("Naujas terminas")
        context['parent_links'] = {
            reverse('home'): _('Pradžia'),
            reverse('organization-list'): _('Organizacijos'),
            reverse('organization-detail', args=[self.organization.pk]): self.organization.title,
            reverse('organization-plans', args=[self.organization.pk]): _("Planas"),
        }
        return context

    def get_form_kwargs(self):
        kwargs = super().get_form_kwargs()
        kwargs['user'] = self.request.user
        kwargs['organizations'] = [self.organization]
        return kwargs

    def form_valid(self, form):
        self.object = form.save(commit=False)
        self.object.receiver = self.organization
        self.object.save()
        set_comment(_(f'Pridėtas terminas "{self.object}".'))
        return redirect(reverse('organization-plans', args=[self.organization.pk]))


class OrganizationApiKeysView(
    LoginRequiredMixin,
    PermissionRequiredMixin,
    TemplateView
):
    template_name = 'vitrina/orgs/apikeys.html'

    object: Organization

    def dispatch(self, request, *args, **kwargs):
        self.object = get_object_or_404(Organization, pk=kwargs['pk'])
        return super().dispatch(request, *args, **kwargs)

    def has_permission(self):
        return has_perm(
            self.request.user,
            Action.MANAGE_KEYS,
            self.object,
        )

    def get_context_data(self, **kwargs):
        context_data = super().get_context_data(**kwargs)
        key_client_ids = []
        msg = None
        error = False
        err_message = ''

        storage = messages.get_messages(self.request)
        if len(storage._loaded_messages) == 1:
            if storage._loaded_messages[0].level == 20:
                msg = storage._loaded_messages[0]
                del storage._loaded_messages[0]

        try:
            response = get_auth_session().get(SPINTA_SERVER_URL + '/auth/clients')
        except requests.exceptions.RequestException as e:
            error = True
            err_message = f'Error retrieving keys: {e}'
        else:
            try:
                keys = response.json()
            except JSONDecodeError as e:
                err_message = f'Error decoding JSON: {e}'

            if response.status_code == 200:
                for key in keys:
                    client_id = key.get('client_id')
                    client_name = key.get('client_name')
                    org = Organization.objects.filter(name=client_name).first()
                    key_client_ids.append(client_id)

                    if not ApiKey.objects.filter(client_id=client_id).exists():
                        ApiKey.objects.create(
                            client_id=client_id,
                            client_name=client_name,
                            organization=org,
                            enabled=True
                        )
                keys_in_database = ApiKey.objects.filter(client_id__isnull=False)

                for key in keys_in_database:
                    if key.client_id not in key_client_ids:
                        key.enabled = False
                        key.save()
            else:
                error = True
                err_message = f'Error syncing apikeys'

        if error:
            print(err_message)
            context_data[
                'api_error'] = ('Nepavyko susisiekti su Saugyklos API, todėl raktai rodomi lentelėje gali nesutapti'
                                + ' su raktais Saugykloje.')

        context_data['parent_links'] = {
            reverse('home'): _('Pradžia'),
            reverse('organization-list'): _('Organizacijos'),
            reverse('organization-detail', args=[self.object.pk]): self.object.title,
            reverse('organization-apikeys', args=[self.object.pk]): _("Raktai"),
        }
        context_data['can_view_members'] = has_perm(
            self.request.user,
            Action.VIEW,
            Representative,
            self.object
        )
        context_data['can_update_organization'] = has_perm(
            self.request.user,
            Action.UPDATE,
            Representative,
            self.object
        )
        if msg:
            context_data['success_message'] = msg
        context_data['organization_id'] = self.object.pk
        context_data['organization'] = self.object
        internal = ApiKey.objects.filter(organization=self.object)
        scopes = ApiScope.objects.filter(organization=self.object).values_list('key_id', flat=True)
        external = ApiKey.objects.filter(pk__in=scopes).exclude(pk__in=internal)
        project_ids = Project.objects.filter(datasets__organization=self.object).values_list('pk', flat=True)
        project_keys = ApiKey.objects.filter(project_id__in=project_ids)
        context_data['internal_keys'] = internal
        context_data['external_keys'] = external | project_keys
        return context_data


class OrganizationApiKeysDetailView(
    LoginRequiredMixin,
    PermissionRequiredMixin,
    TemplateView
):
    template_name = 'vitrina/orgs/apikeys_detail.html'
    pk_url_kwarg = 'apikey_id'

    object: Organization

    def dispatch(self, request, *args, **kwargs):
        self.object = get_object_or_404(Organization, pk=kwargs['pk'])
        self.api_key = get_object_or_404(ApiKey, pk=kwargs['apikey_id'])
        return super().dispatch(request, *args, **kwargs)

    def has_permission(self):
        return has_perm(
            self.request.user,
            Action.MANAGE_KEYS,
            self.object,
        )

    def get_context_data(self, **kwargs):
        context_data = super().get_context_data(**kwargs)
        context_data['parent_links'] = {
            reverse('home'): _('Pradžia'),
            reverse('organization-list'): _('Organizacijos'),
            reverse('organization-detail', args=[self.object.pk]): self.object.title,
            reverse('organization-apikeys', args=[self.object.pk]): _("Raktai"),
        }

        context_data['can_view_members'] = has_perm(
            self.request.user,
            Action.VIEW,
            Representative,
            self.object
        )
        context_data['can_update_organization'] = has_perm(
            self.request.user,
            Action.UPDATE,
            Representative,
            self.object
        )
        context_data['organization_id'] = self.object.pk
        context_data['organization'] = self.object
        api_key = ApiKey.objects.filter(pk=self.api_key.pk).get()
        context_data['key'] = api_key

        prefix = "spinta"
        suffixes = ["_getone", "_getall", "_search", "_changes", "_insert", "_upsert", "_update", "_patch",
                    "_delete", "_wipe"]
        read = ["_getone", "_getall", "_search"]
        write = ["_insert", "_upsert", "_update", "_patch", "_delete"]

        grouped = {}
        scopes_final = {}
        scopes = ApiScope.objects.filter(key=api_key)

        for scope in scopes:
            if scope.scope == 'spinta_set_meta_fields':
                grouped.setdefault('set_meta_fields', [])
                grouped['set_meta_fields'].append(scope)
            if any((match := ext) in scope.scope for ext in suffixes):
                code = scope.scope.removeprefix(prefix).removesuffix(match)
                if len(code) > 0:
                    code = code.removeprefix('_datasets_gov_')
                    if code.startswith('_'):
                        code = code.removeprefix('_')
                else:
                    code = '(viskas)'
                grouped.setdefault(code, [])
                grouped[code].append(scope)

        for k, v in grouped.items():
            dt = {'read': False, 'write': False, 'wipe': False, 'title': '', 'url': None,
                  'enabled': False}
            if k == 'set_meta_fields':
                dt.update({'title': 'set_meta_fields'})
                for s in v:
                    if s.enabled:
                        dt.update({'enabled': True})
                scopes_final[k] = dt
            else:
                dt.update({'title': k})
                for s in v:
                    if any(sc in s.scope for sc in read):
                        dt.update({'read': True})
                    if any(sc in s.scope for sc in write):
                        dt.update({'write': True})
                    if 'wipe' in s.scope:
                        dt.update({'wipe': True})
                    dt.update({'enabled': s.enabled})
            if k != 'set_meta_fields' and k != '(viskas)':
                org = Organization.objects.filter(name=k)
                target_dataset = Metadata.objects.filter(
                    content_type=ContentType.objects.get_for_model(Dataset),
                    name=k)
                if org:
                    ct = ContentType.objects.get_for_model(org.get())
                    dt.update({'title': org.get().title, 'url': org.get().get_absolute_url, 'obj': org.get(), 'ct': ct})
                if target_dataset:
                    ct = ContentType.objects.get_for_model(Dataset)
                    dataset = Dataset.objects.get(pk=target_dataset.get().dataset_id)
                    dt.update({'title': dataset.title, 'url': dataset.get_absolute_url, 'obj': dataset, 'ct': ct})
            scopes_final[k] = dt
        context_data['scopes'] = scopes_final
        return context_data


class OrganizationApiKeysCreateView(PermissionRequiredMixin, CreateView):
    model = ApiKey
    form_class = ApiKeyForm
    template_name = 'base_form.html'

    organization: Organization

    def dispatch(self, request, *args, **kwargs):
        self.organization = get_object_or_404(Organization, pk=kwargs.get('pk'))
        return super().dispatch(request, *args, **kwargs)

    def has_permission(self):
        return has_perm(
            self.request.user,
            Action.MANAGE_KEYS,
            self.organization,
        )

    def get_form_kwargs(self):
        kwargs = super().get_form_kwargs()
        kwargs['organization'] = self.organization
        return kwargs

    def get_context_data(self, **kwargs):
        context = super().get_context_data(**kwargs)
        context['organization'] = self.organization
        context['current_title'] = _("Naujas raktas")
        context['parent_links'] = {
            reverse('home'): _('Pradžia'),
            reverse('organization-list'): _('Organizacijos'),
            reverse('organization-detail', args=[self.organization.pk]): self.organization.title,
            reverse('organization-apikeys', args=[self.organization.pk]): _("Raktai"),
        }
        return context

    def form_valid(self, form):
        self.object = form.save(commit=False)
        self.object.organization = self.organization
        permissions = ['spinta_set_meta_fields', 'spinta_getone', 'spinta_getall', 'spinta_search', 'spinta_changes']
        api_key = secrets.token_urlsafe()
        headers = {
            "Content-Type": "application/json; charset=utf-8"
        }
        data = {
            'secret': api_key,
            'scopes': permissions
        }
        error = False
        err_message = ''
        try:
            response = get_auth_session().post(SPINTA_SERVER_URL + '/auth/clients', json=data, headers=headers)
        except requests.exceptions.RequestException as e:
            error = True
            err_message = f'Error creating apikey: {api_key}, {e}'
        else:
            if response.status_code == 200:
                if 'client_id' in response.json() and 'client_name' in response.json():
                    self.object.client_id = response.json()['client_id']
                    self.object.client_name = response.json()['client_name']
                    self.object.api_key = hash_api_key(api_key)
                    self.object.enabled = True
                    self.object.save()
                    for p in permissions:
                        ApiScope.objects.create(
                            key=self.object,
                            organization=self.organization,
                            scope=p,
                            enabled=True
                        )
                    messages.info(self.request,
                                  _('API raktas rodomas tik vieną kartą, todėl būtina nusikopijuoti. Sukurtas raktas:'
                                    + api_key))
            else:
                error = True
                err_message = 'Unable to create scopes for apikey'
        if error:
            print(err_message)
            messages.error(self.request, _('Saugant API raktą įvyko klaida.'))
        return redirect(reverse('organization-apikeys', args=[self.organization.pk]))


class OrganizationApiKeysUpdateView(PermissionRequiredMixin, UpdateView):
    model = ApiKey
    form_class = ApiKeyForm
    template_name = 'base_form.html'
    pk_url_kwarg = 'apikey_id'

    organization: Organization

    def dispatch(self, request, *args, **kwargs):
        self.organization = get_object_or_404(Organization, pk=kwargs.get('pk'))
        self.api_key = get_object_or_404(ApiKey, pk=kwargs.get('apikey_id'))
        return super().dispatch(request, *args, **kwargs)

    def has_permission(self):
        return has_perm(
            self.request.user,
            Action.MANAGE_KEYS,
            self.organization,
        )

    def get_form_kwargs(self):
        kwargs = super().get_form_kwargs()
        kwargs['organization'] = self.organization
        return kwargs

    def get_context_data(self, **kwargs):
        context = super().get_context_data(**kwargs)
        prefix = "spinta"
        suffixes = ["_getone", "_getall", "_search", "_changes", "_insert", "_upsert", "_update", "_patch",
                    "_delete", "_wipe"]
        if self.api_key.client_id:
            error = False
            err_message = ''
            try:
                response = get_auth_session().get(SPINTA_SERVER_URL + '/auth/clients/' + self.api_key.client_id)
            except requests.exceptions.RequestException as e:
                error = True
                err_message = f'Error updating key with client_id: {self.api_key.client_id}, {e}'
            else:
                if response.status_code == 200:
                    if 'scopes' in response.json():
                        scopes = response.json()['scopes']

                        existing = ApiScope.objects.filter(key=self.api_key)
                        for ex in existing:
                            ex.delete()

                        for scope in scopes:
                            org = None
                            if any((match := ext) in scope for ext in suffixes):
                                code = scope.removeprefix(prefix).removesuffix(match)
                                if code:
                                    org = Organization.objects.filter(name=code.removeprefix('_datasets_gov_')).get()
                            if scope != 'spinta_set_meta_fields':
                                ApiScope.objects.create(
                                    key=self.api_key,
                                    scope=scope,
                                    enabled=True,
                                    organization=org,
                                    dataset=None
                                )
                else:
                    error = True
                    err_message = f'Unable to create scopes for apikey with client_id {self.api_key.client_id}'
            if error:
                print(err_message)
                messages.error(self.request, _('Saugant API raktą įvyko klaida.'))

        context['current_title'] = _("Rakto redagavimas")
        context['parent_links'] = {
            reverse('home'): _('Pradžia'),
            reverse('organization-list'): _('Organizacijos'),
            reverse('organization-detail', args=[self.organization.pk]): self.organization.title,
            reverse('organization-apikeys', args=[self.organization.pk]): _("Raktai"),
        }
        return context

    def form_valid(self, form):
        self.object = form.save(commit=False)
        headers = {
            "Content-Type": "application/json; charset=utf-8"
        }
        data = {
            'client_name': self.object.client_name
        }
        error = False
        err_message = ''
        try:
            response = get_auth_session().patch(SPINTA_SERVER_URL + '/auth/clients/' + self.api_key.client_id,
                                                json=data, headers=headers)
        except requests.exceptions.RequestException as e:
            error = True
            err_message = f'Error updating apikey with client_id: {self.api_key.client_id}, {e}'
        else:
            if response.status_code == 200:
                self.object.save()
            else:
                error = True
                err_message = f'Error updating apikey with client_id: {self.api_key.client_id}'
        if error:
            print(err_message)
            messages.error(self.request, _('Saugant API raktą įvyko klaida.'))
        return redirect(reverse('organization-apikeys', args=[self.organization.pk]))


class OrganizationApiKeysRegenerateView(PermissionRequiredMixin, UpdateView):
    model = ApiKey
    form_class = ApiKeyRegenerateForm
    template_name = 'base_form.html'
    pk_url_kwarg = 'apikey_id'

    organization: Organization

    def dispatch(self, request, *args, **kwargs):
        self.organization = get_object_or_404(Organization, pk=kwargs.get('pk'))
        self.apikey = get_object_or_404(ApiKey, pk=kwargs.get('apikey_id'))
        return super().dispatch(request, *args, **kwargs)

    def has_permission(self):
        return has_perm(
            self.request.user,
            Action.MANAGE_KEYS,
            self.organization,
        )

    def get_form_kwargs(self):
        kwargs = super().get_form_kwargs()
        kwargs['organization'] = self.organization
        return kwargs

    def get_context_data(self, **kwargs):
        context = super().get_context_data(**kwargs)
        context['current_title'] = _("Rakto slaptažodžio keitimas")
        context['parent_links'] = {
            reverse('home'): _('Pradžia'),
            reverse('organization-list'): _('Organizacijos'),
            reverse('organization-detail', args=[self.organization.pk]): self.organization.title,
            reverse('organization-apikeys', args=[self.organization.pk]): _("Raktai"),
        }
        return context

    def form_valid(self, form):
        self.object = form.save(commit=False)
        self.object.api_key = hash_api_key(form.cleaned_data.get('new_key'))
        headers = {
            "Content-Type": "application/json; charset=utf-8"
        }
        data = {
            'secret': form.cleaned_data.get('new_key')
        }
        error = False
        err_message = ''
        try:
            response = get_auth_session().post(SPINTA_SERVER_URL + '/auth/clients/' + self.apikey.client_name,
                                               json=data, headers=headers)
        except requests.exceptions.RequestException as e:
            error = True
            err_message = f'Error regenerating apikey with client_name: {self.apikey.client_name}, {e}'
        else:
            if response.status_code == 200:
                self.object.save()
            else:
                error = True
                err_message = f'Error regenerating apikey with client_name: {self.apikey.client_name}'
        if error:
            print(err_message)
            messages.error(self.request, _('Saugant API raktą įvyko klaida.'))
        return redirect(reverse('organization-apikeys', args=[self.organization.pk]))


class OrganizationApiKeysDeleteView(LoginRequiredMixin, PermissionRequiredMixin, DeleteView):
    model = ApiKey
    template_name = 'confirm_delete.html'
    pk_url_kwarg = 'apikey_id'

    def dispatch(self, request, *args, **kwargs):
        self.organization = get_object_or_404(Organization, pk=kwargs.get('pk'))
        self.apikey = get_object_or_404(ApiKey, pk=self.kwargs.get('apikey_id'))
        return super().dispatch(request, *args, **kwargs)

    def has_permission(self):
        return has_perm(
            self.request.user,
            Action.MANAGE_KEYS,
            self.organization,
        )

    def delete(self, request, *args, **kwargs):
        error = False
        err_message = ''
        try:
            response = requests.delete(SPINTA_SERVER_URL + '/auth/clients/' + self.apikey.client_id)
        except requests.exceptions.RequestException as e:
            error = True
            err_message = f'Error removing apikey with client_id: {self.apikey.client_id}, {e}'
        else:
            if response.status_code == 200:
                self.apikey.delete()
            else:
                error = True
                err_message = f'Error removing apikey with client_id: {self.apikey.client_id}'
        if error:
            print(err_message)
            messages.error(self.request, _('API rakto pašalinti nepavyko.'))
        success_url = self.get_success_url()
        return HttpResponseRedirect(success_url)

    def get_context_data(self, **kwargs):
        context = super().get_context_data(**kwargs)
        context['api_key'] = self.apikey
        context['current_title'] = _("Šalinti raktą")
        context['parent_links'] = {
            reverse('home'): _('Pradžia'),
            reverse('organization-list'): _('Organizacijos'),
            reverse('organization-apikeys-detail', args=[self.organization.pk, self.apikey.pk]): self.apikey,
            reverse('organization-apikeys', args=[self.organization.pk]): _("Raktai"),
        }
        return context

    def get_success_url(self):
        return reverse('organization-apikeys', kwargs={'pk': self.kwargs.get('pk')})


class OrganizationApiKeysScopeCreateView(PermissionRequiredMixin, FormView):
    form_class = ApiScopeForm
    template_name = 'base_form.html'

    def dispatch(self, request, *args, **kwargs):
        self.organization = get_object_or_404(Organization, pk=kwargs.get('pk'))
        self.api_key = get_object_or_404(ApiKey, pk=kwargs.get('apikey_id'))
        return super().dispatch(request, *args, **kwargs)

    def has_permission(self):
        return has_perm(
            self.request.user,
            Action.MANAGE_KEYS,
            self.organization,
        )

    def get_form_kwargs(self):
        kwargs = super().get_form_kwargs()
        kwargs['organization'] = self.organization
        kwargs['api_key'] = self.api_key
        kwargs['scope'] = None
        return kwargs

    def get_context_data(self, **kwargs):
        context = super().get_context_data(**kwargs)
        context['api_key'] = self.api_key
        context['current_title'] = _("Nauja taikymo sritis")
        context['parent_links'] = {
            reverse('home'): _('Pradžia'),
            reverse('organization-list'): _('Organizacijos'),
            reverse('organization-apikeys', args=[self.organization.pk]): _("Raktai"),
            reverse('organization-apikeys-detail', args=[self.organization.pk, self.api_key.pk]): self.api_key,
        }
        return context

    def form_valid(self, form):
        read = ["_getone", "_getall", "_search"]
        write = ["_insert", "_upsert", "_update", "_patch", "_delete"]

        organization = None
        dataset = None

        scope_name = form.cleaned_data.get('scope')
        if scope_name == 'spinta_set_meta_fields' or scope_name == 'set_meta_fields':
            organization = self.organization
            ApiScope.objects.create(
                key=self.api_key,
                scope=scope_name,
                organization=organization,
                enabled=True
            )
        else:
            target_org = Organization.objects.filter(name=scope_name)
            metadata = Metadata.objects.filter(
                content_type=ContentType.objects.get_for_model(Dataset),
                name=scope_name)
            if target_org.exists():
                if target_org.get().pk != self.organization.pk:
                    organization = target_org.get()
                    url = f"{get_current_domain(self.request)}{self.api_key.get_absolute_url()}"
                    rep_emails = Representative.objects.filter(
                        content_type=ContentType.objects.get_for_model(organization),
                        object_id=organization.pk).values_list('email', flat=True)
                    email([rep_emails], 'apikey-request', 'vitrina/orgs/emails/request_for_data.md', {
                        'api_key': self.api_key,
                        'url': url
                    })
                    Task.objects.create(
                        content_type=ContentType.objects.get_for_model(ApiKey),
                        object_id=self.api_key.pk,
                        organization=target_org.get(),
                        title=f'Prašymas suteikti prieigą prie duomenų. Raktas: {self.api_key.pk}',
                        status=Task.CREATED,
                        type=Task.APIKEY,
                        description=f'Kita organizacija prašo suteikti prieigą prie duomenų raktui.'
                    )
            else:
                organization = self.organization
            if metadata.exists():
                dataset = Dataset.objects.filter(pk=metadata.get().dataset.pk).first()

        scope_list = []
        if form.cleaned_data.get('read'):
            for s in read:
                sc = 'spinta_' + scope_name + s
                ApiScope.objects.create(
                    scope=sc,
                    organization=organization,
                    dataset=dataset,
                    key=self.api_key,
                    enabled=True
                )
                scope_list.append(sc)
        if form.cleaned_data.get('write'):
            for s in write:
                sc = 'spinta_' + scope_name + s
                ApiScope.objects.create(
                    scope=sc,
                    organization=organization,
                    dataset=dataset,
                    key=self.api_key,
                    enabled=True
                )
                scope_list.append(sc)
        if form.cleaned_data.get('remove'):
            sc = 'spinta_' + scope_name + '_wipe'
            ApiScope.objects.create(
                scope=sc,
                organization=organization,
                dataset=dataset,
                key=self.api_key,
                enabled=True
            )
            scope_list.append(sc)

        existing = ApiScope.objects.filter(key=self.api_key).values_list('scope', flat=True)

        for new in scope_list:
            if new not in existing:
                existing.append(new)

        headers = {
            "Content-Type": "application/json; charset=utf-8"
        }
        data = {
            'scopes': list(existing)
        }
        error = False
        err_message = ''
        try:
            response = get_auth_session().patch(SPINTA_SERVER_URL + '/auth/clients/' + self.api_key.client_id,
                                                json=data, headers=headers)
        except requests.exceptions.RequestException as e:
            error = True
            err_message = f'Error adding scope for apikey with client_id: {self.api_key.client_id}, {e}'
        else:
            if response.status_code != 200:
                error = True
                err_message = f'Error adding scope for apikey with client_id: {self.api_key.client_id}'
        if error:
            print(err_message)
            messages.error(self.request, _('Saugant API raktą įvyko klaida.'))
        return redirect(reverse('organization-apikeys-detail', args=[self.organization.pk, self.api_key.pk]))


class OrganizationApiKeysScopeChangeView(PermissionRequiredMixin, FormView):
    form_class = ApiScopeForm
    template_name = 'base_form.html'

    def dispatch(self, request, *args, **kwargs):
        self.organization = get_object_or_404(Organization, pk=kwargs.get('pk'))
        self.api_key = get_object_or_404(ApiKey, pk=kwargs.get('apikey_id'))
        self.name = kwargs.get('scope')
        return super().dispatch(request, *args, **kwargs)

    def has_permission(self):
        return has_perm(
            self.request.user,
            Action.MANAGE_KEYS,
            self.organization,
        )

    def get_form_kwargs(self):
        kwargs = super().get_form_kwargs()
        kwargs['organization'] = self.organization
        kwargs['api_key'] = self.api_key
        kwargs['scope'] = self.name
        return kwargs

    def get_context_data(self, **kwargs):
        context = super().get_context_data(**kwargs)
        context['organization'] = self.organization
        context['api_key'] = self.api_key
        context['current_title'] = _("Taikymo srities redagavimas")
        context['parent_links'] = {
            reverse('home'): _('Pradžia'),
            reverse('organization-list'): _('Organizacijos'),
            reverse('organization-apikeys', args=[self.organization.pk]): _("Raktai"),
            reverse('organization-apikeys-detail', args=[self.organization.pk, self.api_key.pk]): self.api_key,
        }
        return context

    def form_valid(self, form):
        read = ["_getone", "_getall", "_search"]
        write = ["_insert", "_upsert", "_update", "_patch", "_delete"]
        create_read = False
        create_write = False
        create_wipe = False

        if self.name != 'set_meta_fields' and self.name != 'spinta_set_meta_fields':
            scopes = ApiScope.objects.filter(key=self.api_key).exclude(scope__icontains='datasets_gov')
            for sc in scopes:
                if not sc.scope == 'spinta_set_meta_fields' or not sc.scope == 'set_meta_fields':
                    if form.cleaned_data.get('read'):
                        if not any(s in sc.scope for s in read):
                            create_read = True
                    else:
                        for s in read:
                            scopes.filter(scope__icontains=s).delete()
                    if form.cleaned_data.get('write'):
                        if not any(s in sc.scope for s in write):
                            create_write = True
                    else:
                        for s in write:
                            scopes.filter(scope__icontains=s).delete()
                    if form.cleaned_data.get('remove'):
                        if 'wipe' not in sc.scope:
                            create_wipe = True
                    else:
                        scopes.filter(scope__icontains='_wipe').delete()
            if create_read:
                for s in read:
                    ApiScope.objects.create(
                        key=self.api_key,
                        scope='spinta' + s,
                        organization=self.organization,
                        enabled=True
                    )
            if create_write:
                for s in write:
                    ApiScope.objects.create(
                        key=self.api_key,
                        scope='spinta' + s,
                        organization=self.organization,
                        enabled=True
                    )
            if create_wipe:
                ApiScope.objects.create(
                    key=self.api_key,
                    scope='spinta_wipe',
                    organization=self.organization,
                    enabled=True
                )
            existing = ApiScope.objects.filter(key=self.api_key).values_list('scope', flat=True)
            headers = {
                "Content-Type": "application/json; charset=utf-8"
            }
            data = {
                'scopes': list(existing)
            }
            error = False
            err_message = ''
            try:
                response = get_auth_session().patch(SPINTA_SERVER_URL + '/auth/clients/' + self.api_key.client_id,
                                                    json=data, headers=headers)
            except requests.exceptions.RequestException as e:
                error = True
                err_message = f'Error updating scopes for apikey with client_id: {self.api_key.client_id}, {e}'
            else:
                if response.status_code != 200:
                    error = True
                    err_message = f'Error updating scopes for apikey with client_id: {self.api_key.client_id}'
            if error:
                print(err_message)
                messages.error(self.request, _('Saugant API raktą įvyko klaida.'))
        return redirect((reverse('organization-apikeys-detail', args=[self.organization.pk, self.api_key.pk])))


class OrganizationApiKeysScopeObjectChangeView(PermissionRequiredMixin, FormView):
    form_class = ApiScopeForm
    template_name = 'base_form.html'

    def dispatch(self, request, *args, **kwargs):
        self.organization = get_object_or_404(Organization, pk=kwargs.get('pk'))
        self.api_key = get_object_or_404(ApiKey, pk=kwargs.get('apikey_id'))
        self.ct = get_object_or_404(ContentType, pk=kwargs.get('content_type_id'))
        self.object = get_object_or_404(self.ct.model_class(), pk=kwargs.get('obj_id'))
        return super().dispatch(request, *args, **kwargs)

    def has_permission(self):
        return has_perm(
            self.request.user,
            Action.MANAGE_KEYS,
            self.organization,
        )

    def get_form_kwargs(self):
        kwargs = super().get_form_kwargs()
        kwargs['organization'] = self.organization
        kwargs['api_key'] = self.api_key
        kwargs['scope'] = self.object.name
        return kwargs

    def get_context_data(self, **kwargs):
        context = super().get_context_data(**kwargs)
        context['organization'] = self.organization
        context['api_key'] = self.api_key
        context['current_title'] = _("Taikymo srities redagavimas")
        context['parent_links'] = {
            reverse('home'): _('Pradžia'),
            reverse('organization-list'): _('Organizacijos'),
            reverse('organization-apikeys', args=[self.organization.pk]): _("Raktai"),
            reverse('organization-apikeys-detail', args=[self.organization.pk, self.api_key.pk]): self.api_key,
        }
        return context

    def form_valid(self, form):
        read = ["_getone", "_getall", "_search"]
        write = ["_insert", "_upsert", "_update", "_patch", "_delete"]
        create_read = False
        create_write = False
        create_wipe = False

        organization = None
        dataset = None
        scope_name = self.object.name

        if isinstance(self.object, Organization):
            scopes = ApiScope.objects.filter(key=self.api_key, organization=self.object)
            organization = self.object
        else:
            scopes = ApiScope.objects.filter(key=self.api_key, dataset=self.object)
            dataset = self.object

        for sc in scopes:
            if form.cleaned_data.get('read'):
                if not any(s in sc.scope for s in read):
                    create_read = True
            else:
                for s in read:
                    scopes.filter(scope__icontains=s).delete()
            if form.cleaned_data.get('write'):
                if not any(s in sc.scope for s in write):
                    create_write = True
            else:
                for s in write:
                    scopes.filter(scope__icontains=s).delete()
            if form.cleaned_data.get('remove'):
                if 'wipe' not in sc.scope:
                    create_wipe = True
            else:
                scopes.filter(scope__icontains='_wipe').delete()

        if len(scopes) == 0:
            if form.cleaned_data.get('read'):
                create_read = True
            if form.cleaned_data.get('write'):
                create_write = True
            if form.cleaned_data.get('remove'):
                create_wipe = True

        if create_read:
            for s in read:
                ApiScope.objects.create(
                    key=self.api_key,
                    scope='spinta_datasets_gov_' + scope_name + s,
                    organization=organization,
                    dataset=dataset,
                    enabled=True
                )
        if create_write:
            for s in write:
                ApiScope.objects.create(
                    key=self.api_key,
                    scope='spinta_datasets_gov_' + scope_name + s,
                    organization=organization,
                    dataset=dataset,
                    enabled=True
                )
        if create_wipe:
            ApiScope.objects.create(
                key=self.api_key,
                scope='spinta_datasets_gov_' + scope_name + '_wipe',
                organization=organization,
                dataset=dataset,
                enabled=True
            )
        existing = ApiScope.objects.filter(key=self.api_key).values_list('scope', flat=True)
        headers = {
            "Content-Type": "application/json; charset=utf-8"
        }
        data = {
            'scopes': list(existing)
        }
        error = False
        err_message = ''
        try:
            response = get_auth_session().patch(SPINTA_SERVER_URL + '/auth/clients/' + self.api_key.client_id,
                                                json=data, headers=headers)
        except requests.exceptions.RequestException as e:
            error = True
            err_message = f'Error updating scope for apikey with client_id: {self.api_key.client_id}, {e}'
        else:
            if response.status_code != 200:
                error = True
                err_message = f'Error updating scope for apikey with client_id: {self.api_key.client_id}'
        if error:
            print(err_message)
            messages.error(self.request, _('Saugant API raktą įvyko klaida.'))
        return redirect((reverse('organization-apikeys-detail', args=[self.organization.pk, self.api_key.pk])))


class OrganizationApiKeysScopeDeleteView(LoginRequiredMixin, PermissionRequiredMixin, TemplateView):
    model = ApiScope
    template_name = 'confirm_delete.html'

    def dispatch(self, request, *args, **kwargs):
        self.organization = get_object_or_404(Organization, pk=kwargs.get('pk'))
        self.api_key = get_object_or_404(ApiKey, pk=kwargs.get('apikey_id'))
        return super().dispatch(request, *args, **kwargs)

    def has_permission(self):
        return has_perm(
            self.request.user,
            Action.MANAGE_KEYS,
            self.organization,
        )

    def get_context_data(self, **kwargs):
        context = super().get_context_data(**kwargs)
        context['current_title'] = _("Šalinti taikymo sritį")
        context['parent_links'] = {
            reverse('home'): _('Pradžia'),
            reverse('organization-list'): _('Organizacijos'),
            reverse('organization-apikeys-detail', args=[self.organization.pk, self.api_key.pk]): self.api_key,
            reverse('organization-apikeys', args=[self.organization.pk]): _("Raktai"),
        }
        return context

    def post(self, request, *args, **kwargs):
        scope_name = kwargs.get('scope')
        api_key = kwargs.get('apikey_id')
        if scope_name == 'spinta_set_meta_fields' or scope_name == 'set_meta_fields':
            scopes = ApiScope.objects.filter(key_id=api_key, scope__contains='set_meta_fields')
            for scope in scopes:
                scope.delete()
        elif scope_name == '(viskas)':
            scopes = ApiScope.objects.filter(
                Q(key_id=api_key) & (
                        Q(scope='spinta_getone') |
                        Q(scope='spinta_getall') |
                        Q(scope='spinta_search') |
                        Q(scope='spinta_changes')
                )
            )
            for scope in scopes:
                scope.delete()

        existing = ApiScope.objects.filter(key=self.api_key).values_list('scope', flat=True)
        headers = {
            "Content-Type": "application/json; charset=utf-8"
        }
        data = {
            'scopes': list(existing)
        }
        error = False
        err_message = ''
        try:
            response = get_auth_session().patch(SPINTA_SERVER_URL + '/auth/clients/' + self.api_key.client_id,
                                            json=data, headers=headers)
        except requests.exceptions.RequestException as e:
            error = True
            err_message = f'Error updating scopes for apikey with client_id {self.api_key.client_id}, {e}'
        else:
            if response.status_code != 200:
                error = True
                err_message = f'Error updating scopes for apikey with client_id {self.api_key.client_id}'
        if error:
            print(err_message)
            messages.error(self.request, _('Saugant API raktą įvyko klaida.'))
        return redirect(reverse('organization-apikeys-detail', args=[self.organization.pk, self.api_key.pk]))


class OrganizationApiKeysScopeObjectDeleteView(LoginRequiredMixin, PermissionRequiredMixin, TemplateView):
    model = ApiScope
    template_name = 'confirm_delete.html'

    def dispatch(self, request, *args, **kwargs):
        self.organization = get_object_or_404(Organization, pk=kwargs.get('pk'))
        self.api_key = get_object_or_404(ApiKey, pk=kwargs.get('apikey_id'))
        self.ct = get_object_or_404(ContentType, pk=kwargs.get('content_type_id'))
        self.object = get_object_or_404(self.ct.model_class(), pk=kwargs.get('obj_id'))
        return super().dispatch(request, *args, **kwargs)

    def has_permission(self):
        return has_perm(
            self.request.user,
            Action.MANAGE_KEYS,
            self.organization,
        )

    def get_context_data(self, **kwargs):
        context = super().get_context_data(**kwargs)
        context['api_key'] = self.api_key
        context['current_title'] = _("Šalinti taikymo sritį")
        context['parent_links'] = {
            reverse('home'): _('Pradžia'),
            reverse('organization-list'): _('Organizacijos'),
            reverse('organization-apikeys-detail', args=[self.organization.pk, self.api_key.pk]): self.api_key,
            reverse('organization-apikeys', args=[self.organization.pk]): _("Raktai"),
        }
        return context

    def post(self, request, *args, **kwargs):
        if isinstance(self.object, Organization):
            scopes = ApiScope.objects.filter(key=self.api_key, organization=self.object)
        else:
            scopes = ApiScope.objects.filter(key=self.api_key, dataset=self.object)

        for sc in scopes:
            sc.delete()

        existing = ApiScope.objects.filter(key=self.api_key).values_list('scope', flat=True)
        headers = {
            "Content-Type": "application/json; charset=utf-8"
        }
        data = {
            'scopes': list(existing)
        }
        error = False
        err_message = ''
        try:
            response = get_auth_session().patch(SPINTA_SERVER_URL + '/auth/clients/' + self.api_key.client_id,
                                                json=data, headers=headers)
        except requests.exceptions.RequestException as e:
            error = True
            err_message = f'Error updating scopes for apikey with client_id: {self.api_key.client_id}, {e}'
        else:
            if response.status_code != 200:
                error = True
                err_message = f'Error updating scopes for apikey with client_id: {self.api_key.client_id}'
        if error:
            print(err_message)
            messages.error(self.request, _('Saugant API raktą įvyko klaida.'))
        return redirect(reverse('organization-apikeys-detail', args=[self.organization.pk, self.api_key.pk]))

    def get_success_url(self):
        return reverse('organization-apikeys-detail', kwargs={'pk': self.organization.pk,
                                                              'apikey_id': self.kwargs.get('apikey_id')})


class OrganizationApiKeysScopeToggleView(PermissionRequiredMixin, View):

    def dispatch(self, *args, **kwargs):
        self.organization = get_object_or_404(Organization, pk=kwargs.get('pk'))
        self.api_key = get_object_or_404(ApiKey, pk=self.kwargs.get('apikey_id'))
        return super().dispatch(*args, **kwargs)

    def has_permission(self):
        return has_perm(
            self.request.user,
            Action.MANAGE_KEYS,
            self.organization,
        )

    def get(self, request, **kwargs):
        scope_name = kwargs.get('scope')
        if scope_name == 'spinta_set_meta_fields' or scope_name == 'set_meta_fields':
            scopes = ApiScope.objects.filter(key_id=self.api_key, scope__contains='set_meta_fields')
            for scope in scopes:
                if scope.enabled:
                    scope.enabled = False
                else:
                    scope.enabled = True
                scope.save()
        elif scope_name == '(viskas)':
            scopes = ApiScope.objects.filter(
                Q(key_id=self.api_key) & (
                        Q(scope='spinta_getone') |
                        Q(scope='spinta_getall') |
                        Q(scope='spinta_search') |
                        Q(scope='spinta_changes')
                )
            )
            for scope in scopes:
                if scope.enabled:
                    scope.enabled = False
                else:
                    scope.enabled = True
                scope.save()

        existing = ApiScope.objects.filter(key=self.api_key, enabled=True).values_list('scope', flat=True)
        headers = {
            "Content-Type": "application/json; charset=utf-8"
        }
        data = {
            'scopes': list(existing)
        }
        error = False
        err_message = ''
        try:
            response = get_auth_session().patch(SPINTA_SERVER_URL + '/auth/clients/' + self.api_key.client_id,
                                                json=data, headers=headers)
        except requests.exceptions.RequestException as e:
            error = True
            err_message = f'Error toggling scopes for apikey with client_id {self.api_key.client_id}, {e}'
        else:
            if response.status_code != 200:
                error = True
                err_message = f'Error toggling scopes for apikey with client_id {self.api_key.client_id}'
        if error:
            print(err_message)
            messages.error(self.request, _('Saugant API raktą įvyko klaida.'))
        return redirect(reverse('organization-apikeys-detail', args=[self.organization.pk, self.api_key.pk]))


class OrganizationApiKeysScopeObjectToggleView(PermissionRequiredMixin, View):

    def dispatch(self, *args, **kwargs):
        self.organization = get_object_or_404(Organization, pk=kwargs.get('pk'))
        self.api_key = get_object_or_404(ApiKey, pk=self.kwargs.get('apikey_id'))
        self.ct = get_object_or_404(ContentType, pk=kwargs.get('content_type_id'))
        self.object = get_object_or_404(self.ct.model_class(), pk=kwargs.get('obj_id'))
        return super().dispatch(*args, **kwargs)

    def has_permission(self):
        return has_perm(
            self.request.user,
            Action.MANAGE_KEYS,
            self.organization,
        )

    def get(self, request, **kwargs):
        if isinstance(self.object, Organization):
            scopes = ApiScope.objects.filter(key=self.api_key, organization=self.object)
        else:
            scopes = ApiScope.objects.filter(key=self.api_key, dataset=self.object)

        for sc in scopes:
            if sc.enabled:
                sc.enabled = False
            else:
                sc.enabled = True
            sc.save()

        existing = ApiScope.objects.filter(key=self.api_key, enabled=True).values_list('scope', flat=True)
        headers = {
            "Content-Type": "application/json; charset=utf-8"
        }
        data = {
            'scopes': list(existing)
        }
        error = False
        err_message = ''
        try:
            response = get_auth_session().patch(SPINTA_SERVER_URL + '/auth/clients/' + self.api_key.client_id,
                                                json=data, headers=headers)
        except requests.exceptions.RequestException as e:
            error = True
            err_message = f'Error toggling scopes for apikey with client_id {self.api_key.client_id}, {e}'
        else:
            if response.status_code != 200:
                error = True
                err_message = f'Error toggling scopes for apikey with client_id {self.api_key.client_id}'
        if error:
            print(err_message)
            messages.error(self.request, _('Saugant API raktą įvyko klaida.'))
        return redirect(reverse('organization-apikeys-detail', args=[self.organization.pk, self.api_key.pk]))


class OrganizationPlansHistoryView(PlanMixin, HistoryView):
    model = Organization
    detail_url_name = "organization-detail"
    history_url_name = "organization-plans-history"
    plan_url_name = 'organization-plans'
    tabs_template_name = 'vitrina/orgs/tabs.html'

    def get_history_objects(self):
        organization_plan_ids = Plan.objects.filter(receiver=self.object).values_list('pk', flat=True)
        return Version.objects.get_for_model(Plan).filter(
            object_id__in=list(organization_plan_ids)
        ).order_by('-revision__date_created')

    def get_context_data(self, **kwargs):
        context = super().get_context_data(**kwargs)
        context['parent_links'] = {
            reverse('home'): _('Pradžia'),
            reverse('organization-list'): _('Organizacijos'),
            reverse('organization-detail', args=[self.object.pk]): self.object.title,
            reverse('organization-plans', args=[self.object.pk]): _("Planas"),
        }
        context['can_view_members'] = has_perm(
            self.request.user,
            Action.VIEW,
            Representative,
            self.object,
        )
        context['organization_id'] = self.object.pk
        return context


class OrganizationMergeView(PermissionRequiredMixin, TemplateView):
    template_name = 'base_form.html'

    organization: Organization

    def dispatch(self, request, *args, **kwargs):
        self.organization = get_object_or_404(Organization, pk=kwargs.get("pk"))
        return super().dispatch(request, *args, **kwargs)

    def has_permission(self):
        return self.request.user and self.request.user.is_superuser

    def get_context_data(self, **kwargs):
        context = super().get_context_data(**kwargs)
        context['current_title'] = _('Organizacijų sujungimas')
        context['parent_links'] = {
            reverse('home'): _('Pradžia'),
            reverse('organization-list'): _('Organizacijos'),
            reverse('organization-detail', args=[self.organization.pk]): self.organization.title,
        }
        context['form'] = OrganizationMergeForm()
        return context

    def post(self, request, *args, **kwargs):
        form = OrganizationMergeForm(request.POST)
        if form.is_valid():
            merge_organization_id = form.cleaned_data.get('organization')
            return redirect(reverse('confirm-organization-merge', args=[
                self.organization.pk,
                merge_organization_id
            ]))
        else:
            context = self.get_context_data(**kwargs)
            context['form'] = form
            return render(request, self.template_name, context)


class ConfirmOrganizationMergeView(RevisionMixin, PermissionRequiredMixin, TemplateView):
    template_name = 'vitrina/orgs/confirm_merge.html'

    organization: Organization
    merge_organization: Organization

    def dispatch(self, request, *args, **kwargs):
        self.organization = get_object_or_404(Organization, pk=kwargs.get('organization_id'))
        self.merge_organization = get_object_or_404(Organization, pk=kwargs.get('merge_organization_id'))
        return super().dispatch(request, *args, **kwargs)

    def has_permission(self):
        return self.request.user and self.request.user.is_superuser

    def get_context_data(self, **kwargs):
        context = super().get_context_data(**kwargs)
        context['current_title'] = _('Organizacijų sujungimas')
        context['parent_links'] = {
            reverse('home'): _('Pradžia'),
            reverse('organization-list'): _('Organizacijos'),
            reverse('organization-detail', args=[self.organization.pk]): self.organization.title,
        }
        context['organization'] = self.organization
        context['merge_organization'] = self.merge_organization

        # Related objects
        context['related_objects'] = {
            _('Duomenų rinkiniai'): self.organization.dataset_set.all(),
            _('Ryšiai su duomenų rinkiniais'): self.organization.datasetattribution_set.all(),
            _('Poreikiai ir pasiūlymai'): self.organization.request_set.all(),
            _('Tvarkytojai'): Representative.objects.filter(
                content_type=ContentType.objects.get_for_model(self.organization),
                object_id=self.organization.pk,
            ),
            _('Naudotojai'): self.organization.user_set.all(),
            _('Vaikinės organizacijos'): self.organization.get_children(),
            _('Užduotys'): self.organization.task_set.all(),
            _('Harvestinimo operacija'): self.organization.harvestingjob_set.all(),
            _('Finansavimo planai'): self.organization.financingplan_set.all(),
            _('Planai (organizacija paslaugų gavėjas)'): self.organization.receiver_plans.all(),
            _('Planai (organizacija paslaugų teikėjas)'): self.organization.provider_plans.all(),
        }

        return context

    def post(self, request, *args, **kwargs):
        # Merge Dataset objects
        for obj in self.organization.dataset_set.all():
            obj.organization = self.merge_organization
            obj.save()

        # Merge DatasetAttribution objects
        for obj in self.organization.datasetattribution_set.all():
            obj.organization = self.merge_organization
            obj.save()

        # Merge Request objects
        for obj in self.organization.request_set.all():
            obj.organizations.add(self.merge_organization)
            obj.save()

        # Merge Representative objects
        rep_emails = Representative.objects.filter(
            content_type=ContentType.objects.get_for_model(self.merge_organization),
            object_id=self.merge_organization.pk
        ).values_list('email', flat=True)
        for obj in Representative.objects.filter(
                content_type=ContentType.objects.get_for_model(self.organization),
                object_id=self.organization.pk,
        ).exclude(email__in=rep_emails):
            obj.object_id = self.merge_organization.pk
            obj.save()

        # Merge User objects
        for obj in self.organization.user_set.all():
            obj.organization = self.merge_organization
            obj.save()

        # Merge Organization objects
        for obj in self.organization.get_children():
            obj.move(self.merge_organization, 'sorted-child')

        # Merge Task objects
        for obj in self.organization.task_set.all():
            obj.organization = self.merge_organization
            obj.save()

        # Merge HarvestingJob objects
        for obj in self.organization.harvestingjob_set.all():
            obj.organization = self.merge_organization
            obj.save()

        # Merge FinancingPlan objects
        for obj in self.organization.financingplan_set.all():
            obj.organization = self.merge_organization
            obj.save()

        # Merge Plan objects
        for obj in self.organization.receiver_plans.all():
            obj.receiver = self.merge_organization
            obj.save()

        for obj in self.organization.provider_plans.all():
            obj.provider = self.merge_organization
            obj.save()

        self.organization.delete()
        return redirect(reverse('organization-detail', args=[self.merge_organization.pk]))


class RepresentativeApiKeyView(PermissionRequiredMixin, TemplateView):
    template_name = 'vitrina/orgs/api_key.html'

    organization: Organization
    representative: Representative

    def dispatch(self, request, *args, **kwargs):
        self.organization = get_object_or_404(Organization, pk=kwargs.get('pk'))
        self.representative = get_object_or_404(Representative, pk=kwargs.get('rep_id'))
        return super().dispatch(request, *args, **kwargs)

    def has_permission(self):
        return has_perm(
            self.request.user,
            Action.VIEW,
            Representative,
            self.organization,
        )

    def get_context_data(self, **kwargs):
        context = super().get_context_data(**kwargs)
        serializer = URLSafeSerializer(settings.SECRET_KEY)
        api_key = kwargs.get('key')
        data = serializer.loads(api_key)
        context['api_key'] = data.get('api_key')
        context['url'] = reverse('organization-members', args=[self.organization.pk])
        context['parent_links'] = {
            reverse('home'): _('Pradžia'),
            reverse('organization-list'): _('Organizacijos'),
            reverse('organization-detail', args=[self.organization.pk]): self.organization.title,
            reverse('organization-members', args=[self.organization.pk]): _("Tvarkytojai"),
        }
        return context<|MERGE_RESOLUTION|>--- conflicted
+++ resolved
@@ -203,14 +203,6 @@
         representative_role.save()
         user_to_grant_coordiantor_rights.organization = self.representative_request.organization
         user_to_grant_coordiantor_rights.save()
-<<<<<<< HEAD
-=======
-        email_data = prepare_email_by_identifier_for_sub(
-            self.email_identifier, self.base_template_content,
-            'Koordinatoriaus paraiškos atmetimas',
-            []
-        )
->>>>>>> 37e073ea
         self.representative_request.user = user_to_grant_coordiantor_rights
         self.representative_request.save()
         return self.get_success_url()
