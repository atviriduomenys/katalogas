from django.views.generic import ListView
from django.views.generic import DetailView

from vitrina.orgs.models import Organization


class OrganizationListView(ListView):
    model = Organization
<<<<<<< HEAD
    queryset = Organization.public.order_by('title')
    template_name = 'vitrina/orgs/list.html'
    paginate_by = 20


class OrganizationDetailView(DetailView):
    model = Organization
    template_name = 'vitrina/orgs/detail.html'

    def get_context_data(self, **kwargs):
        context_data = super().get_context_data(**kwargs)
        organization: Organization = self.object
        context_data['ancestors'] = organization.get_ancestors()
        return context_data


class OrganizationMembersView(OrganizationDetailView):
    template_name = 'vitrina/orgs/members.html'

    def get_context_data(self, **kwargs):
        context_data = super().get_context_data(**kwargs)
        organization: Organization = self.object
        context_data['members'] = organization.representative_set.all()
        return context_data
=======
    template_name = 'vitrina/orgs/list.html'
    paginate_by = 20

    def get_queryset(self):
        query = self.request.GET.get('q')
        jurisdiction = self.request.GET.get('jurisdiction')
        orgs = Organization.public.all()

        if query:
            orgs = orgs.filter(title__icontains=query)
        if jurisdiction:
            orgs = orgs.filter(jurisdiction=jurisdiction)
        return orgs.order_by("-created")

    def get_context_data(self, **kwargs):
        context = super(OrganizationListView, self).get_context_data(**kwargs)
        filtered_queryset = self.get_queryset()
        query = self.request.GET.get("q", "")
        context['jurisdictions'] = [{
            'title': jurisdiction,
            'query': "?%s%sjurisdiction=%s" % ("q=%s" % query if query else "", "&" if query else "", jurisdiction),
            'count': filtered_queryset.filter(jurisdiction=jurisdiction).count(),
        } for jurisdiction in Organization.public.values_list('jurisdiction', flat="True")
            .distinct().order_by('jurisdiction').exclude(jurisdiction__isnull=True)]
        context['selected_jurisdiction'] = self.request.GET.get('jurisdiction')
        context['jurisdiction_query'] = self.request.GET.get("jurisdiction", "")
        return context
>>>>>>> cc230100
<|MERGE_RESOLUTION|>--- conflicted
+++ resolved
@@ -6,32 +6,6 @@
 
 class OrganizationListView(ListView):
     model = Organization
-<<<<<<< HEAD
-    queryset = Organization.public.order_by('title')
-    template_name = 'vitrina/orgs/list.html'
-    paginate_by = 20
-
-
-class OrganizationDetailView(DetailView):
-    model = Organization
-    template_name = 'vitrina/orgs/detail.html'
-
-    def get_context_data(self, **kwargs):
-        context_data = super().get_context_data(**kwargs)
-        organization: Organization = self.object
-        context_data['ancestors'] = organization.get_ancestors()
-        return context_data
-
-
-class OrganizationMembersView(OrganizationDetailView):
-    template_name = 'vitrina/orgs/members.html'
-
-    def get_context_data(self, **kwargs):
-        context_data = super().get_context_data(**kwargs)
-        organization: Organization = self.object
-        context_data['members'] = organization.representative_set.all()
-        return context_data
-=======
     template_name = 'vitrina/orgs/list.html'
     paginate_by = 20
 
@@ -55,8 +29,28 @@
             'query': "?%s%sjurisdiction=%s" % ("q=%s" % query if query else "", "&" if query else "", jurisdiction),
             'count': filtered_queryset.filter(jurisdiction=jurisdiction).count(),
         } for jurisdiction in Organization.public.values_list('jurisdiction', flat="True")
-            .distinct().order_by('jurisdiction').exclude(jurisdiction__isnull=True)]
+        .distinct().order_by('jurisdiction').exclude(jurisdiction__isnull=True)]
         context['selected_jurisdiction'] = self.request.GET.get('jurisdiction')
         context['jurisdiction_query'] = self.request.GET.get("jurisdiction", "")
         return context
->>>>>>> cc230100
+
+
+class OrganizationDetailView(DetailView):
+    model = Organization
+    template_name = 'vitrina/orgs/detail.html'
+
+    def get_context_data(self, **kwargs):
+        context_data = super().get_context_data(**kwargs)
+        organization: Organization = self.object
+        context_data['ancestors'] = organization.get_ancestors()
+        return context_data
+
+
+class OrganizationMembersView(OrganizationDetailView):
+    template_name = 'vitrina/orgs/members.html'
+
+    def get_context_data(self, **kwargs):
+        context_data = super().get_context_data(**kwargs)
+        organization: Organization = self.object
+        context_data['members'] = organization.representative_set.all()
+        return context_data