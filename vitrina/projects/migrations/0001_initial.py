# Generated by Django 3.2.14 on 2022-09-01 09:38

from django.conf import settings
from django.db import migrations, models


class Migration(migrations.Migration):

    initial = True

    dependencies = [
    ]

    operations = [
        migrations.CreateModel(
            name='ApplicationSetting',
            fields=[
                ('id', models.BigAutoField(auto_created=True, primary_key=True, serialize=False, verbose_name='ID')),
                ('created', models.DateTimeField(auto_now_add=True, null=True)),
                ('modified', models.DateTimeField(auto_now=True, null=True)),
                ('version', models.IntegerField()),
                ('deleted', models.BooleanField(blank=True, null=True)),
                ('deleted_on', models.DateTimeField(blank=True, null=True)),
                ('name', models.CharField(blank=True, max_length=255, null=True)),
                ('value', models.TextField(blank=True, null=True)),
            ],
            options={
                'db_table': 'application_setting',
                'managed': False,
            },
        ),
        migrations.CreateModel(
            name='ApplicationUseCase',
            fields=[
                ('id', models.BigAutoField(auto_created=True, primary_key=True, serialize=False, verbose_name='ID')),
                ('created', models.DateTimeField(auto_now_add=True, null=True)),
                ('modified', models.DateTimeField(auto_now=True, null=True)),
                ('version', models.IntegerField()),
                ('deleted', models.BooleanField(blank=True, null=True)),
                ('deleted_on', models.DateTimeField(blank=True, null=True)),
                ('author', models.CharField(blank=True, max_length=255, null=True)),
                ('beneficiary', models.CharField(blank=True, max_length=255, null=True)),
                ('platform', models.CharField(blank=True, max_length=255, null=True)),
                ('slug', models.CharField(blank=True, max_length=255, null=True, unique=True)),
                ('status', models.CharField(blank=True, max_length=255, null=True)),
                ('url', models.CharField(blank=True, max_length=255, null=True)),
                ('uuid', models.CharField(blank=True, max_length=36, null=True, unique=True)),
                ('comment', models.TextField(blank=True, null=True)),
                ('description', models.TextField(blank=True, null=True)),
                ('imageuuid', models.CharField(blank=True, max_length=36, null=True)),
            ],
            options={
                'db_table': 'application_usecase',
                'managed': False,
            },
        ),
        migrations.AlterModelOptions(
            name='ApplicationUseCase',
            options={
                'db_table': 'application_usecase',
            }
        ),
        migrations.CreateModel(
            name='ApplicationUsecaseDatasetIds',
            fields=[
                ('id', models.BigAutoField(auto_created=True, primary_key=True, serialize=False, verbose_name='ID')),
                ('dataset_ids', models.BigIntegerField(blank=True, null=True)),
            ],
            options={
                'db_table': 'application_usecase_dataset_ids',
                'managed': False,
            },
        ),
        migrations.CreateModel(
            name='PartnerApplication',
            fields=[
                ('id', models.BigAutoField(auto_created=True, primary_key=True, serialize=False, verbose_name='ID')),
                ('created', models.DateTimeField(auto_now_add=True, null=True)),
                ('deleted', models.BooleanField(blank=True, null=True)),
                ('deleted_on', models.DateTimeField(blank=True, null=True)),
                ('modified', models.DateTimeField(auto_now=True, null=True)),
                ('version', models.IntegerField()),
                ('email', models.TextField(blank=True, null=True)),
                ('filename', models.TextField(blank=True, null=True)),
                ('letter', models.TextField(blank=True, null=True)),
                ('organization_title', models.TextField(blank=True, null=True)),
                ('phone', models.TextField(blank=True, null=True)),
                ('viisp_email', models.CharField(blank=True, max_length=255, null=True)),
                ('viisp_first_name', models.CharField(blank=True, max_length=255, null=True)),
                ('viisp_last_name', models.CharField(blank=True, max_length=255, null=True)),
                ('viisp_phone', models.CharField(blank=True, max_length=255, null=True)),
                ('comment', models.TextField(blank=True, null=True)),
                ('status', models.CharField(blank=True, max_length=255, null=True)),
                ('viisp_dob', models.CharField(blank=True, max_length=255, null=True)),
            ],
            options={
                'db_table': 'partner_application',
                'managed': False,
            },
        ),
        migrations.CreateModel(
            name='Project',
            fields=[
                ('id', models.BigAutoField(auto_created=True, primary_key=True, serialize=False, verbose_name='ID')),
                ('created', models.DateTimeField(auto_now_add=True, null=True)),
                ('modified', models.DateTimeField(auto_now=True, null=True)),
                ('version', models.IntegerField(default=1)),
                ('beneficiary_group', models.CharField(blank=True, max_length=255, null=True)),
                ('benefit', models.TextField(blank=True, null=True)),
                ('description', models.TextField(blank=True, null=True)),
                ('extra_information', models.TextField(blank=True, null=True)),
                ('slug', models.CharField(blank=True, max_length=255, null=True, unique=True)),
                ('status', models.CharField(blank=True, max_length=255, null=True)),
                ('url', models.CharField(blank=True, max_length=255, null=True)),
                ('uuid', models.CharField(blank=True, max_length=36, null=True, unique=True)),
                ('deleted', models.BooleanField(blank=True, null=True)),
                ('deleted_on', models.DateTimeField(blank=True, null=True)),
                ('comment', models.TextField(blank=True, null=True)),
                ('imageuuid', models.CharField(blank=True, max_length=36, null=True)),
                ('user', models.ForeignKey(blank=True, null=True, on_delete=models.deletion.SET_NULL, to=settings.AUTH_USER_MODEL)),
            ],
            options={
                'db_table': 'usecase',
                'managed': False,
            },
        ),
        migrations.CreateModel(
            name='UsecaseDatasetIds',
            fields=[
                ('dataset_ids', models.BigIntegerField(blank=True, null=True)),
<<<<<<< HEAD
                ('usecase', models.ForeignKey(on_delete=models.deletion.DO_NOTHING,
=======
                ('project', models.ForeignKey(on_delete=models.deletion.DO_NOTHING,
>>>>>>> afa36a18
                                              to='vitrina_projects.Project'))
            ],
            options={
                'db_table': 'usecase_dataset_ids',
                'managed': False,
            },
        ),
        migrations.AlterModelOptions(
            name='UsecaseDatasetIds',
            options={
                'db_table': 'usecase_dataset_ids',
            }
        ),
        migrations.AddField(
            model_name='UsecaseDatasetIds',
            name='id',
            field=models.BigAutoField(auto_created=True, primary_key=True, serialize=False, verbose_name='ID'),
        ),
        migrations.CreateModel(
            name='UsecaseLike',
            fields=[
                ('id', models.BigAutoField(auto_created=True, primary_key=True, serialize=False, verbose_name='ID')),
                ('created', models.DateTimeField(auto_now_add=True, null=True)),
                ('deleted', models.BooleanField(blank=True, null=True)),
                ('deleted_on', models.DateTimeField(blank=True, null=True)),
                ('modified', models.DateTimeField(auto_now=True, null=True)),
                ('version', models.IntegerField()),
                ('usecase_uuid', models.CharField(blank=True, max_length=255, null=True)),
                ('user_id', models.BigIntegerField(blank=True, null=True)),
            ],
            options={
                'db_table': 'usecase_like',
                'managed': False,
            },
        ),
    ]<|MERGE_RESOLUTION|>--- conflicted
+++ resolved
@@ -128,11 +128,7 @@
             name='UsecaseDatasetIds',
             fields=[
                 ('dataset_ids', models.BigIntegerField(blank=True, null=True)),
-<<<<<<< HEAD
                 ('usecase', models.ForeignKey(on_delete=models.deletion.DO_NOTHING,
-=======
-                ('project', models.ForeignKey(on_delete=models.deletion.DO_NOTHING,
->>>>>>> afa36a18
                                               to='vitrina_projects.Project'))
             ],
             options={
