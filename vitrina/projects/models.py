from django.db import models
from django.urls import reverse
from django.utils.text import Truncator
from django.utils.translation import gettext_lazy as _

from vitrina.users.models import User
from vitrina.projects.managers import PublicProjectManager


class Project(models.Model):
    CREATED = "CREATED"
<<<<<<< HEAD
    EDITED = "EDITED"
    DELETED = "DELETED"
    HISTORY_MESSAGES = {
        CREATED: _("Sukurta"),
        EDITED: _("Redaguota"),
        DELETED: _("Ištrinta"),
=======
    APPROVED = "APPROVED"
    REJECTED = "REJECTED"
    STATUSES = {
        (CREATED, _("Pateiktas")),
        (APPROVED, _("Patvirtintas")),
        (REJECTED, _("Atmestas")),
>>>>>>> b284841b
    }

    created = models.DateTimeField(blank=True, null=True, auto_now_add=True)
    modified = models.DateTimeField(blank=True, null=True, auto_now=True)
    version = models.IntegerField(default=1)
    beneficiary_group = models.CharField(max_length=255, blank=True, null=True)
    benefit = models.TextField(blank=True, null=True)
    description = models.TextField(blank=True, null=True)
    extra_information = models.TextField(blank=True, null=True)
    slug = models.CharField(unique=True, max_length=255, blank=True, null=True)
    status = models.CharField(max_length=255, choices=STATUSES, blank=False, null=True)
    url = models.CharField(max_length=255, blank=True, null=True)
    uuid = models.CharField(unique=True, max_length=36, blank=True, null=True)
    user = models.ForeignKey(User, models.DO_NOTHING, blank=True, null=True)
    deleted = models.BooleanField(blank=True, null=True)
    deleted_on = models.DateTimeField(blank=True, null=True)
    comment = models.TextField(blank=True, null=True)
    imageuuid = models.CharField(max_length=36, blank=True, null=True)
    image = models.ImageField(upload_to='projects/%Y/%m/%d/', blank=True, null=True)
    title = models.CharField(max_length=255, blank=True, null=True)

    class Meta:
        db_table = 'usecase'

    objects = models.Manager()
    public = PublicProjectManager()

    def __str__(self):
        return self.get_title()

    def get_absolute_url(self):
        return reverse('project-detail', kwargs={'pk': self.pk})

    def get_title(self):
        if self.title:
            return self.title
        else:
            return Truncator(self.url).chars(42)


class UsecaseDatasetIds(models.Model):
    project = models.ForeignKey(Project, models.DO_NOTHING)
    dataset_ids = models.BigIntegerField(blank=True, null=True)

    class Meta:
        managed = True
        db_table = 'usecase_dataset_ids'


class UsecaseLike(models.Model):
    created = models.DateTimeField(blank=True, null=True, auto_now_add=True)
    deleted = models.BooleanField(blank=True, null=True)
    deleted_on = models.DateTimeField(blank=True, null=True)
    modified = models.DateTimeField(blank=True, null=True, auto_now=True)
    version = models.IntegerField()
    usecase_uuid = models.CharField(max_length=255, blank=True, null=True)
    user_id = models.BigIntegerField(blank=True, null=True)

    class Meta:
        managed = True
        db_table = 'usecase_like'


# TODO: To be removed:
# --------------------------->8-------------------------------------
class PartnerApplication(models.Model):
    created = models.DateTimeField(blank=True, null=True, auto_now_add=True)
    deleted = models.BooleanField(blank=True, null=True)
    deleted_on = models.DateTimeField(blank=True, null=True)
    modified = models.DateTimeField(blank=True, null=True, auto_now=True)
    version = models.IntegerField()
    email = models.TextField(blank=True, null=True)
    filename = models.TextField(blank=True, null=True)
    letter = models.TextField(blank=True, null=True)
    organization_title = models.TextField(blank=True, null=True)
    phone = models.TextField(blank=True, null=True)
    viisp_email = models.CharField(max_length=255, blank=True, null=True)
    viisp_first_name = models.CharField(max_length=255, blank=True, null=True)
    viisp_last_name = models.CharField(max_length=255, blank=True, null=True)
    viisp_phone = models.CharField(max_length=255, blank=True, null=True)
    comment = models.TextField(blank=True, null=True)
    status = models.CharField(max_length=255, blank=True, null=True)
    viisp_dob = models.CharField(max_length=255, blank=True, null=True)

    class Meta:
        managed = True
        db_table = 'partner_application'


class ApplicationSetting(models.Model):
    # TODO: https://github.com/atviriduomenys/katalogas/issues/59
    created = models.DateTimeField(blank=True, null=True, auto_now_add=True)
    modified = models.DateTimeField(blank=True, null=True, auto_now=True)
    version = models.IntegerField()
    deleted = models.BooleanField(blank=True, null=True)
    deleted_on = models.DateTimeField(blank=True, null=True)

    name = models.CharField(max_length=255, blank=True, null=True)
    value = models.TextField(blank=True, null=True)

    class Meta:
        managed = True
        db_table = 'application_setting'


class ApplicationUseCase(models.Model):
    # TODO: https://github.com/atviriduomenys/katalogas/issues/59
    created = models.DateTimeField(blank=True, null=True, auto_now_add=True)
    modified = models.DateTimeField(blank=True, null=True, auto_now=True)
    version = models.IntegerField()
    deleted = models.BooleanField(blank=True, null=True)
    deleted_on = models.DateTimeField(blank=True, null=True)

    author = models.CharField(max_length=255, blank=True, null=True)
    beneficiary = models.CharField(max_length=255, blank=True, null=True)
    platform = models.CharField(max_length=255, blank=True, null=True)
    slug = models.CharField(unique=True, max_length=255, blank=True, null=True)
    status = models.CharField(max_length=255, blank=True, null=True)
    url = models.CharField(max_length=255, blank=True, null=True)
    uuid = models.CharField(unique=True, max_length=36, blank=True, null=True)
    user = models.ForeignKey(User, models.DO_NOTHING, blank=True, null=True)
    comment = models.TextField(blank=True, null=True)
    description = models.TextField(blank=True, null=True)
    imageuuid = models.CharField(max_length=36, blank=True, null=True)

    class Meta:
        managed = True
        db_table = 'application_usecase'


class ApplicationUsecaseDatasetIds(models.Model):
    application_usecase = models.ForeignKey(ApplicationUseCase, models.DO_NOTHING)
    dataset_ids = models.BigIntegerField(blank=True, null=True)

    class Meta:
        managed = True
        db_table = 'application_usecase_dataset_ids'
# --------------------------->8-------------------------------------<|MERGE_RESOLUTION|>--- conflicted
+++ resolved
@@ -9,21 +9,20 @@
 
 class Project(models.Model):
     CREATED = "CREATED"
-<<<<<<< HEAD
+    APPROVED = "APPROVED"
+    REJECTED = "REJECTED"
+    STATUSES = {
+        (CREATED, _("Pateiktas")),
+        (APPROVED, _("Patvirtintas")),
+        (REJECTED, _("Atmestas")),
+    }
+
     EDITED = "EDITED"
     DELETED = "DELETED"
     HISTORY_MESSAGES = {
         CREATED: _("Sukurta"),
         EDITED: _("Redaguota"),
         DELETED: _("Ištrinta"),
-=======
-    APPROVED = "APPROVED"
-    REJECTED = "REJECTED"
-    STATUSES = {
-        (CREATED, _("Pateiktas")),
-        (APPROVED, _("Patvirtintas")),
-        (REJECTED, _("Atmestas")),
->>>>>>> b284841b
     }
 
     created = models.DateTimeField(blank=True, null=True, auto_now_add=True)
