--- conflicted
+++ resolved
@@ -48,14 +48,10 @@
     title = models.CharField(max_length=255, blank=True, null=True)
     image = FilerImageField(null=True, blank=True, related_name="image_project", on_delete=models.SET_NULL)
 
+    comments = GenericRelation('vitrina_comments.Comment')
+
     # Deprecated fields
     imageuuid = models.CharField(max_length=36, blank=True, null=True)
-
-<<<<<<< HEAD
-    comments = GenericRelation("vitrina_comments.Comment")
-=======
-    comments = GenericRelation('vitrina_comments.Comment')
->>>>>>> 7a758754
 
     class Meta:
         db_table = 'usecase'
