from django.db import models
from django.urls import reverse

from vitrina.users.models import User
from vitrina.projects.managers import PublicProjectManager


class Project(models.Model):
    created = models.DateTimeField(blank=True, null=True, auto_now_add=True)
    modified = models.DateTimeField(blank=True, null=True, auto_now=True)
    version = models.IntegerField(default=1)
    beneficiary_group = models.CharField(max_length=255, blank=True, null=True)
    benefit = models.TextField(blank=True, null=True)
    description = models.TextField(blank=True, null=True)
    extra_information = models.TextField(blank=True, null=True)
    slug = models.CharField(unique=True, max_length=255, blank=True, null=True)
    status = models.CharField(max_length=255, blank=True, null=True)
    url = models.CharField(max_length=255, blank=True, null=True)
    uuid = models.CharField(unique=True, max_length=36, blank=True, null=True)
    user = models.ForeignKey(User, models.DO_NOTHING, blank=True, null=True)
    deleted = models.BooleanField(blank=True, null=True)
    deleted_on = models.DateTimeField(blank=True, null=True)
    comment = models.TextField(blank=True, null=True)
    imageuuid = models.CharField(max_length=36, blank=True, null=True)
    image = models.ImageField(upload_to='files/projects/%Y/%m/%d/', blank=True, null=True)
    title = models.CharField(max_length=255, blank=True, null=True)

    class Meta:
<<<<<<< HEAD
=======
        managed = True
>>>>>>> 372198ed
        db_table = 'usecase'

    objects = models.Manager()
    public = PublicProjectManager()

    def get_absolute_url(self):
        return reverse('project-detail', kwargs={'pk': self.pk})


class UsecaseDatasetIds(models.Model):
    project = models.ForeignKey(Project, models.DO_NOTHING)
    dataset_ids = models.BigIntegerField(blank=True, null=True)

    class Meta:
        managed = True
        db_table = 'usecase_dataset_ids'


class UsecaseLike(models.Model):
    created = models.DateTimeField(blank=True, null=True, auto_now_add=True)
    deleted = models.BooleanField(blank=True, null=True)
    deleted_on = models.DateTimeField(blank=True, null=True)
    modified = models.DateTimeField(blank=True, null=True, auto_now=True)
    version = models.IntegerField()
    usecase_uuid = models.CharField(max_length=255, blank=True, null=True)
    user_id = models.BigIntegerField(blank=True, null=True)

    class Meta:
        managed = True
        db_table = 'usecase_like'


# TODO: To be removed:
# --------------------------->8-------------------------------------
class PartnerApplication(models.Model):
    created = models.DateTimeField(blank=True, null=True, auto_now_add=True)
    deleted = models.BooleanField(blank=True, null=True)
    deleted_on = models.DateTimeField(blank=True, null=True)
    modified = models.DateTimeField(blank=True, null=True, auto_now=True)
    version = models.IntegerField()
    email = models.TextField(blank=True, null=True)
    filename = models.TextField(blank=True, null=True)
    letter = models.TextField(blank=True, null=True)
    organization_title = models.TextField(blank=True, null=True)
    phone = models.TextField(blank=True, null=True)
    viisp_email = models.CharField(max_length=255, blank=True, null=True)
    viisp_first_name = models.CharField(max_length=255, blank=True, null=True)
    viisp_last_name = models.CharField(max_length=255, blank=True, null=True)
    viisp_phone = models.CharField(max_length=255, blank=True, null=True)
    comment = models.TextField(blank=True, null=True)
    status = models.CharField(max_length=255, blank=True, null=True)
    viisp_dob = models.CharField(max_length=255, blank=True, null=True)

    class Meta:
        managed = True
        db_table = 'partner_application'


class ApplicationSetting(models.Model):
    # TODO: https://github.com/atviriduomenys/katalogas/issues/59
    created = models.DateTimeField(blank=True, null=True, auto_now_add=True)
    modified = models.DateTimeField(blank=True, null=True, auto_now=True)
    version = models.IntegerField()
    deleted = models.BooleanField(blank=True, null=True)
    deleted_on = models.DateTimeField(blank=True, null=True)

    name = models.CharField(max_length=255, blank=True, null=True)
    value = models.TextField(blank=True, null=True)

    class Meta:
        managed = True
        db_table = 'application_setting'


class ApplicationUseCase(models.Model):
    # TODO: https://github.com/atviriduomenys/katalogas/issues/59
    created = models.DateTimeField(blank=True, null=True, auto_now_add=True)
    modified = models.DateTimeField(blank=True, null=True, auto_now=True)
    version = models.IntegerField()
    deleted = models.BooleanField(blank=True, null=True)
    deleted_on = models.DateTimeField(blank=True, null=True)

    author = models.CharField(max_length=255, blank=True, null=True)
    beneficiary = models.CharField(max_length=255, blank=True, null=True)
    platform = models.CharField(max_length=255, blank=True, null=True)
    slug = models.CharField(unique=True, max_length=255, blank=True, null=True)
    status = models.CharField(max_length=255, blank=True, null=True)
    url = models.CharField(max_length=255, blank=True, null=True)
    uuid = models.CharField(unique=True, max_length=36, blank=True, null=True)
    user = models.ForeignKey(User, models.DO_NOTHING, blank=True, null=True)
    comment = models.TextField(blank=True, null=True)
    description = models.TextField(blank=True, null=True)
    imageuuid = models.CharField(max_length=36, blank=True, null=True)

    class Meta:
        managed = True
        db_table = 'application_usecase'


class ApplicationUsecaseDatasetIds(models.Model):
    application_usecase = models.ForeignKey(ApplicationUseCase, models.DO_NOTHING)
    dataset_ids = models.BigIntegerField(blank=True, null=True)

    class Meta:
        managed = True
        db_table = 'application_usecase_dataset_ids'
# --------------------------->8-------------------------------------<|MERGE_RESOLUTION|>--- conflicted
+++ resolved
@@ -26,10 +26,6 @@
     title = models.CharField(max_length=255, blank=True, null=True)
 
     class Meta:
-<<<<<<< HEAD
-=======
-        managed = True
->>>>>>> 372198ed
         db_table = 'usecase'
 
     objects = models.Manager()
