from django.db import models
from django.urls import reverse
from django.utils.text import Truncator
from django.utils.translation import gettext_lazy as _
from django.contrib.contenttypes.fields import GenericRelation

<<<<<<< HEAD
from vitrina.datasets.models import Dataset
=======
from vitrina.comments.models import Comment
>>>>>>> 92dceaca
from vitrina.users.models import User
from vitrina.projects.managers import PublicProjectManager


class Project(models.Model):
    CREATED = "CREATED"
    APPROVED = "APPROVED"
    REJECTED = "REJECTED"
    STATUSES = {
        (CREATED, _("Pateiktas")),
        (APPROVED, _("Patvirtintas")),
        (REJECTED, _("Atmestas")),
    }

    EDITED = "EDITED"
    STATUS_CHANGED = "STATUS_CHANGED"
    DELETED = "DELETED"
    HISTORY_MESSAGES = {
        CREATED: _("Sukurta"),
        EDITED: _("Redaguota"),
        DELETED: _("Ištrinta"),
    }

    created = models.DateTimeField(blank=True, null=True, auto_now_add=True)
    modified = models.DateTimeField(blank=True, null=True, auto_now=True)
    version = models.IntegerField(default=1)
    beneficiary_group = models.CharField(max_length=255, blank=True, null=True)
    benefit = models.TextField(blank=True, null=True)
    description = models.TextField(blank=True, null=True)
    extra_information = models.TextField(blank=True, null=True)
    slug = models.CharField(unique=True, max_length=255, blank=True, null=True)
    status = models.CharField(max_length=255, choices=STATUSES, blank=False, null=True)
    url = models.CharField(max_length=255, blank=True, null=True)
    uuid = models.CharField(unique=True, max_length=36, blank=True, null=True)
    user = models.ForeignKey(User, models.DO_NOTHING, blank=True, null=True)
    deleted = models.BooleanField(blank=True, null=True)
    deleted_on = models.DateTimeField(blank=True, null=True)
    comment = models.TextField(blank=True, null=True)
    imageuuid = models.CharField(max_length=36, blank=True, null=True)
    image = models.ImageField(upload_to='projects/%Y/%m/%d/', blank=True, null=True)
    title = models.CharField(max_length=255, blank=True, null=True)
    datasets = models.ManyToManyField(Dataset)

    comments = GenericRelation(Comment)

    class Meta:
        db_table = 'usecase'

    objects = models.Manager()
    public = PublicProjectManager()

    def __str__(self):
        return self.get_title()

    def get_absolute_url(self):
        return reverse('project-detail', kwargs={'pk': self.pk})

    def get_title(self):
        if self.title:
            return self.title
        else:
            return Truncator(self.url).chars(42)

    def get_acl_parents(self):
        return [self]


class UsecaseLike(models.Model):
    created = models.DateTimeField(blank=True, null=True, auto_now_add=True)
    deleted = models.BooleanField(blank=True, null=True)
    deleted_on = models.DateTimeField(blank=True, null=True)
    modified = models.DateTimeField(blank=True, null=True, auto_now=True)
    version = models.IntegerField()
    usecase_uuid = models.CharField(max_length=255, blank=True, null=True)
    user_id = models.BigIntegerField(blank=True, null=True)

    class Meta:
        managed = True
        db_table = 'usecase_like'


# TODO: To be removed:
# --------------------------->8-------------------------------------
class PartnerApplication(models.Model):
    created = models.DateTimeField(blank=True, null=True, auto_now_add=True)
    deleted = models.BooleanField(blank=True, null=True)
    deleted_on = models.DateTimeField(blank=True, null=True)
    modified = models.DateTimeField(blank=True, null=True, auto_now=True)
    version = models.IntegerField()
    email = models.TextField(blank=True, null=True)
    filename = models.TextField(blank=True, null=True)
    letter = models.TextField(blank=True, null=True)
    organization_title = models.TextField(blank=True, null=True)
    phone = models.TextField(blank=True, null=True)
    viisp_email = models.CharField(max_length=255, blank=True, null=True)
    viisp_first_name = models.CharField(max_length=255, blank=True, null=True)
    viisp_last_name = models.CharField(max_length=255, blank=True, null=True)
    viisp_phone = models.CharField(max_length=255, blank=True, null=True)
    comment = models.TextField(blank=True, null=True)
    status = models.CharField(max_length=255, blank=True, null=True)
    viisp_dob = models.CharField(max_length=255, blank=True, null=True)

    class Meta:
        managed = True
        db_table = 'partner_application'


class ApplicationSetting(models.Model):
    # TODO: https://github.com/atviriduomenys/katalogas/issues/59
    created = models.DateTimeField(blank=True, null=True, auto_now_add=True)
    modified = models.DateTimeField(blank=True, null=True, auto_now=True)
    version = models.IntegerField()
    deleted = models.BooleanField(blank=True, null=True)
    deleted_on = models.DateTimeField(blank=True, null=True)

    name = models.CharField(max_length=255, blank=True, null=True)
    value = models.TextField(blank=True, null=True)

    class Meta:
        managed = True
        db_table = 'application_setting'


class ApplicationUseCase(models.Model):
    # TODO: https://github.com/atviriduomenys/katalogas/issues/59
    created = models.DateTimeField(blank=True, null=True, auto_now_add=True)
    modified = models.DateTimeField(blank=True, null=True, auto_now=True)
    version = models.IntegerField()
    deleted = models.BooleanField(blank=True, null=True)
    deleted_on = models.DateTimeField(blank=True, null=True)

    author = models.CharField(max_length=255, blank=True, null=True)
    beneficiary = models.CharField(max_length=255, blank=True, null=True)
    platform = models.CharField(max_length=255, blank=True, null=True)
    slug = models.CharField(unique=True, max_length=255, blank=True, null=True)
    status = models.CharField(max_length=255, blank=True, null=True)
    url = models.CharField(max_length=255, blank=True, null=True)
    uuid = models.CharField(unique=True, max_length=36, blank=True, null=True)
    user = models.ForeignKey(User, models.DO_NOTHING, blank=True, null=True)
    comment = models.TextField(blank=True, null=True)
    description = models.TextField(blank=True, null=True)
    imageuuid = models.CharField(max_length=36, blank=True, null=True)

    class Meta:
        managed = True
        db_table = 'application_usecase'


class ApplicationUsecaseDatasetIds(models.Model):
    application_usecase = models.ForeignKey(ApplicationUseCase, models.DO_NOTHING)
    dataset_ids = models.BigIntegerField(blank=True, null=True)

    class Meta:
        managed = True
        db_table = 'application_usecase_dataset_ids'
# --------------------------->8-------------------------------------<|MERGE_RESOLUTION|>--- conflicted
+++ resolved
@@ -4,11 +4,8 @@
 from django.utils.translation import gettext_lazy as _
 from django.contrib.contenttypes.fields import GenericRelation
 
-<<<<<<< HEAD
+from vitrina.comments.models import Comment
 from vitrina.datasets.models import Dataset
-=======
-from vitrina.comments.models import Comment
->>>>>>> 92dceaca
 from vitrina.users.models import User
 from vitrina.projects.managers import PublicProjectManager
 
@@ -51,7 +48,6 @@
     image = models.ImageField(upload_to='projects/%Y/%m/%d/', blank=True, null=True)
     title = models.CharField(max_length=255, blank=True, null=True)
     datasets = models.ManyToManyField(Dataset)
-
     comments = GenericRelation(Comment)
 
     class Meta:
