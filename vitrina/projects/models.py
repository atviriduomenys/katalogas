from django.db import models
from django.urls import reverse
from django.utils.text import Truncator
from django.utils.translation import gettext_lazy as _
from django.contrib.contenttypes.fields import GenericRelation
from filer.fields.image import FilerImageField

from vitrina.users.models import User
from vitrina.projects.managers import PublicProjectManager


class Project(models.Model):
    UPLOAD_TO = "data/files"

    CREATED = "CREATED"
    APPROVED = "APPROVED"
    REJECTED = "REJECTED"
    STATUSES = {
        (CREATED, _("Pateiktas")),
        (APPROVED, _("Patvirtintas")),
        (REJECTED, _("Atmestas")),
    }

    EDITED = "EDITED"
    STATUS_CHANGED = "STATUS_CHANGED"
    DELETED = "DELETED"
    HISTORY_MESSAGES = {
        CREATED: _("Sukurta"),
        EDITED: _("Redaguota"),
        DELETED: _("Ištrinta"),
    }

    created = models.DateTimeField(blank=True, null=True, auto_now_add=True)
    modified = models.DateTimeField(blank=True, null=True, auto_now=True)
    version = models.IntegerField(default=1)
    beneficiary_group = models.CharField(max_length=255, blank=True, null=True)
    benefit = models.TextField(blank=True, null=True)
    description = models.TextField(blank=True, null=True)
    extra_information = models.TextField(blank=True, null=True)
    slug = models.CharField(unique=True, max_length=255, blank=True, null=True)
    status = models.CharField(max_length=255, choices=STATUSES, blank=False, null=True)
    url = models.CharField(max_length=255, blank=True, null=True)
    uuid = models.CharField(unique=True, max_length=36, blank=True, null=True)
    user = models.ForeignKey(User, models.DO_NOTHING, blank=True, null=True)
    deleted = models.BooleanField(blank=True, null=True)
    deleted_on = models.DateTimeField(blank=True, null=True)
    comment = models.TextField(blank=True, null=True)
    title = models.CharField(max_length=255, blank=True, null=True)
    image = FilerImageField(null=True, blank=True, related_name="image_project", on_delete=models.SET_NULL)

    comments = GenericRelation('vitrina_comments.Comment')
<<<<<<< HEAD
=======
    datasets = models.ManyToManyField("vitrina_datasets.Dataset")

    # Deprecated fields
    imageuuid = models.CharField(max_length=36, blank=True, null=True)
>>>>>>> 96e635be

    class Meta:
        db_table = 'usecase'

    objects = models.Manager()
    public = PublicProjectManager()

    def __str__(self):
        return self.get_title()

    def get_absolute_url(self):
        return reverse('project-detail', kwargs={'pk': self.pk})

    def get_title(self):
        if self.title:
            return self.title
        else:
            return Truncator(self.url).chars(42)

    def get_acl_parents(self):
        return [self]


class UsecaseLike(models.Model):
    created = models.DateTimeField(blank=True, null=True, auto_now_add=True)
    deleted = models.BooleanField(blank=True, null=True)
    deleted_on = models.DateTimeField(blank=True, null=True)
    modified = models.DateTimeField(blank=True, null=True, auto_now=True)
    version = models.IntegerField()
    usecase_uuid = models.CharField(max_length=255, blank=True, null=True)
    user_id = models.BigIntegerField(blank=True, null=True)

    class Meta:
        managed = True
        db_table = 'usecase_like'


# TODO: To be removed:
# --------------------------->8-------------------------------------
class PartnerApplication(models.Model):
    created = models.DateTimeField(blank=True, null=True, auto_now_add=True)
    deleted = models.BooleanField(blank=True, null=True)
    deleted_on = models.DateTimeField(blank=True, null=True)
    modified = models.DateTimeField(blank=True, null=True, auto_now=True)
    version = models.IntegerField()
    email = models.TextField(blank=True, null=True)
    filename = models.TextField(blank=True, null=True)
    letter = models.TextField(blank=True, null=True)
    organization_title = models.TextField(blank=True, null=True)
    phone = models.TextField(blank=True, null=True)
    viisp_email = models.CharField(max_length=255, blank=True, null=True)
    viisp_first_name = models.CharField(max_length=255, blank=True, null=True)
    viisp_last_name = models.CharField(max_length=255, blank=True, null=True)
    viisp_phone = models.CharField(max_length=255, blank=True, null=True)
    comment = models.TextField(blank=True, null=True)
    status = models.CharField(max_length=255, blank=True, null=True)
    viisp_dob = models.CharField(max_length=255, blank=True, null=True)

    class Meta:
        managed = True
        db_table = 'partner_application'


class ApplicationSetting(models.Model):
    # TODO: https://github.com/atviriduomenys/katalogas/issues/59
    created = models.DateTimeField(blank=True, null=True, auto_now_add=True)
    modified = models.DateTimeField(blank=True, null=True, auto_now=True)
    version = models.IntegerField()
    deleted = models.BooleanField(blank=True, null=True)
    deleted_on = models.DateTimeField(blank=True, null=True)

    name = models.CharField(max_length=255, blank=True, null=True)
    value = models.TextField(blank=True, null=True)

    class Meta:
        managed = True
        db_table = 'application_setting'


class ApplicationUseCase(models.Model):
    # TODO: https://github.com/atviriduomenys/katalogas/issues/59
    created = models.DateTimeField(blank=True, null=True, auto_now_add=True)
    modified = models.DateTimeField(blank=True, null=True, auto_now=True)
    version = models.IntegerField()
    deleted = models.BooleanField(blank=True, null=True)
    deleted_on = models.DateTimeField(blank=True, null=True)

    author = models.CharField(max_length=255, blank=True, null=True)
    beneficiary = models.CharField(max_length=255, blank=True, null=True)
    platform = models.CharField(max_length=255, blank=True, null=True)
    slug = models.CharField(unique=True, max_length=255, blank=True, null=True)
    status = models.CharField(max_length=255, blank=True, null=True)
    url = models.CharField(max_length=255, blank=True, null=True)
    uuid = models.CharField(unique=True, max_length=36, blank=True, null=True)
    user = models.ForeignKey(User, models.DO_NOTHING, blank=True, null=True)
    comment = models.TextField(blank=True, null=True)
    description = models.TextField(blank=True, null=True)
    imageuuid = models.CharField(max_length=36, blank=True, null=True)

    class Meta:
        managed = True
        db_table = 'application_usecase'


class ApplicationUsecaseDatasetIds(models.Model):
    application_usecase = models.ForeignKey(ApplicationUseCase, models.DO_NOTHING)
    dataset_ids = models.BigIntegerField(blank=True, null=True)

    class Meta:
        managed = True
        db_table = 'application_usecase_dataset_ids'
# --------------------------->8-------------------------------------<|MERGE_RESOLUTION|>--- conflicted
+++ resolved
@@ -49,13 +49,10 @@
     image = FilerImageField(null=True, blank=True, related_name="image_project", on_delete=models.SET_NULL)
 
     comments = GenericRelation('vitrina_comments.Comment')
-<<<<<<< HEAD
-=======
     datasets = models.ManyToManyField("vitrina_datasets.Dataset")
 
     # Deprecated fields
     imageuuid = models.CharField(max_length=36, blank=True, null=True)
->>>>>>> 96e635be
 
     class Meta:
         db_table = 'usecase'
