--- conflicted
+++ resolved
@@ -3,10 +3,7 @@
 from django.utils.text import Truncator
 from django.utils.translation import gettext_lazy as _
 from django.contrib.contenttypes.fields import GenericRelation
-<<<<<<< HEAD
-=======
 
->>>>>>> 623086ac
 from vitrina.users.models import User
 from vitrina.projects.managers import PublicProjectManager
 
@@ -48,13 +45,8 @@
     imageuuid = models.CharField(max_length=36, blank=True, null=True)
     image = models.ImageField(upload_to='projects/%Y/%m/%d/', blank=True, null=True)
     title = models.CharField(max_length=255, blank=True, null=True)
-<<<<<<< HEAD
     datasets = models.ManyToManyField("vitrina_datasets.Dataset")
     comments = GenericRelation("vitrina_comments.Comment")
-=======
-
-    comments = GenericRelation('vitrina_comments.Comment')
->>>>>>> 623086ac
 
     class Meta:
         db_table = 'usecase'
