{% extends "base.html" %}
{% load i18n %}
{% load static %}
{% load hitcount_tags %}
{% load subscription_tags %}
{% load like_tags %}
{% load comment_tags %}

{% block parent_title %}{% translate "Panaudojimo atvejai" %}{% endblock %}
{% block current_title %}{{ project.get_title }}{% endblock %}

<<<<<<< HEAD
    {% include 'vitrina/projects/tabs.html' %}
=======
{% block content %}
    {% include 'component/tabs.html' %}
>>>>>>> 92dceaca

    <div class="columns no-margin-bottom">
        <div class="column is-one-forth">
            {% get_hit_count for project as total_hits %}
            {% if total_hits %}
            <div class="content">
                <p>
                    {% translate "Peržiūrėjo" %}:
                    <b id="total_hits">{{ total_hits }}</b>
                </p>
            </div>
            {% endif %}
            {% if can_update_project %}
            <div class="content">
                <p>
                    {% translate "Būsena" %}:
                    {% if project.status == "APPROVED"%}
                        <b id="status_approved" style="color:green;">{% translate "PATVIRTINTAS" %}</b>
                    {% elif project.status == "REJECTED" %}
                        <b id="status_rejected" style="color:red;">{% translate "ATMESTAS" %}</b>
                    {% else %}
                        <b id="status_created">{% translate "NAUJAS" %}</b>
                    {% endif %}
                </p>
            </div>
            {% endif %}
            <div class="content" id="project_likes">
                {% if user.is_authenticated %}
                    <p>{% translate "Ar jums patinka šis projektas?" %}</p>
                    
                {% else %}
                    <p>
                        {% translate "Patinka" %}:
                        <b>{% like obj=project user=request.user %}</b>
                    </p>
                {% endif %}
            </div>
            <div class="content" id="project_subscription">
                {% translate "Užsiprenumeruokite naujienas, susijusias su panaudojimo atveju" as description %}
                {% subscription obj=project user=request.user description=description %}
            </div>
        </div>
        <div class="column is-three-quarters">
            <h3 class="title is-size-4-mobile">{{ project.get_title }}</h3>
            {% if can_update_project %}
                <div class="buttons is-right">
                    <a href="{%url 'project-update' pk=project.pk %}" class="button is-primary">
                        {% translate "Keisti" %}
                    </a>
                </div>
            {% endif %}

            <div class="content">
                <p>{{ project.description|linebreaks|urlizetrunc:72 }} </p>

                {% if project.benefit %}
                <p class=" no-margin-bottom"><b>{% translate "Teikiama nauda" %}:</b></p>
                {{ project.benefit|linebreaks|urlizetrunc:72 }}
                {% endif %}

                {% if project.beneficiaryGroup %}
                <p class=" no-margin-bottom"><b>{% translate "Naudos gavėjų grupė" %}:</b></p>
                {{ project.beneficiaryGroup|linebreaks|urlizetrunc:72 }}
                {% endif %}

                {% if project.extraInformation %}
                <p class=" no-margin-bottom"><b>{% translate "Papildoma informacija" %}:</b></p>
                {{ project.extraInformation|linebreaks|urlizetrunc:72 }}
                {% endif %}

                {% if project.url %}
                <p class=" no-margin-bottom"><b>{% translate "Nuoroda" %}:</b></p>
                <p>{{ project.url|urlizetrunc:72 }}</p>
                {% endif %}
            </div>

            {% if datasets %}
            <br/>
            <p><b>{% translate "Panaudoti duomenų rinkiniai" %}:</b></p>
            {# TODO: Add datasets. #}
            {% endif %}
        </div>
        {% if i.getImageUUID %}
            <div class="column is-2">
                <figure class="image">
                    <img class="max-256x256" src="/image/{{ i.getImageUUID }}">
                </figure>
            </div>
        {% endif %}
    </div>

    <div class="columns no-margin-bottom">
        <div class="column is-one-quarter"></div>
        <div class="column is-three-quarters">
            {% comments obj=project user=request.user %}
        </div>
    </div>

{% endblock %}

{% block scripts %}
    {% get_hit_count_js_variables for project as hitcount %}
    <script type="text/javascript">
        $(function () {
            $.postCSRF("{{ hitcount.ajax_url }}", { hitcountPK : "{{ hitcount.pk }}" });
        });
    </script>
{% endblock %}<|MERGE_RESOLUTION|>--- conflicted
+++ resolved
@@ -9,12 +9,9 @@
 {% block parent_title %}{% translate "Panaudojimo atvejai" %}{% endblock %}
 {% block current_title %}{{ project.get_title }}{% endblock %}
 
-<<<<<<< HEAD
+{% block content %}
+
     {% include 'vitrina/projects/tabs.html' %}
-=======
-{% block content %}
-    {% include 'component/tabs.html' %}
->>>>>>> 92dceaca
 
     <div class="columns no-margin-bottom">
         <div class="column is-one-forth">
