--- conflicted
+++ resolved
@@ -1,15 +1,10 @@
-<<<<<<< HEAD
-from django.contrib.auth.mixins import LoginRequiredMixin
-from django.http import HttpResponseRedirect
 from django.views.generic import ListView, CreateView, UpdateView
-from reversion import set_comment
-from reversion.views import RevisionMixin
-=======
-from django.views.generic import ListView, DetailView, CreateView, UpdateView
 from django.contrib.auth.mixins import LoginRequiredMixin
 from django.contrib.auth.mixins import PermissionRequiredMixin
 from django.utils.translation import gettext_lazy as _
->>>>>>> b284841b
+from django.http import HttpResponseRedirect
+from reversion import set_comment
+from reversion.views import RevisionMixin
 
 from vitrina.projects.forms import ProjectForm
 from vitrina.projects.models import Project
@@ -40,11 +35,11 @@
         return context
 
 
-<<<<<<< HEAD
-class ProjectCreateView(RevisionMixin, LoginRequiredMixin, CreateView):
-=======
-class ProjectCreateView(LoginRequiredMixin, CreateView):
->>>>>>> b284841b
+class ProjectCreateView(
+    RevisionMixin,
+    LoginRequiredMixin,
+    CreateView
+):
     model = Project
     form_class = ProjectForm
     template_name = 'base_form.html'
@@ -62,29 +57,24 @@
         return context_data
 
 
-<<<<<<< HEAD
-class ProjectUpdateView(RevisionMixin, LoginRequiredMixin, UpdateView):
-=======
 class ProjectUpdateView(
+    RevisionMixin,
     LoginRequiredMixin,
     PermissionRequiredMixin,
     UpdateView,
 ):
->>>>>>> b284841b
     model = Project
     form_class = ProjectForm
     template_name = 'base_form.html'
 
-<<<<<<< HEAD
+    def has_permission(self):
+        project = self.get_object()
+        return can_update_project(self.request.user, project)
+
     def form_valid(self, form):
         super().form_valid(form)
         set_comment(Project.EDITED)
         return HttpResponseRedirect(self.get_success_url())
-=======
-    def has_permission(self):
-        project = self.get_object()
-        return can_update_project(self.request.user, project)
->>>>>>> b284841b
 
     def get_context_data(self, **kwargs):
         context_data = super().get_context_data(**kwargs)
