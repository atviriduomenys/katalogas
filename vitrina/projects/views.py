--- conflicted
+++ resolved
@@ -1,9 +1,5 @@
-<<<<<<< HEAD
+from django.http import HttpResponseRedirect
 from django.views.generic import ListView, CreateView, UpdateView, DetailView
-=======
-from django.http import HttpResponseRedirect
-from django.views.generic import ListView, DetailView, CreateView, UpdateView
->>>>>>> 999321f9
 from django.contrib.auth.mixins import LoginRequiredMixin
 from django.contrib.auth.mixins import PermissionRequiredMixin
 from django.utils.translation import gettext_lazy as _
@@ -43,40 +39,29 @@
 
 class ProjectCreateView(
     LoginRequiredMixin,
-<<<<<<< HEAD
+    PermissionRequiredMixin,
     RevisionMixin,
-=======
-    PermissionRequiredMixin,
->>>>>>> 999321f9
     CreateView
 ):
     model = Project
     form_class = ProjectForm
     template_name = 'base_form.html'
 
-<<<<<<< HEAD
-    def form_valid(self, form):
-        self.object = form.save(commit=False)
-        self.object.user = self.request.user
-        self.object.save()
-        set_comment(Project.CREATED)
-        return HttpResponseRedirect(self.get_success_url())
-=======
     def has_permission(self):
         return has_perm(self.request.user, Action.CREATE, Project)
->>>>>>> 999321f9
-
-    def get_context_data(self, **kwargs):
-        context_data = super().get_context_data(**kwargs)
-        context_data['current_title'] = _('Panaudos atvejo registracija')
-        return context_data
 
     def form_valid(self, form):
         self.object = form.save(commit=False)
         self.object.user = self.request.user
         self.object.status = Project.CREATED
         self.object.save()
+        set_comment(Project.CREATED)
         return HttpResponseRedirect(self.get_success_url())
+
+    def get_context_data(self, **kwargs):
+        context_data = super().get_context_data(**kwargs)
+        context_data['current_title'] = _('Panaudos atvejo registracija')
+        return context_data
 
 
 class ProjectUpdateView(
