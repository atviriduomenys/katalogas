from django.contrib.contenttypes.fields import GenericForeignKey
from django.db import models
from django.urls import reverse
from django.utils.translation import gettext_lazy as _
<<<<<<< HEAD
from django.core.exceptions import ObjectDoesNotExist
=======
from django.contrib.contenttypes.models import ContentType
>>>>>>> 93590dde

from vitrina.orgs.models import Organization
from vitrina.requests.managers import PublicRequestManager
from vitrina.users.models import User
from vitrina.datasets.models import Dataset


CREATED = "CREATED"
REJECTED = "REJECTED"
APPROVED = "APPROVED"
EDITED = "EDITED"
STATUS_CHANGED = "STATUS_CHANGED"
ASSIGNED = "ASSIGNED"
REQUEST_HISTORY_STATUSES = {
    CREATED: _("Sukurta"),
    REJECTED: _("Atmesta"),
    APPROVED: _("Patvirtinta"),
    EDITED: _("Redaguota"),
    STATUS_CHANGED: _("Pakeistas statusas"),
    ASSIGNED: _("Priskirta")
}


class Request(models.Model):
    # TODO: https://github.com/atviriduomenys/katalogas/issues/59
    CREATED = "CREATED"
    REJECTED = "REJECTED"
    OPENED = "OPENED"
    ANSWERED = "ANSWERED"
    APPROVED = "APPROVED"
    STATUSES = {
        (CREATED, _("Pateiktas")),
        (REJECTED, _("Atmestas")),
        (OPENED, _("Atvertas")),
        (ANSWERED, _("Atsakytas")),
        (APPROVED, _("Patvirtintas"))
    }
    FILTER_STATUSES = {
        CREATED: _("Pateiktas"),
        REJECTED: _("Atmestas"),
        OPENED: _("Atvertas"),
        ANSWERED: _("Atsakytas"),
        APPROVED: _("Patvirtintas")
    }

    EDITED = "EDITED"
    STATUS_CHANGED = "STATUS_CHANGED"
    ASSIGNED = "ASSIGNED"
    DELETED = "DELETED"
    HISTORY_MESSAGES = {
        CREATED: _("Sukurta"),
        REJECTED: _("Atmesta"),
        APPROVED: _("Patvirtinta"),
        EDITED: _("Redaguota"),
        STATUS_CHANGED: _("Pakeistas statusas"),
        ASSIGNED: _("Priskirta"),
        DELETED: _("Ištrinta"),
    }

    created = models.DateTimeField(blank=True, null=True, auto_now_add=True)
    modified = models.DateTimeField(blank=True, null=True, auto_now=True)
    version = models.IntegerField(default=1)
    deleted = models.BooleanField(blank=True, null=True)
    deleted_on = models.DateTimeField(blank=True, null=True)

    comment = models.TextField(blank=True, null=True)
<<<<<<< HEAD
    dataset = models.ForeignKey(Dataset, models.DO_NOTHING, blank=True, null=True)
=======
>>>>>>> 93590dde
    description = models.TextField(blank=True, null=True)
    format = models.CharField(max_length=255, blank=True, null=True)
    is_existing = models.BooleanField(default=True)
    notes = models.TextField(blank=True, null=True)
    organization = models.ForeignKey(Organization, models.DO_NOTHING, blank=True, null=True)
    periodicity = models.CharField(max_length=255, blank=True, null=True)
    planned_opening_date = models.DateField(blank=True, null=True)
    purpose = models.CharField(max_length=255, blank=True, null=True)
    slug = models.CharField(unique=True, max_length=255, blank=True, null=True)
    status = models.CharField(max_length=255, choices=STATUSES, blank=True, null=True)
    title = models.CharField(max_length=255, blank=True, null=True)
    uuid = models.CharField(unique=True, max_length=36, blank=True, null=True)
    user = models.ForeignKey(User, models.DO_NOTHING, blank=True, null=True)
    changes = models.CharField(max_length=255, blank=True, null=True)
    is_public = models.BooleanField(default=True)
    structure_data = models.TextField(blank=True, null=True)
    structure_filename = models.CharField(max_length=255, blank=True, null=True)

    objects = models.Manager()
    public = PublicRequestManager()

    class Meta:
        db_table = 'request'

    def __str__(self):
        return self.title

    def get_absolute_url(self):
        return reverse('request-detail', kwargs={'pk': self.pk})

    def get_acl_parents(self):
        parents = [self]
        if self.organization:
            parents.extend(self.organization.get_acl_parents())
        return parents
    

    def get_likes(self):
        from vitrina.likes.models import Like
        content_type = ContentType.objects.get_for_model(self)
        return (
            Like.objects.
            filter(
                content_type=content_type,
                object_id=self.pk,
            ).
            count()
        )

    def is_created(self):
        return self.status == self.CREATED


# TODO: https://github.com/atviriduomenys/katalogas/issues/59
class RequestEvent(models.Model):
    created = models.DateTimeField(blank=True, null=True, auto_now_add=True)
    deleted = models.BooleanField(blank=True, null=True)
    deleted_on = models.DateTimeField(blank=True, null=True)
    modified = models.DateTimeField(blank=True, null=True, auto_now=True)
    version = models.IntegerField()
    comment = models.TextField(blank=True, null=True)
    meta = models.TextField(blank=True, null=True)
    type = models.CharField(max_length=255, blank=True, null=True)
    request = models.ForeignKey(Request, models.CASCADE, blank=True, null=True)

    class Meta:
        managed = True
        db_table = 'request_event'


# TODO: https://github.com/atviriduomenys/katalogas/issues/14
class RequestStructure(models.Model):
    created = models.DateTimeField(blank=True, null=True, auto_now_add=True)
    modified = models.DateTimeField(blank=True, null=True, auto_now=True)
    version = models.IntegerField()
    data_notes = models.CharField(max_length=255, blank=True, null=True)
    data_title = models.CharField(max_length=255, blank=True, null=True)
    data_type = models.CharField(max_length=255, blank=True, null=True)
    dictionary_title = models.CharField(max_length=255, blank=True, null=True)
    request_id = models.BigIntegerField(blank=True, null=True)
    deleted = models.BooleanField(blank=True, null=True)
    deleted_on = models.DateTimeField(blank=True, null=True)

    class Meta:
        managed = True
        db_table = 'request_structure'


class RequestObject(models.Model):
    content_type = models.ForeignKey(ContentType, on_delete=models.CASCADE, null=True)
    object_id = models.PositiveIntegerField(null=True)
    content_object = GenericForeignKey('content_type', 'object_id')
    request = models.ForeignKey(Request, on_delete=models.CASCADE)

    external_object_id = models.CharField(max_length=255, blank=True, null=True)
    external_content_type = models.CharField(max_length=255, blank=True, null=True)<|MERGE_RESOLUTION|>--- conflicted
+++ resolved
@@ -2,11 +2,7 @@
 from django.db import models
 from django.urls import reverse
 from django.utils.translation import gettext_lazy as _
-<<<<<<< HEAD
-from django.core.exceptions import ObjectDoesNotExist
-=======
 from django.contrib.contenttypes.models import ContentType
->>>>>>> 93590dde
 
 from vitrina.orgs.models import Organization
 from vitrina.requests.managers import PublicRequestManager
@@ -73,10 +69,7 @@
     deleted_on = models.DateTimeField(blank=True, null=True)
 
     comment = models.TextField(blank=True, null=True)
-<<<<<<< HEAD
     dataset = models.ForeignKey(Dataset, models.DO_NOTHING, blank=True, null=True)
-=======
->>>>>>> 93590dde
     description = models.TextField(blank=True, null=True)
     format = models.CharField(max_length=255, blank=True, null=True)
     is_existing = models.BooleanField(default=True)
@@ -128,6 +121,13 @@
 
     def is_created(self):
         return self.status == self.CREATED
+    
+    def jurisdiction(self) -> int | None:
+        if self.organization:
+            root_org = self.organization.get_root()
+            if root_org.get_children_count() > 1:
+                return root_org.pk
+        return None
 
 
 # TODO: https://github.com/atviriduomenys/katalogas/issues/59
