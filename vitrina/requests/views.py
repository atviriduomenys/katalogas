--- conflicted
+++ resolved
@@ -26,19 +26,12 @@
 from vitrina.helpers import Filter
 from vitrina.helpers import DateFilter
 from reversion import set_comment
-<<<<<<< HEAD
+from vitrina.requests.services import update_facet_data
 from django.db.models import QuerySet, Count, Max, Q, Avg, Sum, Case, When, IntegerField
 from reversion.views import RevisionMixin
 from vitrina.datasets.models import Dataset, DatasetGroup
 from vitrina.classifiers.models import Category
-from vitrina.requests.models import Request, Organization, RequestStructure, RequestObject
-=======
-from vitrina.requests.services import update_facet_data
-from reversion.views import RevisionMixin
-from vitrina.datasets.models import Dataset, DatasetGroup
-from vitrina.classifiers.models import Category
 from vitrina.requests.models import Request, Organization, RequestStructure, RequestObject, RequestAssignment
->>>>>>> c8989574
 
 from vitrina.plans.models import Plan, PlanRequest
 from vitrina.requests.forms import RequestForm, RequestEditOrgForm, RequestPlanForm, RequestSearchForm
@@ -48,7 +41,6 @@
 from vitrina.tasks.models import Task
 from vitrina.views import HistoryView, HistoryMixin, PlanMixin
 from django.contrib import messages
-<<<<<<< HEAD
 from vitrina.helpers import get_filter_url
 
 
@@ -81,8 +73,6 @@
             'count': tag.dataset_count
             })
     return render(request, 'vitrina/datasets/tag_filter_items.html', {'items': items})
-=======
->>>>>>> c8989574
 
 class RequestListView(FacetedSearchView):
     template_name = 'vitrina/requests/list.html'
