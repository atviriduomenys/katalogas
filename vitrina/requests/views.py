<<<<<<< HEAD
from typing import Any, List
from django import http

from django.views.generic import CreateView, UpdateView, DetailView
from collections import OrderedDict
from django.views import View

=======
import json
>>>>>>> 4fbae42b
import numpy as np
import pandas as pd
import pytz
from collections import OrderedDict
from datetime import date, datetime
from django.contrib import messages
from django.contrib.admin.options import get_content_type_for_model
from django.contrib.auth.mixins import LoginRequiredMixin, PermissionRequiredMixin
from django.contrib.contenttypes.models import ContentType
from django.db.models import Case, Count, When, Q
from django.http import HttpResponseRedirect
from django.shortcuts import get_object_or_404, redirect, render
from django.template.defaultfilters import date as _date
from django.urls import reverse, reverse_lazy
from django.utils.translation import gettext_lazy as _
from django.views.generic import CreateView, DeleteView, DetailView, ListView, TemplateView, UpdateView
from haystack.generic_views import FacetedSearchView
<<<<<<< HEAD
from django.views.generic.base import RedirectView, View
=======
from reversion import set_comment
from reversion.models import Version
from reversion.views import RevisionMixin
from typing import List
>>>>>>> 4fbae42b

import vitrina.settings as settings
from vitrina.comments.models import Comment
from vitrina.datasets.forms import PlanForm
from vitrina.datasets.models import Dataset, DatasetGroup
from vitrina.datasets.services import (get_frequency_and_format,
                                       get_query_for_frequency,
                                       get_values_for_frequency,
                                       sort_publication_stats)
from vitrina.helpers import DateFilter, Filter, get_selected_value, prepare_email_by_identifier, send_email_with_logging
from vitrina.messages.helpers import prepare_email_by_identifier_for_sub
from vitrina.messages.models import Subscription
from vitrina.orgs.models import Representative
from vitrina.orgs.services import Action, has_perm
from vitrina.plans.models import Plan, PlanRequest
from vitrina.requests.forms import (RequestEditOrgForm,
                                    RequestForm,
                                    RequestPlanForm,
                                    RequestSearchForm)
from vitrina.requests.models import (Organization,
                                     Request,
                                     RequestAssignment,
                                     RequestObject,
                                     RequestStructure)
from vitrina.requests.services import update_facet_data
from vitrina.statistics.views import StatsMixin
from vitrina.tasks.models import Task
<<<<<<< HEAD
from vitrina.views import HistoryView, HistoryMixin, PlanMixin
from django.contrib import messages
from django.http.response import HttpResponsePermanentRedirect
=======
from vitrina.views import HistoryMixin, HistoryView, PlanMixin

ELASTIC_FACET_SIZE = settings.ELASTIC_FACET_SIZE

>>>>>>> 4fbae42b

class RequestListView(FacetedSearchView):
    template_name = 'vitrina/requests/list.html'
    facet_fields = [
        'status',
        'dataset_status',
        'organization',
        'jurisdiction',
        'category',
        'parent_category',
        'groups', 'tags',
        'created'
    ]
    max_num_facets = 20
    paginate_by = 20
    form_class = RequestSearchForm
    date_facet_fields = [
        {
            'field': 'created',
            'start_date': date(2019, 1, 1),
            'end_date': date.today(),
            'gap_by': 'month',
        },
    ]

    def get_queryset(self):
        requests = super().get_queryset()
        sorting = self.request.GET.get('sort', None)
        options = {"size": ELASTIC_FACET_SIZE}
        for field in self.facet_fields:
            requests = requests.facet(field, **options)
        if sorting is None or sorting == 'sort-by-date-newest':
            requests = requests.order_by('-type_order', '-created')
        elif sorting == 'sort-by-date-oldest':
            requests = requests.order_by('-type_order', 'created')
        elif sorting == 'sort-by-title':
            if self.request.LANGUAGE_CODE == 'lt':
                requests = requests.order_by('-type_order', 'lt_title_s')
            else:
                requests = requests.order_by('-type_order', 'en_title_s')
        return requests

    def get_context_data(self, **kwargs):
        context = super().get_context_data(**kwargs)
        facet_fields = context.get('facets').get('fields')
        date_facets = context['facets']['dates']
        form = context.get('form')
        filter_args = (self.request, form, facet_fields)
        sorting = self.request.GET.get('sort', None)
        extra_context = {
            'filters': [
                Filter(
                    *filter_args,
                    'status',
                    _("Poreikio būsena"),
                    choices=Request.FILTER_STATUSES,
                    multiple=False,
                    is_int=False,
                ),
                Filter(
                    *filter_args,
                    'dataset_status',
                    _("Duomenų rinkinio būsena"),
                    choices=Dataset.FILTER_STATUSES,
                    multiple=True,
                    is_int=False,
                ),
                Filter(
                    *filter_args,
                    'organization',
                    _("Organizacija"),
                    Organization,
                    multiple=True,
                    is_int=False,
                ),
                Filter(
                    *filter_args,
                    'jurisdiction',
                    _("Valdymo sritis"),
                    Organization,
                    multiple=True,
                    is_int=False,
                ),
                DateFilter(
                    self.request,
                    form,
                    date_facets,
                    'created',
                    _("Pateikimo data"),
                    multiple=False,
                    is_int=False,
                ),
            ],
            'group_facet': update_facet_data(self.request, facet_fields, 'groups', DatasetGroup),
            'selected_groups': get_selected_value(form, 'groups', True, False),
            'q': form.cleaned_data.get('q', ''),
        }
        context.update(extra_context)
        context['sort'] = sorting
        return context


Y_TITLES = {
    'download-request-count': _('Atsisiuntimų (užklausų) skaičius'),
    'download-object-count': _('Atsisiuntimų (objektų) skaičius'),
    'object-count': _('Objektų skaičius'),
    'field-count': _('Savybių (duomenų laukų) skaičius'),
    'model-count': _('Esybių (modelių) skaičius'),
    'distribution-count': _('Duomenų šaltinių (distribucijų) skaičius'),
    'dataset-count': _('Duomenų rinkinių skaičius'),
    'request-count': _('Poreikių skaičius'),
    'request-count-open': _('Poreikių skaičius (neatsakytų)'),
    'request-count-late': _('Poreikių skaičius (vėluojančių)'),
    'project-count': _('Projektų skaičius')
}


class RequestStatsMixin(StatsMixin):
    model = Request
    filters_template_name = 'vitrina/requests/filters.html'
    parameter_select_template_name = 'vitrina/requests/stats_parameter_select.html'
    default_indicator = 'request-count'
    list_url = reverse_lazy('request-list')

    def get_data_for_indicator(self, indicator, values, filter_queryset):
        if indicator == 'request-count':
            data = filter_queryset.values(*values).annotate(count=Count('pk'))
        elif indicator == 'request-count-open':
            data = filter_queryset.filter(status=Request.CREATED).values(*values).annotate(count=Count('pk'))
        else:
            data = (PlanRequest.objects.filter(request_id__in=filter_queryset, plan__deadline__lt=datetime.now())
                    .values(*values).annotate(count=Count('request')))
        return data

    def get_count(self, label, indicator, frequency, data, count):
        if data:
            if indicator == 'object-count' or indicator == 'level-average':
                count = data[0].get('count') or 0
            else:
                count += data[0].get('count') or 0
        return count

    def get_item_count(self, data, indicator):
        count = super().get_item_count(data, indicator)
        if indicator == 'object-count':
            count = sum([x['y'] for x in data])
        return count

    def get_title_for_indicator(self, indicator):
        return Y_TITLES.get(indicator) or indicator

    def get_parent_links(self):
        return {
            reverse('home'): _('Pradžia'),
            reverse('request-list'): _('Poreikiai ir pasiūlymai'),
        }

    def get_time_axis_title(self, indicator):
        if indicator == 'level-average' or indicator == 'object-count':
            return _("Poreikio pateikimo data")
        else:
            return _("Laikas")


class RequestStatusStatsView(RequestStatsMixin, RequestListView):
    title = _("Būsena")
    current_title = _("Poreikio būsena")
    filter = 'status'
    filter_choices = Request.FILTER_STATUSES

    def get_graph_title(self, indicator):
        return _(f'{self.get_title_for_indicator(indicator)} pagal poreikio būseną laike')

    def update_context_data(self, context):
        facet_fields = context.get('facets').get('fields')
        statuses = self.get_filter_data(facet_fields)
        requests = context['object_list']

        indicator = self.request.GET.get('indicator', None) or 'request-count'
        sorting = self.request.GET.get('sort', None) or 'sort-desc'
        duration = self.request.GET.get('duration', None) or 'duration-yearly'
        start_date = self.get_start_date()

        time_chart_data = []
        bar_chart_data = []

        frequency, ff = get_frequency_and_format(duration)
        labels = self.get_time_labels(start_date, frequency)
        date_field = self.get_date_field()
        values = get_values_for_frequency(frequency, date_field)

        for status in statuses:
            count = 0
            data = []
            status_request_ids = requests.filter(status=status['filter_value']).values_list('pk', flat=True)
            status_requests = Request.objects.filter(pk__in=status_request_ids)

            count_data = self.get_data_for_indicator(indicator, values, status_requests)

            for label in labels:
                label_query = get_query_for_frequency(frequency, date_field, label)
                if (
                    indicator == 'request-count'
                ):
                    label_count_data = count_data.filter(**label_query)
                    count = self.get_count(label, indicator, frequency, label_count_data, count)
                elif (
                    indicator == 'request-count-open'
                ):
                    label_count_data = count_data.filter(**label_query)
                    count = self.get_count(label, indicator, frequency, label_count_data, count)
                else:
                    label_count_data = count_data.filter(**label_query)
                    count = self.get_count(label, indicator, frequency, label_count_data, count)

                if frequency == 'W':
                    data.append({'x': _date(label.start_time, ff), 'y': count})
                else:
                    data.append({'x': _date(label, ff), 'y': count})

            dt = {
                'label': str(status['display_value']),
                'data': data,
                'borderWidth': 1,
                'fill': True,
            }
            time_chart_data.append(dt)

            status['count'] = self.get_item_count(data, indicator)
            bar_chart_data.append(status)

        if sorting == 'sort-desc':
            time_chart_data = sorted(time_chart_data, key=lambda x: x['data'][-1]['y'], reverse=True)
            bar_chart_data = sorted(bar_chart_data, key=lambda x: x['count'], reverse=True)
        else:
            time_chart_data = sorted(time_chart_data, key=lambda x: x['data'][-1]['y'])
            bar_chart_data = sorted(bar_chart_data, key=lambda x: x['count'])

        max_count = max([x['count'] for x in bar_chart_data]) if bar_chart_data else 0

        context['title'] = self.title
        context['current_title'] = self.current_title
        context['tabs_template_name'] = self.tabs_template_name
        context['filters_template_name'] = self.filters_template_name
        context['parameter_select_template_name'] = self.parameter_select_template_name
        context['list_url'] = self.list_url
        context['has_time_graph'] = self.has_time_graph

        context['active_filter'] = self.filter
        context['active_indicator'] = indicator
        context['sort'] = sorting
        context['duration'] = duration

        context['graph_title'] = self.get_graph_title(indicator)
        context['xAxis_title'] = self.get_time_axis_title(indicator)
        context['yAxis_title'] = self.get_title_for_indicator(indicator)
        context['time_chart_data'] = json.dumps(time_chart_data)

        context['bar_chart_data'] = bar_chart_data
        context['max_count'] = max_count

        return context


class RequestDatasetStatusStatsView(RequestStatsMixin, RequestListView):
    title = _("Duomenų rinkinių būsena")
    current_title = _("Duomenų rinkinių būsenos")
    filter = 'dataset_status'
    filter_choices = Dataset.FILTER_STATUSES
    # filter_model = Dataset

    def get_display_value(self, item):
        st = super().get_display_value(item)
        return str(st)

    def get_graph_title(self, indicator):
        return _(f'{self.get_title_for_indicator(indicator)} pagal duomenų rinkinio būseną laike')


class RequestOrganizationStatsView(RequestStatsMixin, RequestListView):
    title = _("Organizacija")
    current_title = _("Poreikių organizacijos")
    filter = 'organization'
    filter_model = Organization

    def get_graph_title(self, indicator):
        return _(f'{self.get_title_for_indicator(indicator)} pagal organizaciją laike')


class RequestJurisdictionStatsView(RequestStatsMixin, RequestListView):
    title = _("Valdymo sritis")
    current_title = _("Poreikių valdymo sritys")
    filter = 'jurisdiction'
    filter_model = Organization

    def get_graph_title(self, indicator):
        if indicator == 'level-average' or indicator == 'object-count':
            return _(f'{self.get_title_for_indicator(indicator)} '
                     f'pagal rinkinio valdymo sritį rinkinio įkėlimo datai')
        else:
            return _(f'{self.get_title_for_indicator(indicator)} pagal rinkinio valdymo sritį laike')


class RequestPublicationStatsView(RequestStatsMixin, RequestListView):
    title = _("Pateikimo data")
    current_title = _("Poreikių kiekis metuose")
    filter = 'created'

    def get_graph_title(self, indicator):
        return _(f'{self.get_title_for_indicator(indicator)} pagal pateikimo datą')

    def get_context_data(self, **kwargs):
        context = super().get_context_data(**kwargs)
        requests = self.get_queryset()
        indicator = self.request.GET.get('indicator', None) or 'request-count'
        sorting = self.request.GET.get('sort', None) or 'sort-desc'
        duration = self.request.GET.get('duration', None) or 'duration-yearly'
        start_date = Request.objects.order_by('created').first().created
        max_count = 0
        stats_for_period = {}
        year_stats = {}
        chart_data = []
        bar_chart_data = []

        frequency, ff = get_frequency_and_format(duration)

        labels = []
        if start_date:
            labels = pd.period_range(
                start=start_date,
                end=datetime.now(),
                freq=frequency
            ).tolist()

        for request in requests:
            created = request.created
            if created is not None:
                year_published = created.year
                year_stats[str(year_published)] = year_stats.get(str(year_published), 0) + 1
                period = str(pd.to_datetime(created).to_period(frequency))
                stats_for_period[period] = stats_for_period.get(period, 0) + 1
        if indicator != 'request-count':
            for yr in year_stats.keys():
                start_date = datetime.strptime(str(yr) + "-1-1", '%Y-%m-%d')
                end_date = datetime.strptime(str(yr) + "-12-31", '%Y-%m-%d')
                tz = pytz.timezone('Europe/Vilnius')
                filtered_requests = requests.filter(created__range=[tz.localize(start_date), tz.localize(end_date)])
                request_ids = []
                for fd in filtered_requests:
                    request_ids.append(fd.pk)
                if indicator == 'request-count-open':
                    total = Request.objects.filter(pk__in=request_ids, status=Request.CREATED).count()
                    year_stats[yr] = total
                else:
                    total = (
                        PlanRequest.objects.filter(request_id__in=request_ids, plan__deadline__lt=datetime.now())
                    ).count()
                    year_stats[yr] = total
        if year_stats:
            keys = list(year_stats.keys())
            values = list(year_stats.values())
            sorted_value_index = np.argsort(values)
            year_stats = sort_publication_stats(sorting, values, keys, year_stats, sorted_value_index)
            max_count = year_stats[max(year_stats, key=lambda key: year_stats[key], default=0)]

        data = []
        total = 0
        for label in labels:
            request_count = stats_for_period.get(str(label), 0)
            if indicator == 'request-count':
                total += request_count
                item = {
                    'display_value': label.year,
                    'count': request_count
                }
                bar_chart_data.append(item)
            elif indicator == 'request-count-open' or indicator == 'request-count-late':
                count = year_stats.get(str(label), 0)
                total += count
                item = {
                    'display_value': label.year,
                    'count': count
                }
                bar_chart_data.append(item)

            if frequency == 'W':
                data.append({'x': _date(label.start_time, ff), 'y': total})
            else:
                data.append({'x': _date(label, ff), 'y': total})

        dt = {
            'label': 'Poreikių kiekis',
            'data': data,
            'borderWidth': 1,
            'fill': True,
        }
        chart_data.append(dt)

        if sorting == 'sort-desc':
            bar_chart_data = sorted(bar_chart_data, key=lambda x: x['count'], reverse=True)
        else:
            bar_chart_data = sorted(bar_chart_data, key=lambda x: x['count'])

        context['title'] = self.title
        context['current_title'] = self.current_title
        context['time_chart_data'] = json.dumps(chart_data)
        context['bar_chart_data'] = bar_chart_data
        context['year_stats'] = year_stats
        context['max_count'] = max_count

        context['graph_title'] = self.get_graph_title(indicator)
        context['yAxis_title'] = self.get_title_for_indicator(indicator)
        context['xAxis_title'] = _('Laikas')

        context['active_filter'] = self.filter
        context['active_indicator'] = indicator
        context['sort'] = sorting
        context['duration'] = duration

        context['has_time_graph'] = True
        return context


class RequestYearStatsView(RequestListView):
    template_name = 'vitrina/requests/publications.html'
    paginate_by = 0

    def get_context_data(self, **kwargs):
        context = super().get_context_data(**kwargs)
        max_count = 0
        requests = self.get_queryset()
        sorting = self.request.GET.get('sort', None)
        year_stats = {}
        quarter_stats = {}
        selected_year = str(self.kwargs['year'])
        for req in requests:
            created = req.created
            if created is not None:
                year_created = created.year
                year_stats[year_created] = year_stats.get(year_created, 0) + 1
                quarter = str(year_created) + "-Q" + str(pd.Timestamp(created).quarter)
                quarter_stats[quarter] = quarter_stats.get(quarter, 0) + 1
        for key, value in quarter_stats.items():
            if max_count < value:
                max_count = value
        keys = list(quarter_stats.keys())
        values = list(quarter_stats.values())
        sorted_value_index = np.argsort(values)
        if sorting is None or sorting == 'sort-year-desc':
            quarter_stats = OrderedDict(sorted(quarter_stats.items(), reverse=False))
        elif sorting == 'sort-year-asc':
            quarter_stats = OrderedDict(sorted(quarter_stats.items(), reverse=True))
        elif sorting == 'sort-asc':
            quarter_stats = {keys[i]: values[i] for i in np.flip(sorted_value_index)}
        elif sorting == 'sort-desc':
            quarter_stats = {keys[i]: values[i] for i in sorted_value_index}
        context['selected_year'] = selected_year
        context['year_stats'] = quarter_stats
        context['max_count'] = max_count
        context['current_object'] = str('year/' + selected_year)
        context['filter'] = 'publication'
        context['sort'] = sorting
        return context


class RequestQuarterStatsView(RequestListView):
    template_name = 'vitrina/requests/publications.html'
    paginate_by = 0

    def get_context_data(self, **kwargs):
        context = super().get_context_data(**kwargs)
        max_count = 0
        requests = self.get_queryset()
        sorting = self.request.GET.get('sort', None)
        monthly_stats = {}
        selected_quarter = str(self.kwargs['quarter'])
        for req in requests:
            created = req.created
            if created is not None:
                year_created = created.year
                if str(year_created) in selected_quarter:
                    quarter = str(year_created) + "-Q" + str(pd.Timestamp(created).quarter)
                    if quarter == selected_quarter:
                        month = str(year_created) + "-" + str('%02d' % created.month)
                        monthly_stats[month] = monthly_stats.get(month, 0) + 1
        for m, mv in monthly_stats.items():
            if max_count < mv:
                max_count = mv
        keys = list(monthly_stats.keys())
        values = list(monthly_stats.values())
        sorted_value_index = np.argsort(values)
        if sorting is None or sorting == 'sort-year-desc':
            monthly_stats = OrderedDict(sorted(monthly_stats.items(), reverse=False))
        elif sorting == 'sort-year-asc':
            monthly_stats = OrderedDict(sorted(monthly_stats.items(), reverse=True))
        elif sorting == 'sort-asc':
            monthly_stats = {keys[i]: values[i] for i in np.flip(sorted_value_index)}
        elif sorting == 'sort-desc':
            monthly_stats = {keys[i]: values[i] for i in sorted_value_index}
        context['selected_quarter'] = self.kwargs['quarter']
        context['year_stats'] = monthly_stats
        context['max_count'] = max_count
        context['current_object'] = str('quarter/' + selected_quarter)
        context['filter'] = 'publication'
        context['sort'] = sorting
        return context

class RequestRedirectView(View):
    def get(self, request, **kwargs):
        uuid = kwargs.get('uuid')
        request = get_object_or_404(Request, uuid=uuid)
        return HttpResponsePermanentRedirect(reverse('request-detail', kwargs={'pk': request.pk}))



class RequestDetailView(HistoryMixin, PlanMixin, DetailView):
    model = Request
    template_name = 'vitrina/requests/detail.html'
    context_object_name = 'request_object'
    detail_url_name = 'request-detail'
    history_url_name = 'request-history'
    plan_url_name = 'request-plans'
    request_rejected_base_template = """
        Sveiki, Jūsų poreikis duomenų rinkiniui atverti atmestas. <br><br>Priežastis:<br><br> {0}    
    """
    request_add_email_base_template = 'Sveiki, portale užregistruotas naujas poreikis duomenų rinkiniui: {0}'

    def get_context_data(self, **kwargs):
        context_data = super().get_context_data(**kwargs)
        request: Request = self.object

        extra_context_data = {
            "formats": request.format.replace(" ", "").split(",") if request.format else [],
            "changes": request.changes.replace(" ", "").split(",") if request.changes else [],
            "purposes": request.purpose.replace(" ", "").split(",") if request.purpose else [],
            "structure": RequestStructure.objects.filter(request_id=request.pk),
            # "related_object": request.object,
            "status": request.get_status_display(),
            "user_count": 0,
            'can_update_request': has_perm(
                self.request.user,
                Action.UPDATE,
                request
            ),
            'can_manage_plans': has_perm(
                self.request.user,
                Action.PLAN,
                request
            ) and self.object.status == Request.APPROVED
        }
        context_data.update(extra_context_data)
        if request.status == "REJECTED":
            email_data = prepare_email_by_identifier('request-rejected', self.request_rejected_base_template,
                                                     'Poreikis atmestas', [request.comment])
            if request.user is not None:
                if request.user.email is not None:
                    send_email_with_logging(email_data, [request.user.email])
        elif request.status == "APPROVED":
            email_data = prepare_email_by_identifier('request-approved',
                                                     'Sveiki, Jūsų poreikis duomenų rinkiniui atverti patvirtintas.',
                                                     'Poreikis patvirtintas',
                                                     [])
            if request.user is not None:
                if request.user.email is not None:
                    send_email_with_logging(email_data, [request.user.email])

        elif request.status == "CREATED":
            email_data = prepare_email_by_identifier('request-registered',
                                                     self.request_add_email_base_template,
                                                     'Užregistruotas naujas poreikis',
                                                     [request.title])
            if request.user is not None:
                if request.user.email is not None:
                    send_email_with_logging(email_data, [request.user.email])

        return context_data


class RequestCreateView(
    LoginRequiredMixin,
    PermissionRequiredMixin,
    RevisionMixin,
    CreateView
):
    model = Request
    form_class = RequestForm
    template_name = 'base_form.html'

    def has_permission(self):
        return has_perm(self.request.user, Action.CREATE, Request)

    def form_valid(self, form):
        orgs = form.cleaned_data.get('organizations')
        self.object = form.save(commit=False)
        self.object.user = self.request.user
        self.object.status = Request.CREATED
        self.object.save()
        set_comment(Request.CREATED)
        for org in orgs:
            self.object.organizations.add(org)
            requestA = RequestAssignment.objects.create(
                request=self.object,
                organization=org,
                status=self.object.status
            )
            requestA.save()
        self.object.save()
        Task.objects.create(
            title=f"Užregistruotas naujas poreikis: {ContentType.objects.get_for_model(self.object)},"
                  f" id: {self.object.pk}",
            description=f"Portale registruotas naujas poreikis duomenų atvėrimui: "
                        f"{ContentType.objects.get_for_model(self.object)}.",
            content_type=ContentType.objects.get_for_model(self.object),
            object_id=self.object.pk,
            status=Task.CREATED
        )
        Subscription.objects.create(
            user=self.request.user,
            content_type=ContentType.objects.get_for_model(Request),
            object_id=self.object.pk,
            sub_type=Subscription.REQUEST,
            email_subscribed=True,
            request_update_sub=True,
            request_comments_sub=True,
        )
        if self.object.organizations.exists():
            org_id_list = self.object.organizations.values_list('id', flat=True)
            for org_id in org_id_list:
                organization = get_object_or_404(Organization, pk=org_id)
                subs = Subscription.objects.filter(Q(object_id=org_id) | Q(object_id=None),
                                                   sub_type=Subscription.ORGANIZATION,
                                                   content_type=get_content_type_for_model(Organization),
                                                   object_id=org_id,
                                                   request_update_sub=True)
                email_data = prepare_email_by_identifier_for_sub('request-created-sub',
                                                                 'Sveiki, jūsų prenumeruojamai organizacijai {0},'
                                                                 ' sukurtas naujas poreikis {1}.',
                                                                 'Sukurtas naujas poreikis', [organization,
                                                                                              self.object])
                sub_email_list = []
                for sub in subs:
                    Task.objects.create(
                        title=f"Poreikis organizacijai: {organization}",
                        description=f"Sukurtas naujas poreikis organizacijai: {organization}.",
                        content_type=get_content_type_for_model(Request),
                        object_id=self.object.pk,
                        organization=organization if organization else None,
                        status=Task.CREATED,
                        type=Task.REQUEST,
                        user=sub.user
                    )
                    if sub.user.email and sub.email_subscribed:
                        if sub.user.organization:
                            orgs = [sub.user.organization] + list(sub.user.organization.get_descendants())
                            sub_email_list = [org.email for org in orgs]
                        sub_email_list.append(sub.user.email)
                send_email_with_logging(email_data, sub_email_list)
        return HttpResponseRedirect(self.get_success_url())

    def get_context_data(self, **kwargs):
        context_data = super().get_context_data(**kwargs)
        context_data['current_title'] = _('Poreikio registravimas')
        return context_data


class RequestOrgEditView(
    LoginRequiredMixin,
    PermissionRequiredMixin,
    RevisionMixin,
    UpdateView
):
    model = Request
    form_class = RequestEditOrgForm
    template_name = 'base_form.html'
    context_object_name = 'request_object'

    def form_valid(self, form):
        super().form_valid(form)
        orgs = form.cleaned_data.get('organizations')
        plural = form.cleaned_data.get('plural')
        ra_objects = RequestAssignment.objects.filter(request=self.object).all()
        for ra in ra_objects:
            if ra.organization in orgs:
                ra.delete()
        for org in orgs:
            self.object.organizations.add(org)
            RequestAssignment.objects.create(
                organization=org,
                request=self.object,
                status=Request.CREATED
            )
            if plural:
                org = Organization.objects.filter(id=org.id).first()
                org_root = org.get_root()
                c_orgs = org_root.get_children()
                for c_org in c_orgs:
                    ra_objects = RequestAssignment.objects.filter(request=self.object, organization=c_org).all()
                    for ra in ra_objects:
                        ra.delete()
                    self.object.organizations.add(c_org)
                    RequestAssignment.objects.create(
                        organization=c_org,
                        request=self.object,
                        status=Request.CREATED
                    )
        self.object.save()
        set_comment(Request.EDITED)
        return HttpResponseRedirect(reverse('request-organizations', kwargs={'pk': self.object.id}))

    def has_permission(self):
        request = get_object_or_404(Request, pk=self.kwargs.get('pk'))
        can_edit_specific_org = False
        is_my_request = self.request.user == request.user
        is_supervisor = Representative.objects.filter(user=self.request.user, role=Representative.SUPERVISOR).first()
        if self.request.user.organization:
            if self.request.user.organization in request.organizations.all():
                can_edit_specific_org = True

        representatives = self.request.user.representative_set.filter(
            content_type=ContentType.objects.get_for_model(Organization),
            object_id__isnull=False,
            user=self.request.user,
            object_id__in=[r.id for r in request.organizations.all()]
        )
        can_edit_specific_org = len(representatives) > 0
        return (is_supervisor or can_edit_specific_org or is_my_request) and has_perm(self.request.user, Action.UPDATE,
                                                                                      request)

    def handle_no_permission(self):
        messages.error(self.request, 'Šio poreikio organizacijų keisti negalite.')
        return HttpResponseRedirect(reverse('request-organizations', kwargs={'pk': self.kwargs.get('pk')}))

    def get_context_data(self, **kwargs):
        context_data = super().get_context_data(**kwargs)
        context_data['current_title'] = _('Poreikio organizacijų redagavimas')
        return context_data


class RequestOrgDeleteView(PermissionRequiredMixin, RevisionMixin, DeleteView):
    model = RequestAssignment
    template_name = 'confirm_delete.html'

    def has_permission(self):
        self.object = self.get_object()
        request = get_object_or_404(Request, pk=self.object.request.pk)
        can_edit_specific_org = False
        is_my_request = self.request.user == request.user
        is_supervisor = Representative.objects.filter(user=self.request.user, role=Representative.SUPERVISOR).first()
        if self.request.user.organization:
            if self.request.user.organization in request.organizations.all():
                can_edit_specific_org = True

        representatives = self.request.user.representative_set.filter(
                content_type=ContentType.objects.get_for_model(Organization),
                object_id__isnull=False,
                user=self.request.user,
                object_id__in=[r.id for r in request.organizations.all()]
        )
        can_edit_specific_org = len(representatives) > 0
        return (is_supervisor or can_edit_specific_org or is_my_request) and has_perm(self.request.user, Action.UPDATE, request)

    def handle_no_permission(self):
        self.object = self.get_object()
        request_id = self.object.request.pk
        messages.error(self.request,'Šio poreikio organizacijų keisti negalite.')
        return HttpResponseRedirect(reverse('request-organizations', kwargs={'pk': request_id}))

    def post(self, request, *args, **kwargs):
        self.object = self.get_object()
        request_id = self.object.request.pk
        self.object.delete()
        return redirect(reverse('request-organizations', kwargs={'pk': request_id}))

    def get_context_data(self, **kwargs):
        context = super().get_context_data(**kwargs)
        request = self.get_object().request
        context['current_title'] = _("Termino pašalinimas")
        context['parent_links'] = {
            reverse('home'): _('Pradžia'),
            reverse('request-list'): _('Poreikiai ir pasiūlymai'),
            reverse('request-detail', args=[request.pk]): request.title,
        }
        return context


class RequestUpdateView(
    LoginRequiredMixin,
    PermissionRequiredMixin,
    RevisionMixin,
    UpdateView
):
    model = Request
    form_class = RequestForm
    template_name = 'base_form.html'
    context_object_name = 'request_object'

    def form_valid(self, form):
        self.object = form.save()
        set_comment(Request.EDITED)

        org_subs = Subscription.objects.none()
        if self.object.organizations.exists():
            sub_org_ct = get_content_type_for_model(Organization)
            org_id_list = self.object.organizations.values_list('id', flat=True)
            org_subs = Subscription.objects.filter(Q(object_id__in=org_id_list) | Q(object_id=None),
                                                   sub_type=Subscription.ORGANIZATION,
                                                   content_type=sub_org_ct,
                                                   request_update_sub=True)

        sub_request_ct = get_content_type_for_model(Request)
        subs = Subscription.objects.filter(sub_type=Subscription.REQUEST,
                                           content_type=sub_request_ct,
                                           object_id=self.object.id,
                                           request_update_sub=True)

        if org_subs:
            subs = org_subs | subs

        email_data = prepare_email_by_identifier_for_sub('request-updated-sub',
                                                         'Sveiki, pranešame jums apie tai, kad,'
                                                         ' poreikis {0} buvo atnaujintas.',
                                                         'Atnaujintas poreikis', [self.object])
        sub_email_list = []
        for sub in subs:
            Task.objects.create(
                title=f"Redaguotas poreikis: {self.object}.",
                description=f"Poreikis {self.object} buvo redaguotas.",
                content_type=ContentType.objects.get_for_model(self.object),
                object_id=self.object.pk,
                organization=sub.content_object if isinstance(sub.content_object, Organization) else None,
                status=Task.CREATED,
                type=Task.REQUEST,
                user=sub.user
            )
            if sub.user.email and sub.email_subscribed:
                if sub.user.organization:
                    orgs = [sub.user.organization] + list(sub.user.organization.get_descendants())
                    sub_email_list = [org.email for org in orgs]
                sub_email_list.append(sub.user.email)
        send_email_with_logging(email_data, sub_email_list)
        return HttpResponseRedirect(self.get_success_url())

    def has_permission(self):
        request = get_object_or_404(Request, pk=self.kwargs.get('pk'))
        return has_perm(self.request.user, Action.UPDATE, request)

    def get_context_data(self, **kwargs):
        context_data = super().get_context_data(**kwargs)
        context_data['current_title'] = _('Poreikio redagavimas')
        return context_data


class RequestHistoryView(PlanMixin, HistoryView):
    model = Request
    detail_url_name = "request-detail"
    history_url_name = "request-history"
    tabs_template_name = 'vitrina/requests/tabs.html'
    plan_url_name = 'request-plans'


class RequestPlanView(HistoryMixin, PlanMixin, TemplateView):
    template_name = 'vitrina/requests/plans.html'
    detail_url_name = 'request-detail'
    history_url_name = 'request-plans-history'
    plan_url_name = 'request-plans'

    request_obj: Request

    def dispatch(self, request, *args, **kwargs):
        self.request_obj = get_object_or_404(Request, pk=kwargs.get('pk'))
        return super().dispatch(request, *args, **kwargs)

    def get_context_data(self, **kwargs):
        context = super().get_context_data(**kwargs)
        status = self.request.GET.get('status', 'opened')
        context['request_obj'] = self.request_obj
        if status == 'closed':
            context['plans'] = self.request_obj.planrequest_set.filter(plan__is_closed=True)
        else:
            context['plans'] = self.request_obj.planrequest_set.filter(plan__is_closed=False)
        context['can_manage_plans'] = has_perm(
            self.request.user,
            Action.PLAN,
            self.request_obj
        ) and self.request_obj.status == Request.APPROVED
        context['selected_tab'] = status
        return context

    def get_plan_object(self):
        return self.request_obj

    def get_detail_object(self):
        return self.request_obj

    def get_history_object(self):
        return self.request_obj


class RequestCreatePlanView(PermissionRequiredMixin, RevisionMixin, TemplateView):
    template_name = 'vitrina/plans/plan_form.html'

    request_obj: Request
    organizations: List[Organization]

    def dispatch(self, request, *args, **kwargs):
        self.request_obj = get_object_or_404(Request, pk=kwargs.get('pk'))
        if self.request.user.is_authenticated:
            if self.request.user.is_staff or self.request.user.is_superuser:
                self.organizations = self.request_obj.organizations.all()
            else:
                self.organizations = self.request_obj.organizations.filter(
                    representatives__user=self.request.user
                )
        else:
            self.organizations = []
        return super().dispatch(request, *args, **kwargs)

    def has_permission(self):
        return has_perm(
            self.request.user,
            Action.PLAN,
            self.request_obj
        ) and self.request_obj.is_not_closed() and self.request_obj.status == Request.APPROVED

    def get_context_data(self, **kwargs):
        context = super().get_context_data(**kwargs)
        context['obj'] = self.request_obj
        context['create_form'] = PlanForm(self.request_obj, self.organizations, self.request.user)
        context['include_form'] = RequestPlanForm(self.request_obj)
        context['current_title'] = _("Įtraukti į planą")
        context['parent_links'] = {
            reverse('home'): _('Pradžia'),
            reverse('request-list'): _('Poreikiai ir pasiūlymai'),
            reverse('request-detail', args=[self.request_obj.pk]): self.request_obj.title,
            reverse('request-plans', args=[self.request_obj.pk]): _("Planas"),
        }
        return context

    def post(self, request, *args, **kwargs):
        form_type = request.POST.get('form_type')
        if form_type == 'create_form':
            form = PlanForm(self.request_obj, self.organizations, request.user, request.POST)
        else:
            form = RequestPlanForm(self.request_obj, request.POST)

        if form.is_valid():
            if form_type == 'create_form':
                plan = form.save()
                PlanRequest.objects.create(
                    plan=plan,
                    request=self.request_obj
                )
                set_comment(_(f'Pridėtas terminas "{plan}". Į terminą įtrauktas poreikis "{self.request_obj}".'))

            else:
                plan_request = form.save(commit=False)
                plan_request.request = self.request_obj
                plan_request.save()
                plan = plan_request.plan
                plan.save()
                set_comment(_(f'Į terminą "{plan}" įtrauktas poreikis "{self.request_obj}".'))

            Comment.objects.create(
                content_type=ContentType.objects.get_for_model(self.request_obj),
                object_id=self.request_obj.pk,
                user=self.request.user,
                type=Comment.PLAN,
                rel_content_type=ContentType.objects.get_for_model(plan),
                rel_object_id=plan.pk
            )
            Comment.objects.create(
                content_type=ContentType.objects.get_for_model(self.request_obj),
                object_id=self.request_obj.pk,
                user=self.request.user,
                type=Comment.STATUS,
                status=Comment.PLANNED
            )
            self.request_obj.status = Request.PLANNED
            self.request_obj.save()
            return redirect(reverse('request-plans', args=[self.request_obj.pk]))
        else:
            context = self.get_context_data(**kwargs)
            context[form_type] = form
            return render(request=request, template_name=self.template_name, context=context)


class RequestDeletePlanView(PermissionRequiredMixin, RevisionMixin, DeleteView):
    model = PlanRequest
    template_name = 'confirm_delete.html'

    def has_permission(self):
        request = self.get_object().request
        return has_perm(
            self.request.user,
            Action.PLAN,
            request
        )

    def post(self, request, *args, **kwargs):
        self.object = self.get_object()
        plan = self.object.plan
        request_obj = self.object.request
        self.object.delete()

        plan.save()
        set_comment(_(f'Iš termino "{plan}" pašalintas poreikis "{request_obj}".'))
        return redirect(reverse('request-plans', args=[request_obj.pk]))

    def get_context_data(self, **kwargs):
        context = super().get_context_data(**kwargs)
        request = self.get_object().request
        context['current_title'] = _("Termino pašalinimas")
        context['parent_links'] = {
            reverse('home'): _('Pradžia'),
            reverse('request-list'): _('Poreikiai ir pasiūlymai'),
            reverse('request-detail', args=[request.pk]): request.title,
        }
        return context


class RequestDeleteDatasetView(LoginRequiredMixin, PermissionRequiredMixin, DeleteView):
    model = Request
    template_name = 'confirm_remove.html'

    def dispatch(self, request, *args, **kwargs):
        self.request_object = get_object_or_404(Request, pk=self.kwargs.get('pk'))
        self.dataset = get_object_or_404(Dataset, pk=self.kwargs.get('dataset_id'))
        return super().dispatch(request, *args, **kwargs)

    def has_permission(self):
        return has_perm(self.request.user, Action.UPDATE, self.request_object)

    def handle_no_permission(self):
        return HttpResponseRedirect(reverse('request-datasets', kwargs={'pk': self.dataset.pk}))

    def delete(self, request, *args, **kwargs):
        request_obj_items = RequestObject.objects.filter(object_id=self.dataset.pk,
                                                         content_type=ContentType.objects.get_for_model(self.dataset))
        if len(request_obj_items) > 0:
            for item in request_obj_items:
                item.delete()
        success_url = self.get_success_url()
        return HttpResponseRedirect(success_url)

    def get_success_url(self):
        return reverse('request-datasets', kwargs={'pk': self.request_object.pk})


class RequestDeletePlanDetailView(RequestDeletePlanView):

    def get_context_data(self, **kwargs):
        context = super().get_context_data(**kwargs)
        organization = self.get_object().plan.receiver
        context['parent_links'] = {
            reverse('home'): _('Pradžia'),
            reverse('organization-list'): _('Organizacijos'),
            reverse('organization-detail', args=[organization.pk]): organization.title,
        }
        return context

    def post(self, request, *args, **kwargs):
        self.object = self.get_object()
        plan = self.object.plan
        request_obj = self.object.request
        self.object.delete()

        plan.save()
        set_comment(_(f'Iš termino "{plan}" pašalintas poreikis "{request_obj}".'))
        return redirect(reverse('plan-detail', args=[plan.receiver.pk, plan.pk]))


class RequestPlansHistoryView(PlanMixin, HistoryView):
    model = Request
    detail_url_name = "request-detail"
    history_url_name = "request-plans-history"
    plan_url_name = 'request-plans'
    tabs_template_name = 'vitrina/requests/tabs.html'

    def get_history_objects(self):
        request_plan_ids = PlanRequest.objects.filter(request=self.object).values_list('plan_id', flat=True)
        return Version.objects.get_for_model(Plan).filter(
            object_id__in=list(request_plan_ids)
        ).order_by('-revision__date_created')

    def get_context_data(self, **kwargs):
        context = super().get_context_data(**kwargs)
        context['parent_links'] = {
            reverse('home'): _('Pradžia'),
            reverse('request-list'): _('Poreikiai ir pasiūlymai'),
            reverse('request-detail', args=[self.object.pk]): self.object.title,
        }
        return context


class RequestDatasetView(HistoryMixin, PlanMixin, ListView):
    template_name = 'vitrina/requests/datasets.html'
    detail_url_name = 'request-detail'
    history_url_name = 'request-plans-history'
    plan_url_name = 'request-plans'
    context_object_name = 'datasets'
    paginate_by = 20

    request_obj: Request

    def dispatch(self, request, *args, **kwargs):
        self.request_obj = get_object_or_404(Request, pk=kwargs.get('pk'))
        return super().dispatch(request, *args, **kwargs)

    def get_queryset(self):
        request_object_ids = RequestObject.objects.filter(content_type=ContentType.objects.get_for_model(Dataset),
                                                          request_id=self.request_obj.pk) \
            .values_list('object_id', flat=True)
        datasets = Dataset.objects.filter(pk__in=request_object_ids).order_by('-created')
        return datasets

    def get_context_data(self, **kwargs):
        context = super().get_context_data(**kwargs)
        context['request_obj'] = self.request_obj
        # context['datasets'] = datasets
        return context

    def get_plan_object(self):
        return self.request_obj

    def get_detail_object(self):
        return self.request_obj

    def get_history_object(self):
        return self.request_obj


class RequestOrganizationView(HistoryMixin, PlanMixin, ListView):
    template_name = 'vitrina/requests/organizations.html'
    detail_url_name = 'request-detail'
    history_url_name = 'request-plans-history'
    plan_url_name = 'request-plans'
    context_object_name = 'organizations'
    paginate_by = 20

    request_obj: Request

    def dispatch(self, request, *args, **kwargs):
        self.request_obj = get_object_or_404(Request, pk=kwargs.get('pk'))
        return super().dispatch(request, *args, **kwargs)

    def get_queryset(self):
        if self.request.user.is_authenticated:
            orgs = self.request.user.representative_set.filter(
                content_type=ContentType.objects.get_for_model(Organization),
                object_id__isnull=False,
            )
            org_ids = [org.id for org in orgs]
            if self.request.user.organization:
                org_ids.append(self.request.user.organization.id)
            if org_ids:
                user_org_priority = Case(*[When(pk=pk, then=pos) for pos, pk in enumerate(org_ids)])
                return RequestAssignment.objects.filter(request=self.request_obj).order_by(user_org_priority).all()
        return RequestAssignment.objects.filter(request=self.request_obj).all()

    def get_context_data(self, **kwargs):
        context = super().get_context_data(**kwargs)
        context['request_obj'] = self.request_obj
        context['organizations'] = self.get_queryset()
        return context

    def get_plan_object(self):
        return self.request_obj

    def get_detail_object(self):
        return self.request_obj

    def get_history_object(self):
        return self.request_obj


class update_request_org_filters(FacetedSearchView):
    template_name = 'vitrina/datasets/organization_filter_items.html'
    form_class = RequestSearchForm
    facet_fields = RequestListView.facet_fields

    def get_context_data(self, **kwargs):
        context = super().get_context_data(**kwargs)
        q = self.request.GET.get('q')
        if q and len(q) > 2:
            facet_fields = context.get('facets').get('fields')
            form = context.get('form')
            filter_args = (self.request, form, facet_fields)
            filter = Filter(
                *filter_args,
                'organization',
                _("Organizacija"),
                Organization,
                multiple=True,
                is_int=False,
            ),
            items = []
            for item in filter[0].items():
                if q.lower() in item.title.lower():
                    items.append(item)
            extra_context = {
                'filter_items': items
            }
            context.update(extra_context)
            return context


class update_request_jurisdiction_filters(FacetedSearchView):
    template_name = 'vitrina/datasets/jurisdiction_filter_items.html'
    form_class = RequestSearchForm
    facet_fields = RequestListView.facet_fields

    def get_context_data(self, **kwargs):
        context = super().get_context_data(**kwargs)
        q = self.request.GET.get('q')
        if q and len(q) > 2:
            facet_fields = context.get('facets').get('fields')
            form = context.get('form')
            filter_args = (self.request, form, facet_fields)
            filter = Filter(
                *filter_args,
                'jurisdiction',
                _("Valdymo sritis"),
                Organization,
                multiple=True,
                is_int=False,
            ),
            items = []
            for item in filter[0].items():
                if q.lower() in item.title.lower():
                    items.append(item)
            extra_context = {
                'filter_items': items
            }
            context.update(extra_context)
            return context<|MERGE_RESOLUTION|>--- conflicted
+++ resolved
@@ -1,4 +1,3 @@
-<<<<<<< HEAD
 from typing import Any, List
 from django import http
 
@@ -6,9 +5,7 @@
 from collections import OrderedDict
 from django.views import View
 
-=======
 import json
->>>>>>> 4fbae42b
 import numpy as np
 import pandas as pd
 import pytz
@@ -21,19 +18,41 @@
 from django.db.models import Case, Count, When, Q
 from django.http import HttpResponseRedirect
 from django.shortcuts import get_object_or_404, redirect, render
+from django.urls import reverse
+from django.db.models import Case, When
+from django.views.generic import ListView, CreateView, UpdateView, DetailView, TemplateView, DeleteView
+from reversion.models import Version
+from haystack.generic_views import FacetedSearchView
+from django.views.generic.base import RedirectView, View
+
+from vitrina.comments.models import Comment
+from vitrina.settings import ELASTIC_FACET_SIZE
+from vitrina.datasets.forms import PlanForm
+from vitrina.orgs.services import has_perm, Action
+from vitrina.orgs.models import Representative
+from vitrina.helpers import get_selected_value
+from vitrina.helpers import Filter
+from vitrina.helpers import DateFilter
+from reversion import set_comment
+from vitrina.requests.services import update_facet_data
+from django.db.models import QuerySet, Count, Max, Q, Avg, Sum, Case, When, IntegerField
+from reversion.views import RevisionMixin
+from vitrina.datasets.models import Dataset, DatasetGroup
+from vitrina.classifiers.models import Category
+from vitrina.requests.models import Request, Organization, RequestStructure, RequestObject, RequestAssignment
+
+from vitrina.plans.models import Plan, PlanRequest
+from vitrina.requests.forms import RequestForm, RequestEditOrgForm, RequestPlanForm, RequestSearchForm
+
 from django.template.defaultfilters import date as _date
 from django.urls import reverse, reverse_lazy
 from django.utils.translation import gettext_lazy as _
 from django.views.generic import CreateView, DeleteView, DetailView, ListView, TemplateView, UpdateView
 from haystack.generic_views import FacetedSearchView
-<<<<<<< HEAD
-from django.views.generic.base import RedirectView, View
-=======
 from reversion import set_comment
 from reversion.models import Version
 from reversion.views import RevisionMixin
 from typing import List
->>>>>>> 4fbae42b
 
 import vitrina.settings as settings
 from vitrina.comments.models import Comment
@@ -61,16 +80,12 @@
 from vitrina.requests.services import update_facet_data
 from vitrina.statistics.views import StatsMixin
 from vitrina.tasks.models import Task
-<<<<<<< HEAD
 from vitrina.views import HistoryView, HistoryMixin, PlanMixin
 from django.contrib import messages
 from django.http.response import HttpResponsePermanentRedirect
-=======
-from vitrina.views import HistoryMixin, HistoryView, PlanMixin
 
 ELASTIC_FACET_SIZE = settings.ELASTIC_FACET_SIZE
 
->>>>>>> 4fbae42b
 
 class RequestListView(FacetedSearchView):
     template_name = 'vitrina/requests/list.html'
