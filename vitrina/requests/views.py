--- conflicted
+++ resolved
@@ -1,6 +1,5 @@
 from django.contrib.auth.mixins import PermissionRequiredMixin, LoginRequiredMixin
 from django.http import HttpResponseRedirect
-from django.shortcuts import get_object_or_404
 from django.views.generic import ListView, CreateView, UpdateView
 from reversion import set_comment
 
@@ -49,14 +48,10 @@
             "dataset": dataset,
             "status": request.get_status_display(),
             "user_count": 0,
-<<<<<<< HEAD
-=======
-            "history": None,
             'can_update_request': can_update_request(
                 self.request.user,
                 request,
             )
->>>>>>> b284841b
         }
         context_data.update(extra_context_data)
         return context_data
@@ -81,15 +76,9 @@
         return context_data
 
 
-<<<<<<< HEAD
-class RequestUpdateView(RevisionMixin, LoginRequiredMixin, PermissionRequiredMixin, UpdateView):
-=======
 class RequestUpdateView(
-    LoginRequiredMixin,
-    PermissionRequiredMixin,
-    UpdateView,
+    RevisionMixin, LoginRequiredMixin, PermissionRequiredMixin, UpdateView,
 ):
->>>>>>> b284841b
     model = Request
     form_class = RequestForm
     template_name = 'base_form.html'
