from collections import OrderedDict

import numpy as np
import pandas as pd
from django.contrib.auth.mixins import PermissionRequiredMixin, LoginRequiredMixin
from django.contrib.contenttypes.models import ContentType
from django.http import HttpResponseRedirect
<<<<<<< HEAD
from django.shortcuts import get_object_or_404
from django.views.generic import CreateView, UpdateView, DetailView
from vitrina.requests.forms import RequestSearchForm
=======
from django.shortcuts import get_object_or_404, redirect
from django.urls import reverse
from django.views.generic import ListView, CreateView, UpdateView, DetailView, TemplateView, DeleteView
from reversion.models import Version

from vitrina.datasets.forms import PlanForm
>>>>>>> 93590dde
from vitrina.orgs.services import has_perm, Action
from vitrina.helpers import get_selected_value
from reversion import set_comment
<<<<<<< HEAD
from vitrina.requests.services import update_facet_data
from haystack.generic_views import FacetedSearchView
from vitrina.requests.forms import RequestForm
from reversion.views import RevisionMixin
from vitrina.datasets.models import Dataset, DatasetGroup
from vitrina.classifiers.models import Category
from vitrina.requests.models import Request, Organization, RequestStructure
=======

from vitrina.plans.models import Plan, PlanRequest
from vitrina.requests.forms import RequestForm, RequestPlanForm
from django.core.exceptions import ObjectDoesNotExist
from reversion.views import RevisionMixin
from vitrina.datasets.models import Dataset
from vitrina.requests.models import Request, RequestStructure, RequestObject
>>>>>>> 93590dde

from django.utils.translation import gettext_lazy as _

from vitrina.views import HistoryView, HistoryMixin, PlanMixin


<<<<<<< HEAD
class RequestListView(FacetedSearchView):
=======
class RequestListView(ListView):
    model = Request
>>>>>>> 93590dde
    template_name = 'vitrina/requests/list.html'
    facet_fields = ['status', 'dataset_status', 'organization', 'organization_jurisdiction', 'category', 'parent_category', 'groups', 'tags']
    facet_limit = 100
    paginate_by = 20
    form_class = RequestSearchForm
    
    def get_queryset(self):
        requests = super().get_queryset()
        return requests.order_by('-created')

<<<<<<< HEAD
    def get_context_data(self, **kwargs):
        context = super().get_context_data(**kwargs)
        facet_fields = context.get('facets').get('fields')
        form = context.get('form')
        extra_context = {
            'status_facet': update_facet_data(self.request, facet_fields, 'status',
                                    choices=Request.FILTER_STATUSES),
            'dataset_status_facet': update_facet_data(self.request, facet_fields, 'dataset_status',
                                              choices=Dataset.FILTER_STATUSES),
            'organization_facet': update_facet_data(self.request, facet_fields, 'organization', Organization),
            'organization_jurisdiction_facet': update_facet_data(self.request, facet_fields, 'organization_jurisdiction'),
            'category_facet': update_facet_data(self.request, facet_fields, 'category', Category),
            'parent_category_facet': update_facet_data(self.request, facet_fields, 'parent_category', Category),
            'group_facet': update_facet_data(self.request, facet_fields, 'groups', DatasetGroup),
            'tag_facet': update_facet_data(self.request, facet_fields, 'tags'),
            'selected_status': get_selected_value(form, 'status', is_int=False),
            'selected_dataset_status': get_selected_value(form, 'dataset_status', is_int=False),
            'selected_organization': get_selected_value(form, 'organization'),
            'selected_organization_jurisdiction': get_selected_value(form, 'organization_jurisdiction'),
            'selected_categories': get_selected_value(form, 'category', True, False),
            'selected_parent_category': get_selected_value(form, 'parent_category', True, False),
            'selected_groups': get_selected_value(form, 'groups', True, False),
            'selected_tags': get_selected_value(form, 'tags', True, False),
            'selected_date_from': form.cleaned_data.get('date_from'),
            'selected_date_to': form.cleaned_data.get('date_to'),
        }     
        context.update(extra_context)
        return context
=======
    def get_queryset(self):
        query = self.request.GET.get('q')
        date_from = self.request.GET.get('date_from')
        date_to = self.request.GET.get('date_to')
        queryset = Request.public.all()

        if query:
            queryset = queryset.filter(title__icontains=query)
        if date_from:
            queryset = queryset.filter(created__gte=date_from)
        if date_to:
            queryset = queryset.filter(created__lte=date_to)
        return queryset.order_by("-created")

    def get_context_data(self, **kwargs):
        context = super().get_context_data(**kwargs)
        context['q'] = self.request.GET.get("q", "")
        context['selected_date_from'] = self.request.GET.get('date_from')
        context['selected_date_to'] = self.request.GET.get('date_to')
        return context


class RequestPublicationStatsView(RequestListView):
    template_name = 'vitrina/requests/publications.html'
    paginate_by = 0

    def get_context_data(self, **kwargs):
        context = super().get_context_data(**kwargs)
        max_count = 0
        requests = self.get_queryset()
        sorting = self.request.GET.get('sort', None)
        year_stats = {}
        for req in requests:
            published = req.created
            if published is not None:
                year_published = published.year
                year_stats[year_published] = year_stats.get(year_published, 0) + 1
        for key, value in year_stats.items():
            if max_count < value:
                max_count = value
        keys = list(year_stats.keys())
        values = list(year_stats.values())
        sorted_value_index = np.argsort(values)
        if sorting is None or sorting == 'sort-year-desc':
            year_stats = OrderedDict(sorted(year_stats.items(), reverse=True))
        elif sorting == 'sort-year-asc':
            year_stats = OrderedDict(sorted(year_stats.items(), reverse=False))
        elif sorting == 'sort-desc':
            year_stats = {keys[i]: values[i] for i in np.flip(sorted_value_index)}
        elif sorting == 'sort-asc':
            year_stats = {keys[i]: values[i] for i in sorted_value_index}
        context['year_stats'] = year_stats
        context['max_count'] = max_count
        context['filter'] = 'publication'
        context['sort'] = sorting
        return context

class RequestYearStatsView(RequestListView):
    template_name = 'vitrina/requests/publications.html'
    paginate_by = 0

    def get_context_data(self, **kwargs):
        context = super().get_context_data(**kwargs)
        max_count = 0
        requests = self.get_queryset()
        sorting = self.request.GET.get('sort', None)
        year_stats = {}
        quarter_stats = {}
        selected_year = str(self.kwargs['year'])
        for req in requests:
            published = req.created
            if published is not None:
                year_published = published.year
                year_stats[year_published] = year_stats.get(year_published, 0) + 1
                quarter = str(year_published) + "-Q" + str(pd.Timestamp(published).quarter)
                quarter_stats[quarter] = quarter_stats.get(quarter, 0) + 1
        for key, value in quarter_stats.items():
            if max_count < value:
                max_count = value
        keys = list(quarter_stats.keys())
        values = list(quarter_stats.values())
        sorted_value_index = np.argsort(values)
        if sorting is None or sorting == 'sort-year-desc':
            quarter_stats = OrderedDict(sorted(quarter_stats.items(), reverse=False))
        elif sorting == 'sort-year-asc':
            quarter_stats = OrderedDict(sorted(quarter_stats.items(), reverse=True))
        elif sorting == 'sort-asc':
            quarter_stats = {keys[i]: values[i] for i in np.flip(sorted_value_index)}
        elif sorting == 'sort-desc':
            quarter_stats = {keys[i]: values[i] for i in sorted_value_index}
        context['selected_year'] = selected_year
        context['year_stats'] = quarter_stats
        context['max_count'] = max_count
        context['current_object'] = str('year/' + selected_year)
        context['filter'] = 'publication'
        context['sort'] = sorting
        return context


class RequestQuarterStatsView(RequestListView):
    template_name = 'vitrina/requests/publications.html'
    paginate_by = 0
>>>>>>> 93590dde

    def get_context_data(self, **kwargs):
        context = super().get_context_data(**kwargs)
        max_count = 0
        requests = self.get_queryset()
        sorting = self.request.GET.get('sort', None)
        monthly_stats = {}
        selected_quarter = str(self.kwargs['quarter'])
        for req in requests:
            published = req.created
            if published is not None:
                year_published = published.year
                if str(year_published) in selected_quarter:
                    quarter = str(year_published) + "-Q" + str(pd.Timestamp(published).quarter)
                    if quarter == selected_quarter:
                        month = str(year_published) + "-" + str('%02d' % published.month)
                        monthly_stats[month] = monthly_stats.get(month, 0) + 1
        for m, mv in monthly_stats.items():
            if max_count < mv:
                max_count = mv
        keys = list(monthly_stats.keys())
        values = list(monthly_stats.values())
        sorted_value_index = np.argsort(values)
        if sorting is None or sorting == 'sort-year-desc':
            monthly_stats = OrderedDict(sorted(monthly_stats.items(), reverse=False))
        elif sorting == 'sort-year-asc':
            monthly_stats = OrderedDict(sorted(monthly_stats.items(), reverse=True))
        elif sorting == 'sort-asc':
            monthly_stats = {keys[i]: values[i] for i in np.flip(sorted_value_index)}
        elif sorting == 'sort-desc':
            monthly_stats = {keys[i]: values[i] for i in sorted_value_index}
        context['selected_quarter'] = self.kwargs['quarter']
        context['year_stats'] = monthly_stats
        context['max_count'] = max_count
        context['current_object'] = str('quarter/' + selected_quarter)
        context['filter'] = 'publication'
        context['sort'] = sorting
        return context


class RequestDetailView(HistoryMixin, PlanMixin, DetailView):
    model = Request
    template_name = 'vitrina/requests/detail.html'
    context_object_name = 'request_object'
    detail_url_name = 'request-detail'
    history_url_name = 'request-history'
    plan_url_name = 'request-plans'

    def get_context_data(self, **kwargs):
        context_data = super().get_context_data(**kwargs)
        request: Request = self.object
<<<<<<< HEAD
        dataset = request.dataset if request.dataset else None
=======
>>>>>>> 93590dde

        extra_context_data = {
            "formats": request.format.replace(" ", "").split(",") if request.format else [],
            "changes": request.changes.replace(" ", "").split(",") if request.changes else [],
            "purposes": request.purpose.replace(" ", "").split(",") if request.purpose else [],
            "structure": RequestStructure.objects.filter(request_id=request.pk),
            # "related_object": request.object,
            "status": request.get_status_display(),
            "user_count": 0,
            'can_update_request': has_perm(
                self.request.user,
                Action.UPDATE,
                request
            )
        }
        context_data.update(extra_context_data)
        return context_data


class RequestCreateView(
    LoginRequiredMixin,
    PermissionRequiredMixin,
    RevisionMixin,
    CreateView
):
    model = Request
    form_class = RequestForm
    template_name = 'base_form.html'

    def has_permission(self):
        return has_perm(self.request.user, Action.CREATE, Request)

    def form_valid(self, form):
        self.object = form.save(commit=False)
        self.object.user = self.request.user
        self.object.status = Request.CREATED
        self.object.save()
        set_comment(Request.CREATED)
        return HttpResponseRedirect(self.get_success_url())

    def get_context_data(self, **kwargs):
        context_data = super().get_context_data(**kwargs)
        context_data['current_title'] = _('Poreikio registravimas')
        return context_data


class RequestUpdateView(
    LoginRequiredMixin,
    PermissionRequiredMixin,
    RevisionMixin,
    UpdateView
):
    model = Request
    form_class = RequestForm
    template_name = 'base_form.html'
    context_object_name = 'request_object'

    def form_valid(self, form):
        super().form_valid(form)
        set_comment(Request.EDITED)
        return HttpResponseRedirect(self.get_success_url())

    def has_permission(self):
        request = get_object_or_404(Request, pk=self.kwargs.get('pk'))
        return has_perm(self.request.user, Action.UPDATE, request)

    def get_context_data(self, **kwargs):
        context_data = super().get_context_data(**kwargs)
        context_data['current_title'] = _('Poreikio redagavimas')
        return context_data


class RequestHistoryView(PlanMixin, HistoryView):
    model = Request
    detail_url_name = "request-detail"
    history_url_name = "request-history"
    tabs_template_name = 'vitrina/requests/tabs.html'
    plan_url_name = 'request-plans'


class RequestPlanView(HistoryMixin, PlanMixin, TemplateView):
    template_name = 'vitrina/requests/plans.html'
    detail_url_name = 'request-detail'
    history_url_name = 'request-plans-history'
    plan_url_name = 'request-plans'

    request_obj: Request

    def dispatch(self, request, *args, **kwargs):
        self.request_obj = get_object_or_404(Request, pk=kwargs.get('pk'))
        return super().dispatch(request, *args, **kwargs)

    def get_context_data(self, **kwargs):
        context = super().get_context_data(**kwargs)
        context['request_obj'] = self.request_obj
        context['plans'] = self.request_obj.planrequest_set.all()
        context['can_manage_plans'] = has_perm(
            self.request.user,
            Action.PLAN,
            self.request_obj
        )
        return context

    def get_plan_object(self):
        return self.request_obj

    def get_detail_object(self):
        return self.request_obj

    def get_history_object(self):
        return self.request_obj


class RequestCreatePlanView(PermissionRequiredMixin, RevisionMixin, CreateView):
    model = Plan
    form_class = PlanForm
    template_name = 'vitrina/plans/form.html'

    request_obj: Request

    def dispatch(self, request, *args, **kwargs):
        self.request_obj = get_object_or_404(Request, pk=kwargs.get('pk'))
        return super().dispatch(request, *args, **kwargs)

    def has_permission(self):
        return has_perm(self.request.user, Action.PLAN, self.request_obj)

    def get_context_data(self, **kwargs):
        context = super().get_context_data(**kwargs)
        context['current_title'] = _("Naujas planas")
        context['parent_links'] = {
            reverse('home'): _('Pradžia'),
            reverse('request-list'): _('Poreikiai ir pasiūlymai'),
            reverse('request-detail', args=[self.request_obj.pk]): self.request_obj.title,
        }
        return context

    def get_form_kwargs(self):
        kwargs = super().get_form_kwargs()
        kwargs['obj'] = self.request_obj
        kwargs['user'] = self.request.user
        kwargs['organization'] = self.request_obj.organization
        return kwargs

    def form_valid(self, form):
        self.object = form.save()
        PlanRequest.objects.create(
            plan=self.object,
            request=self.request_obj
        )
        self.request_obj.status = Request.APPROVED
        self.request_obj.save()

        set_comment(_(f'Pridėtas planas "{self.object}". Į planą įtrauktas poreikis "{self.request_obj}".'))
        return redirect(reverse('request-plans', args=[self.request_obj.pk]))


class RequestIncludePlanView(PermissionRequiredMixin, RevisionMixin, CreateView):
    form_class = RequestPlanForm
    template_name = 'base_form.html'

    request_obj: Dataset

    def dispatch(self, request, *args, **kwargs):
        self.request_obj = get_object_or_404(Request, pk=kwargs.get('pk'))
        return super().dispatch(request, *args, **kwargs)

    def has_permission(self):
        return has_perm(self.request.user, Action.PLAN, self.request_obj)

    def get_form_kwargs(self):
        kwargs = super().get_form_kwargs()
        kwargs['request'] = self.request_obj
        return kwargs

    def get_context_data(self, **kwargs):
        context = super().get_context_data(**kwargs)
        context['current_title'] = _("Poreikio įtraukimas į planą")
        context['parent_links'] = {
            reverse('home'): _('Pradžia'),
            reverse('request-list'): _('Poreikiai ir pasiūlymai'),
            reverse('request-detail', args=[self.request_obj.pk]): self.request_obj.title,
        }
        return context

    def form_valid(self, form):
        self.object = form.save(commit=False)
        self.object.request = self.request_obj
        self.object.save()
        self.request_obj.status = Request.APPROVED
        self.request_obj.save()

        self.object.plan.save()
        set_comment(_(f'Į planą "{self.object.plan}" įtrauktas poreikis "{self.request_obj}".'))
        return redirect(reverse('request-plans', args=[self.request_obj.pk]))


class RequestDeletePlanView(PermissionRequiredMixin, RevisionMixin, DeleteView):
    model = PlanRequest
    template_name = 'confirm_delete.html'

    def has_permission(self):
        request = self.get_object().request
        return has_perm(self.request.user, Action.PLAN, request)

    def post(self, request, *args, **kwargs):
        self.object = self.get_object()
        plan = self.object.plan
        request_obj = self.object.request
        self.object.delete()

        plan.save()
        set_comment(_(f'Iš plano "{plan}" pašalintas poreikis "{request_obj}".'))
        return redirect(reverse('request-plans', args=[request_obj.pk]))

    def get_context_data(self, **kwargs):
        context = super().get_context_data(**kwargs)
        request = self.get_object().request
        context['current_title'] = _("Plano pašalinimas")
        context['parent_links'] = {
            reverse('home'): _('Pradžia'),
            reverse('request-list'): _('Poreikiai ir pasiūlymai'),
            reverse('request-detail', args=[request.pk]): request.title,
        }
        return context


class RequestDeleteDatasetView(LoginRequiredMixin, PermissionRequiredMixin, DeleteView):
    model = Request
    template_name = 'confirm_remove.html'

    def dispatch(self, request, *args, **kwargs):
        self.request_object = get_object_or_404(Request, pk=self.kwargs.get('pk'))
        self.dataset = get_object_or_404(Dataset, pk=self.kwargs.get('dataset_id'))
        return super().dispatch(request, *args, **kwargs)

    def has_permission(self):
        return has_perm(self.request.user, Action.UPDATE, self.request_object)

    def handle_no_permission(self):
        return HttpResponseRedirect(reverse('request-datasets', kwargs={'pk': self.dataset.pk}))

    def delete(self, request, *args, **kwargs):
        request_obj_items = RequestObject.objects.filter(object_id=self.dataset.pk,
                                                         content_type=ContentType.objects.get_for_model(self.dataset))
        if len(request_obj_items) > 0:
            for item in request_obj_items:
                item.delete()
        success_url = self.get_success_url()
        return HttpResponseRedirect(success_url)

    def get_success_url(self):
        return reverse('request-datasets', kwargs={'pk': self.request_object.pk})


class RequestDeletePlanDetailView(RequestDeletePlanView):

    def get_context_data(self, **kwargs):
        context = super().get_context_data(**kwargs)
        organization = self.get_object().plan.receiver
        context['parent_links'] = {
            reverse('home'): _('Pradžia'),
            reverse('organization-list'): _('Organizacijos'),
            reverse('organization-detail', args=[organization.pk]): organization.title,
        }
        return context

    def post(self, request, *args, **kwargs):
        self.object = self.get_object()
        plan = self.object.plan
        request_obj = self.object.request
        self.object.delete()

        plan.save()
        set_comment(_(f'Iš plano "{plan}" pašalintas poreikis "{request_obj}".'))
        return redirect(reverse('plan-detail', args=[plan.receiver.pk, plan.pk]))


class RequestPlansHistoryView(PlanMixin, HistoryView):
    model = Request
    detail_url_name = "request-detail"
    history_url_name = "request-plans-history"
    plan_url_name = 'request-plans'
    tabs_template_name = 'vitrina/requests/tabs.html'

    def get_history_objects(self):
        request_plan_ids = PlanRequest.objects.filter(request=self.object).values_list('plan_id', flat=True)
        return Version.objects.get_for_model(Plan).filter(
            object_id__in=list(request_plan_ids)
        ).order_by('-revision__date_created')

    def get_context_data(self, **kwargs):
        context = super().get_context_data(**kwargs)
        context['parent_links'] = {
            reverse('home'): _('Pradžia'),
            reverse('request-list'): _('Poreikiai ir pasiūlymai'),
            reverse('request-detail', args=[self.object.pk]): self.object.title,
        }
        return context


class RequestDatasetView(HistoryMixin, PlanMixin, ListView):
    template_name = 'vitrina/requests/datasets.html'
    detail_url_name = 'request-detail'
    history_url_name = 'request-plans-history'
    plan_url_name = 'request-plans'
    context_object_name = 'datasets'
    paginate_by = 20

    request_obj: Request

    def dispatch(self, request, *args, **kwargs):
        self.request_obj = get_object_or_404(Request, pk=kwargs.get('pk'))
        return super().dispatch(request, *args, **kwargs)

    def get_queryset(self):
        request_object_ids = RequestObject.objects.filter(content_type=ContentType.objects.get_for_model(Dataset),
                                                          request_id=self.request_obj.pk) \
            .values_list('object_id', flat=True)
        datasets = Dataset.objects.filter(pk__in=request_object_ids).order_by('-created')
        return datasets

    def get_context_data(self, **kwargs):
        context = super().get_context_data(**kwargs)
        context['request_obj'] = self.request_obj
        # context['datasets'] = datasets
        return context

    def get_plan_object(self):
        return self.request_obj

    def get_detail_object(self):
        return self.request_obj

    def get_history_object(self):
        return self.request_obj<|MERGE_RESOLUTION|>--- conflicted
+++ resolved
@@ -1,113 +1,153 @@
+
+from django.views.generic import CreateView, UpdateView, DetailView
 from collections import OrderedDict
 
 import numpy as np
 import pandas as pd
+from datetime import date
 from django.contrib.auth.mixins import PermissionRequiredMixin, LoginRequiredMixin
 from django.contrib.contenttypes.models import ContentType
 from django.http import HttpResponseRedirect
-<<<<<<< HEAD
-from django.shortcuts import get_object_or_404
-from django.views.generic import CreateView, UpdateView, DetailView
-from vitrina.requests.forms import RequestSearchForm
-=======
 from django.shortcuts import get_object_or_404, redirect
 from django.urls import reverse
 from django.views.generic import ListView, CreateView, UpdateView, DetailView, TemplateView, DeleteView
 from reversion.models import Version
-
+from haystack.generic_views import FacetedSearchView
+from vitrina.settings import ELASTIC_FACET_SIZE
 from vitrina.datasets.forms import PlanForm
->>>>>>> 93590dde
 from vitrina.orgs.services import has_perm, Action
 from vitrina.helpers import get_selected_value
+from vitrina.helpers import Filter
+from vitrina.helpers import DateFilter
 from reversion import set_comment
-<<<<<<< HEAD
 from vitrina.requests.services import update_facet_data
-from haystack.generic_views import FacetedSearchView
-from vitrina.requests.forms import RequestForm
 from reversion.views import RevisionMixin
 from vitrina.datasets.models import Dataset, DatasetGroup
 from vitrina.classifiers.models import Category
-from vitrina.requests.models import Request, Organization, RequestStructure
-=======
+from vitrina.requests.models import Request, Organization, RequestStructure, RequestObject
 
 from vitrina.plans.models import Plan, PlanRequest
-from vitrina.requests.forms import RequestForm, RequestPlanForm
-from django.core.exceptions import ObjectDoesNotExist
-from reversion.views import RevisionMixin
-from vitrina.datasets.models import Dataset
-from vitrina.requests.models import Request, RequestStructure, RequestObject
->>>>>>> 93590dde
+from vitrina.requests.forms import RequestForm, RequestPlanForm, RequestSearchForm
 
 from django.utils.translation import gettext_lazy as _
 
 from vitrina.views import HistoryView, HistoryMixin, PlanMixin
 
 
-<<<<<<< HEAD
 class RequestListView(FacetedSearchView):
-=======
-class RequestListView(ListView):
-    model = Request
->>>>>>> 93590dde
     template_name = 'vitrina/requests/list.html'
-    facet_fields = ['status', 'dataset_status', 'organization', 'organization_jurisdiction', 'category', 'parent_category', 'groups', 'tags']
-    facet_limit = 100
+    facet_fields = [
+        'status', 
+        'dataset_status', 
+        'organization', 
+        'jurisdiction', 
+        'category', 
+        'parent_category', 
+        'groups', 'tags', 
+        'created'
+    ]
+    max_num_facets = 20
     paginate_by = 20
     form_class = RequestSearchForm
+    date_facet_fields = [
+        {
+            'field': 'created',
+            'start_date': date(2019, 1, 1),
+            'end_date': date.today(),
+            'gap_by': 'month',
+        },
+    ]
     
     def get_queryset(self):
         requests = super().get_queryset()
-        return requests.order_by('-created')
-
-<<<<<<< HEAD
+        sorting = self.request.GET.get('sort', None)
+        options = {"size": ELASTIC_FACET_SIZE}
+        for field in self.facet_fields:
+            requests = requests.facet(field, **options)
+        if sorting is None or sorting == 'sort-by-date-newest':
+            requests = requests.order_by('-type_order', '-created')
+        elif sorting == 'sort-by-date-oldest':
+            requests = requests.order_by('-type_order', 'created')
+        elif sorting == 'sort-by-title':
+            if self.request.LANGUAGE_CODE == 'lt':
+                requests = requests.order_by('-type_order', 'lt_title_s')
+            else:
+                requests = requests.order_by('-type_order', 'en_title_s')
+        return requests
+
     def get_context_data(self, **kwargs):
         context = super().get_context_data(**kwargs)
         facet_fields = context.get('facets').get('fields')
+        date_facets = context['facets']['dates']
         form = context.get('form')
+        filter_args = (self.request, form, facet_fields)
+        sorting = self.request.GET.get('sort', None)
         extra_context = {
-            'status_facet': update_facet_data(self.request, facet_fields, 'status',
-                                    choices=Request.FILTER_STATUSES),
-            'dataset_status_facet': update_facet_data(self.request, facet_fields, 'dataset_status',
-                                              choices=Dataset.FILTER_STATUSES),
-            'organization_facet': update_facet_data(self.request, facet_fields, 'organization', Organization),
-            'organization_jurisdiction_facet': update_facet_data(self.request, facet_fields, 'organization_jurisdiction'),
-            'category_facet': update_facet_data(self.request, facet_fields, 'category', Category),
-            'parent_category_facet': update_facet_data(self.request, facet_fields, 'parent_category', Category),
+            'filters': [
+                Filter(
+                    *filter_args,
+                    'status',
+                    _("Poreikio būsena"),
+                    choices=Request.FILTER_STATUSES,
+                    multiple=False,
+                    is_int=False,
+                ),
+                Filter(
+                    *filter_args,
+                    'dataset_status',
+                    _("Duomenų rinkinio būsena"),
+                    choices=Dataset.FILTER_STATUSES,
+                    multiple=False,
+                    is_int=False,
+                ),
+                Filter(
+                    *filter_args,
+                    'organization',
+                    _("Organizacija"),
+                    Organization,
+                    multiple=True,
+                    is_int=False,
+                ),
+                Filter(
+                    *filter_args,
+                    'jurisdiction',
+                    _("Valdymo sritis"),
+                    Organization,
+                    multiple=True,
+                    is_int=False,
+                ),
+                Filter(
+                    *filter_args,
+                    'category',
+                    _("Kategorija"),
+                    Category,
+                    multiple=True,
+                    is_int=False,
+                    parent='parent_category',
+                ),
+                Filter(
+                    *filter_args,
+                    'tags',
+                    _("Žymė"),
+                    multiple=True,
+                    is_int=False,
+                ),
+                DateFilter(
+                    self.request,
+                    form,
+                    date_facets,
+                    'created',
+                    _("Pateikimo data"),
+                    multiple=False,
+                    is_int=False,
+                ),
+            ],
             'group_facet': update_facet_data(self.request, facet_fields, 'groups', DatasetGroup),
-            'tag_facet': update_facet_data(self.request, facet_fields, 'tags'),
-            'selected_status': get_selected_value(form, 'status', is_int=False),
-            'selected_dataset_status': get_selected_value(form, 'dataset_status', is_int=False),
-            'selected_organization': get_selected_value(form, 'organization'),
-            'selected_organization_jurisdiction': get_selected_value(form, 'organization_jurisdiction'),
-            'selected_categories': get_selected_value(form, 'category', True, False),
-            'selected_parent_category': get_selected_value(form, 'parent_category', True, False),
             'selected_groups': get_selected_value(form, 'groups', True, False),
-            'selected_tags': get_selected_value(form, 'tags', True, False),
-            'selected_date_from': form.cleaned_data.get('date_from'),
-            'selected_date_to': form.cleaned_data.get('date_to'),
+            'q': form.cleaned_data.get('q', ''),
         }     
         context.update(extra_context)
-        return context
-=======
-    def get_queryset(self):
-        query = self.request.GET.get('q')
-        date_from = self.request.GET.get('date_from')
-        date_to = self.request.GET.get('date_to')
-        queryset = Request.public.all()
-
-        if query:
-            queryset = queryset.filter(title__icontains=query)
-        if date_from:
-            queryset = queryset.filter(created__gte=date_from)
-        if date_to:
-            queryset = queryset.filter(created__lte=date_to)
-        return queryset.order_by("-created")
-
-    def get_context_data(self, **kwargs):
-        context = super().get_context_data(**kwargs)
-        context['q'] = self.request.GET.get("q", "")
-        context['selected_date_from'] = self.request.GET.get('date_from')
-        context['selected_date_to'] = self.request.GET.get('date_to')
+        context['sort'] = sorting
         return context
 
 
@@ -122,10 +162,10 @@
         sorting = self.request.GET.get('sort', None)
         year_stats = {}
         for req in requests:
-            published = req.created
-            if published is not None:
-                year_published = published.year
-                year_stats[year_published] = year_stats.get(year_published, 0) + 1
+            created = req.created
+            if created is not None:
+                year_created = created.year
+                year_stats[year_created] = year_stats.get(year_created, 0) + 1
         for key, value in year_stats.items():
             if max_count < value:
                 max_count = value
@@ -159,11 +199,11 @@
         quarter_stats = {}
         selected_year = str(self.kwargs['year'])
         for req in requests:
-            published = req.created
-            if published is not None:
-                year_published = published.year
-                year_stats[year_published] = year_stats.get(year_published, 0) + 1
-                quarter = str(year_published) + "-Q" + str(pd.Timestamp(published).quarter)
+            created = req.created
+            if created is not None:
+                year_created = created.year
+                year_stats[year_created] = year_stats.get(year_created, 0) + 1
+                quarter = str(year_created) + "-Q" + str(pd.Timestamp(created).quarter)
                 quarter_stats[quarter] = quarter_stats.get(quarter, 0) + 1
         for key, value in quarter_stats.items():
             if max_count < value:
@@ -191,7 +231,6 @@
 class RequestQuarterStatsView(RequestListView):
     template_name = 'vitrina/requests/publications.html'
     paginate_by = 0
->>>>>>> 93590dde
 
     def get_context_data(self, **kwargs):
         context = super().get_context_data(**kwargs)
@@ -201,13 +240,13 @@
         monthly_stats = {}
         selected_quarter = str(self.kwargs['quarter'])
         for req in requests:
-            published = req.created
-            if published is not None:
-                year_published = published.year
-                if str(year_published) in selected_quarter:
-                    quarter = str(year_published) + "-Q" + str(pd.Timestamp(published).quarter)
+            created = req.created
+            if created is not None:
+                year_created = created.year
+                if str(year_created) in selected_quarter:
+                    quarter = str(year_created) + "-Q" + str(pd.Timestamp(created).quarter)
                     if quarter == selected_quarter:
-                        month = str(year_published) + "-" + str('%02d' % published.month)
+                        month = str(year_created) + "-" + str('%02d' % created.month)
                         monthly_stats[month] = monthly_stats.get(month, 0) + 1
         for m, mv in monthly_stats.items():
             if max_count < mv:
@@ -243,10 +282,6 @@
     def get_context_data(self, **kwargs):
         context_data = super().get_context_data(**kwargs)
         request: Request = self.object
-<<<<<<< HEAD
-        dataset = request.dataset if request.dataset else None
-=======
->>>>>>> 93590dde
 
         extra_context_data = {
             "formats": request.format.replace(" ", "").split(",") if request.format else [],
