--- conflicted
+++ resolved
@@ -1,15 +1,11 @@
 from django.contrib.auth.mixins import PermissionRequiredMixin, LoginRequiredMixin
 from django.http import HttpResponseRedirect
-<<<<<<< HEAD
+from django.shortcuts import get_object_or_404
 from django.views.generic import ListView, CreateView, UpdateView, DetailView
+
+from vitrina.orgs.services import has_perm, Action
 from reversion import set_comment
 
-=======
-from django.shortcuts import get_object_or_404
-from django.views.generic import ListView, CreateView, UpdateView
-
-from vitrina.orgs.services import has_perm, Action
->>>>>>> 999321f9
 from vitrina.requests.forms import RequestForm
 from django.core.exceptions import ObjectDoesNotExist
 from reversion.views import RevisionMixin
@@ -54,12 +50,7 @@
             "dataset": dataset,
             "status": request.get_status_display(),
             "user_count": 0,
-<<<<<<< HEAD
-            'can_update_request': can_update_request(
-=======
-            "history": None,
             'can_update_request': has_perm(
->>>>>>> 999321f9
                 self.request.user,
                 Action.UPDATE,
                 request
@@ -69,11 +60,12 @@
         return context_data
 
 
-<<<<<<< HEAD
-class RequestCreateView(LoginRequiredMixin, RevisionMixin, CreateView):
-=======
-class RequestCreateView(LoginRequiredMixin, PermissionRequiredMixin, CreateView):
->>>>>>> 999321f9
+class RequestCreateView(
+    LoginRequiredMixin,
+    PermissionRequiredMixin,
+    RevisionMixin,
+    CreateView
+):
     model = Request
     form_class = RequestForm
     template_name = 'base_form.html'
