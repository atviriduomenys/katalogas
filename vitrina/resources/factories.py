from datetime import datetime, date

import factory
from factory.django import DjangoModelFactory

from vitrina.cms.factories import FilerFileFactory
from vitrina.datasets.factories import DatasetFactory
from vitrina.resources.models import DatasetDistribution, Format


class FileFormat(DjangoModelFactory):
    class Meta:
        model = Format
        django_get_or_create = ('title',)

    title = factory.Faker('word')


class DatasetDistributionFactory(DjangoModelFactory):
    class Meta:
        model = DatasetDistribution
        django_get_or_create = ('title', 'description')

    title = factory.Faker('catch_phrase')
    description = factory.Faker('catch_phrase')
    dataset = factory.SubFactory(DatasetFactory)
    format = factory.SubFactory(FileFormat)
    period_start = date(2022, 1, 1)
    period_end = date(2022, 12, 31)
<<<<<<< HEAD
    file = factory.SubFactory(FilerFileFactory)
=======
    file = factory.django.FileField(filename='file.csv', data=b'Column\nValue')
    type = "FILE"
>>>>>>> 92dceaca
    version = 1<|MERGE_RESOLUTION|>--- conflicted
+++ resolved
@@ -27,10 +27,6 @@
     format = factory.SubFactory(FileFormat)
     period_start = date(2022, 1, 1)
     period_end = date(2022, 12, 31)
-<<<<<<< HEAD
     file = factory.SubFactory(FilerFileFactory)
-=======
-    file = factory.django.FileField(filename='file.csv', data=b'Column\nValue')
     type = "FILE"
->>>>>>> 92dceaca
     version = 1