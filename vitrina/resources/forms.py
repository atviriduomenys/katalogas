--- conflicted
+++ resolved
@@ -148,19 +148,8 @@
             ))
 
         fmt = self.cleaned_data.get('format')
-<<<<<<< HEAD
-        if not file and url and fmt and fmt.extension not in ['URL', 'API', 'UAPI']:
-            self.add_error('format', _(
-                "Pasirinkite nuorodos formatą."
-            ))
-        elif not url and file:
-            fmt_extension = fmt.extension.upper().strip()
-            file_extension = file.extension.upper().strip()
-            if fmt_extension != file_extension:
-=======
         if fmt:
             if not file and url and fmt.extension not in ['URL', 'API', 'UAPI']:
->>>>>>> 55a4a5e9
                 self.add_error('format', _(
                     "Pasirinkite nuorodos formatą."
                 ))
