from django import forms
from django.core.exceptions import ValidationError
from django.forms import DateField
from django.utils.translation import gettext_lazy as _

from crispy_forms.helper import FormHelper
from crispy_forms.layout import Field, Submit, Layout

from vitrina.datasets.models import Dataset
from vitrina.fields import FilerFileField
from vitrina.helpers import inline_fields
from vitrina.resources.models import DatasetDistribution, Format
from vitrina.structure.models import Metadata


class DatasetResourceForm(forms.ModelForm):
    name = forms.CharField(label=_('Kodinis pavadinimas'), required=False)
    access = forms.ChoiceField(label=_("Prieigos lygmuo"), choices=Metadata.ACCESS_TYPES, required=False)
    period_start = DateField(
        widget=forms.TextInput(attrs={'type': 'date'}),
        required=False,
        label=_("Periodo pradžia"),
        help_text=_(
            "Data nuo kada duomenys yra aktualūs."
        ),
    )
    period_end = DateField(
        widget=forms.TextInput(attrs={'type': 'date'}),
        required=False,
        label=_("Periodo pabaiga"),
        help_text=_(
            "Data nuo kada duomenys nebėra aktualūs."
        ),
    )
    access_url = forms.URLField(
        # TODO: Bulma does not support type: 'url'
        widget=forms.TextInput(),
        label=_("Prieigos nuoroda"),
        help_text=_(
            "Nuoroda į svetainę, kurioje galima rasti tiesiogines duomenų "
            "atsisiuntimo nuorodas."
        ),
        required=False,
    )
    download_url = forms.URLField(
        # TODO: Bulma does not support type: 'url'
        widget=forms.TextInput(),
        label=_("Atsisiuntimo nuoroda"),
        help_text=_(
            "Tiesioginė duomenų atsisiuntimo nuoroda. Ši nuoroda turi rodyti "
            "tiesiogiai į CSV, JSON ar kito formato duomenų failą."
        ),
        required=False,
    )
    file = FilerFileField(
        upload_to=DatasetDistribution.UPLOAD_TO,
        label=_('Duomenų failas'),
        help_text=_(
            'Atvirų duomenų katalogas nėra skirtas duomenų talpinimui ir '
            'įprastinių atveju duomenys turėtu būti talpinami atvirų duomenų '
            'Saugykloje ar kitoje vietoje, pateikiant tiesioginę duomenų '
            'atsisiuntimo nuorodą. Tačiau nedidelės apimties (iki 5Mb) '
            'duomenų failus, galima talpinti ir kataloge.'
        ),
        required=False
    )
    data_service = forms.ModelChoiceField(
        label=_("Duomenų paslauga"),
        required=False,
        queryset=Dataset.public.all()
    )

    class Meta:
        model = DatasetDistribution
        fields = (
            'title',
            'description',
            'geo_location',
            'period_start',
            'period_end',
            'access_url',
            'format',
            'data_service',
            'download_url',
            'file',
            'name',
            'access',
            'is_parameterized',
            'upload_to_storage',
            'imported',
        )

    def __init__(self, dataset, *args, **kwargs):
        self.dataset = dataset
        super().__init__(*args, **kwargs)
        resource = self.instance if self.instance and self.instance.pk else None
        button = _("Redaguoti") if resource else _("Sukurti")
        self.helper = FormHelper()
        self.helper.attrs['novalidate'] = ''
        self.helper.form_id = "resource-form"
        self.helper.layout = Layout(
            Field('title', placeholder=_("Šaltinio pavadinimas"), css_class="control is-expanded"),
            Field('description', placeholder=_("Detalus šaltinio aprašas"), rows="2"),
            Field('name'),
            Field('access'),
            Field('is_parameterized'),
            Field('geo_location', placeholder=_("Pateikitę geografinę padėtį")),
            inline_fields(
                Field('period_start', placeholder=_("Pasirinkite pradžios datą")),
                Field('period_end', placeholder=_("Pasirinkite pabaigos datą")),
            ),
            Field('access_url'),
            Field('format'),
            Field('download_url'),
            Field('imported'),
            Field('data_service'),
            Field('upload_to_storage'),
            Field('file', placeholder=_("Šaltinio failas")),
            Submit('submit', button, css_class='button is-primary'),
        )

        related_datasets = self.dataset.related_datasets.values_list('dataset__pk', flat=True)
        self.fields['data_service'].queryset = self.fields['data_service'].queryset.filter(pk__in=related_datasets)

        if resource and resource.metadata.first():
            self.initial['access'] = resource.metadata.first().access
            self.initial['name'] = resource.metadata.first().name

        if not dataset.type.filter(name='catalog'):
            self.fields['imported'].widget = forms.HiddenInput()

    def clean(self):
        file = self.cleaned_data.get('file')
        url = self.cleaned_data.get('download_url')
        upload = self.cleaned_data.get('upload_to_storage')

        if file and url:
            raise ValidationError(_(
                "Užpildykit vieną iš pasirinktų laukų: URL lauką arba "
                "įkelkit failą, ne abu."
            ))
        if not file and not url:
            self.add_error('download_url', _(
                "Pateikite duomenų atsisiuntimo nuorodą."
            ))
            self.add_error('file', _(
                "Arba įkelkite duomenų failą."
            ))
<<<<<<< HEAD
        if 'get.data.gov.lt' in url and not upload:
            self.cleaned_data['upload_to_storage'] = True
            self.data = self.data.copy()
            self.data['upload_to_storage'] = 'on'
=======

        fmt = self.cleaned_data.get('format')
        if not file and url and fmt.extension not in ['URL', 'API', 'UAPI']:
            self.add_error('format', _(
                "Pasirinkite nuorodos formatą."
            ))
        elif not url and file:
            fmt_extension = fmt.extension.upper().strip()
            file_extension = file.extension.upper().strip()
            if fmt_extension != file_extension:
                self.add_error('format', _(
                    "Formatas nesutampa su įkelto failo formatu."
                ))

>>>>>>> b507048d
        return self.cleaned_data

    def clean_access(self):
        access = self.cleaned_data.get('access')
        if access == '':
            return None
        return access


class FormatAdminForm(forms.ModelForm):
    extension = forms.CharField(label=_("Failo plėtinys"))
    title = forms.CharField(label=_("Pavadinimas"))
    mimetype = forms.CharField(label=_("MIME tipas"))

    class Meta:
        model = Format
        fields = ('extension', 'title', 'mimetype', 'rating',)<|MERGE_RESOLUTION|>--- conflicted
+++ resolved
@@ -146,12 +146,6 @@
             self.add_error('file', _(
                 "Arba įkelkite duomenų failą."
             ))
-<<<<<<< HEAD
-        if 'get.data.gov.lt' in url and not upload:
-            self.cleaned_data['upload_to_storage'] = True
-            self.data = self.data.copy()
-            self.data['upload_to_storage'] = 'on'
-=======
 
         fmt = self.cleaned_data.get('format')
         if not file and url and fmt.extension not in ['URL', 'API', 'UAPI']:
@@ -166,7 +160,10 @@
                     "Formatas nesutampa su įkelto failo formatu."
                 ))
 
->>>>>>> b507048d
+        if 'get.data.gov.lt' in url and not upload:
+            self.cleaned_data['upload_to_storage'] = True
+            self.data = self.data.copy()
+            self.data['upload_to_storage'] = 'on'
         return self.cleaned_data
 
     def clean_access(self):
