import pathlib

from django.contrib.contenttypes.fields import GenericRelation
from django.db import models
from django.urls import reverse
from django.utils.translation import gettext_lazy as _
from filer.fields.file import FilerFileField

from vitrina.datasets.models import Dataset


class Format(models.Model):
    created = models.DateTimeField(blank=True, null=True, auto_now_add=True)
    modified = models.DateTimeField(blank=True, null=True, auto_now=True)
    version = models.IntegerField(default=1)
    extension = models.TextField(blank=True, null=True)
    deleted = models.BooleanField(blank=True, null=True)
    deleted_on = models.DateTimeField(blank=True, null=True)
    mimetype = models.TextField(blank=True, null=True)
    rating = models.IntegerField(blank=True, null=True)
    title = models.CharField(max_length=255, blank=True)

    class Meta:
        db_table = 'format'

    def __str__(self):
        return self.title


class DistributionFormat(models.Model):
    created = models.DateTimeField(blank=True, null=True, auto_now_add=True)
    modified = models.DateTimeField(blank=True, null=True, auto_now=True)
    version = models.IntegerField(default=1)
    title = models.CharField(max_length=255, blank=True, null=True)
    deleted = models.BooleanField(blank=True, null=True)
    deleted_on = models.DateTimeField(blank=True, null=True)

    class Meta:
        managed = True
        db_table = 'distribution_format'


class DatasetDistribution(models.Model):
    UPLOAD_TO = "data"

    # TODO: https://github.com/atviriduomenys/katalogas/issues/59
    created = models.DateTimeField(blank=True, null=True, auto_now_add=True)
    modified = models.DateTimeField(blank=True, null=True, auto_now=True)
    version = models.IntegerField(default=1)
    deleted = models.BooleanField(blank=True, null=True)
    deleted_on = models.DateTimeField(blank=True, null=True)

    dataset = models.ForeignKey(Dataset, models.CASCADE)
    title = models.CharField(
        blank=True,
        max_length=255,
        verbose_name=_('Pavadinimas'),
    )
    description = models.TextField(
        blank=True,
        verbose_name=_('Aprašymas'),
    )

    access_url = models.CharField(
        max_length=255,
        blank=True,
        verbose_name=_('Prieigos nuoroda'),
        help_text=_(
            'Nuoroda į svetainę iš kurios galima atsisiųsti duomenis.'
        ),
    )

    format = models.ForeignKey(
        Format,
        models.SET_NULL,
        blank=False,
        null=True,
        verbose_name=_('Duomenų formatas'),
    )

    download_url = models.TextField(
        blank=True,
        null=True,
        verbose_name=_('Atsisiuntimo nuoroda'),
        help_text=_(
            'Tiesioginė duomenų atsisiuntimo nuoroda.'
        ),
    )

    file = FilerFileField(
        blank=True,
        null=True,
        related_name="file_distribution",
        on_delete=models.SET_NULL,
        verbose_name=_('Duomenų failas'),
        help_text=_(
            'Atvirų duomenų katalogas nėra skirtas duomenų talpinimui ir '
            'įprastinių atveju duomenys turėtu būti talpinami atvirų duomenų '
            'Saugykloje ar kitoje vietoje, pateikiant tiesioginę duomenų '
            'atsisiuntimo nuorodą. Tačiau nedidelės apimties (iki 5Mb) '
            'duomenų failus, galima talpinti ir kataloge.'
        ),
    )

    geo_location = models.CharField(
        max_length=255,
        blank=True,
        verbose_name=_('Geografinė aprėptis'),
    )
    period_start = models.DateField(
        blank=True,
        null=True,
        verbose_name=_('Periodo pradžia'),
    )
    period_end = models.DateField(
        blank=True,
        null=True,
        verbose_name=_('Periodo pabaiga'),
    )

    distribution_version = models.IntegerField(blank=True, null=True)

    issued = models.CharField(max_length=255, blank=True, null=True)
    comment = models.TextField(blank=True, null=True)
<<<<<<< HEAD
    is_parameterized = models.BooleanField(default=False, verbose_name=_("Parametrizuotas"))
=======
    data_service = models.ForeignKey(Dataset, models.SET_NULL, null=True, related_name="data_service_distributions")
>>>>>>> 3946609b

    # Deprecated fields bellow
    type = models.CharField(max_length=255, blank=True, null=True)
    mime_type = models.CharField(max_length=255, blank=True, null=True)
    identifier = models.CharField(max_length=255, blank=True, null=True)
    size = models.BigIntegerField(blank=True, null=True)
    filename = models.CharField(max_length=255, blank=True, null=True)

    metadata = GenericRelation('vitrina_structure.Metadata')
    params = GenericRelation('vitrina_structure.Param')

    class Meta:
        db_table = 'dataset_distribution'

    def __str__(self):
        return self.title

    def extension(self) -> str:
        if self.file and self.file.file:
            path = pathlib.Path(self.file.file.name)
            return path.suffix.lstrip('.').upper()
        else:
            return ''

    def filename_without_path(self):
        return pathlib.Path(self.file.file.name).name if self.file and self.file.file else ""

    def is_external_url(self):
        return self.type == "URL"

    def get_download_url(self):
        if self.is_external_url():
            return self.download_url
        elif self.file:
            return self.file.url
        return ""

    def get_format(self):
        return self.format

    def is_previewable(self):
        return (self.extension() == "CSV" or self.extension() == "XLSX") and self.file.file.size > 0

    def get_acl_parents(self):
        parents = [self]
        if self.dataset:
            parents.extend(self.dataset.get_acl_parents())
        return parents

    def get_absolute_url(self):
        return reverse('resource-detail', kwargs={
            'pk': self.dataset.pk,
            'resource_id': self.pk
        })
<|MERGE_RESOLUTION|>--- conflicted
+++ resolved
@@ -122,11 +122,8 @@
 
     issued = models.CharField(max_length=255, blank=True, null=True)
     comment = models.TextField(blank=True, null=True)
-<<<<<<< HEAD
+    data_service = models.ForeignKey(Dataset, models.SET_NULL, null=True, related_name="data_service_distributions")
     is_parameterized = models.BooleanField(default=False, verbose_name=_("Parametrizuotas"))
-=======
-    data_service = models.ForeignKey(Dataset, models.SET_NULL, null=True, related_name="data_service_distributions")
->>>>>>> 3946609b
 
     # Deprecated fields bellow
     type = models.CharField(max_length=255, blank=True, null=True)
