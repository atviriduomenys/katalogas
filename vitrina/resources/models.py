import pathlib

from django.db import models
from django.urls import reverse
from django.utils.translation import gettext_lazy as _

from vitrina.datasets.models import Dataset


class Format(models.Model):
    created = models.DateTimeField(blank=True, null=True, auto_now_add=True)
    modified = models.DateTimeField(blank=True, null=True, auto_now=True)
    version = models.IntegerField(default=1)
    extension = models.TextField(blank=True, null=True)
    deleted = models.BooleanField(blank=True, null=True)
    deleted_on = models.DateTimeField(blank=True, null=True)
    mimetype = models.TextField(blank=True, null=True)
    rating = models.IntegerField(blank=True, null=True)
    title = models.CharField(max_length=255, blank=True, null=True)

    class Meta:
        managed = True
        db_table = 'format'

    def __str__(self):
        return self.title


class DistributionFormat(models.Model):
    created = models.DateTimeField(blank=True, null=True, auto_now_add=True)
    modified = models.DateTimeField(blank=True, null=True, auto_now=True)
    version = models.IntegerField(default=1)
    title = models.CharField(max_length=255, blank=True, null=True)
    deleted = models.BooleanField(blank=True, null=True)
    deleted_on = models.DateTimeField(blank=True, null=True)

    class Meta:
        managed = True
        db_table = 'distribution_format'


class DatasetDistribution(models.Model):
    # TODO: https://github.com/atviriduomenys/katalogas/issues/59
    created = models.DateTimeField(blank=True, null=True, auto_now_add=True)
    modified = models.DateTimeField(blank=True, null=True, auto_now=True)
    version = models.IntegerField(default=1)
    deleted = models.BooleanField(blank=True, null=True)
    deleted_on = models.DateTimeField(blank=True, null=True)

    dataset = models.ForeignKey(Dataset, models.CASCADE)

    identifier = models.CharField(max_length=255, blank=True, null=True)

    title = models.CharField(
        blank=True,
        max_length=255,
        verbose_name=_('Pavadinimas'),
    )
    description = models.TextField(
        blank=True,
        verbose_name=_('Aprašymas'),
    )

    access_url = models.CharField(
        max_length=255,
        blank=True,
        verbose_name=_('Prieigos nuoroda'),
        help_text=_(
            'Nuoroda į svetainę iš kurios galima atsisiųsti duomenis.'
        ),
    )

    format = models.ForeignKey(
        Format,
        models.SET_NULL,
        blank=False,
        null=True,
        verbose_name=_('Duomenų formatas'),
    )

    download_url = models.TextField(
        blank=True,
        null=True,
        verbose_name=_('Atsisiuntimo nuoroda'),
        help_text=_(
            'Tiesioginė duomenų atsisiuntimo nuoroda.'
        ),
    )

    file = models.FileField(
        upload_to='data/',
        max_length=255,
        blank=True,
        null=True,
        verbose_name=_('Duomenų failas'),
        help_text=_(
            'Atvirų duomenų katalogas nėra skirtas duomenų talpinimui ir '
            'įprastinių atveju duomenys turėtu būti talpinami atvirų duomenų '
            'Saugykloje ar kitoje vietoje, pateikiant tiesioginę duomenų '
            'atsisiuntimo nuorodą. Tačiau nedidelės apimties (iki 5Mb) '
            'duomenų failus, galima talpinti ir kataloge.'
        ),
    )

    geo_location = models.CharField(
        max_length=255,
        blank=True,
        verbose_name=_('Geografinė aprėptis'),
    )
    period_start = models.CharField(
        max_length=255,
        blank=True,
        verbose_name=_('Periodo pradžia'),
    )
    period_end = models.CharField(
        max_length=255,
        blank=True,
        verbose_name=_('Periodo pabaiga'),
    )

    distribution_version = models.IntegerField(blank=True, null=True)

    issued = models.CharField(max_length=255, blank=True, null=True)
    size = models.BigIntegerField(blank=True, null=True)
    comment = models.TextField(blank=True, null=True)

    # Deprecated fields bellow
    type = models.CharField(max_length=255, blank=True, null=True)
    mime_type = models.CharField(max_length=255, blank=True, null=True)

    class Meta:
        db_table = 'dataset_distribution'

    def __str__(self):
        return self.title

    def extension(self) -> str:
        if self.file:
            path = pathlib.Path(self.file.name)
            return path.suffix.lstrip('.').upper()
        else:
            return ''

    def filename_without_path(self):
        return pathlib.Path(self.file.name).name if self.file else ""

    def is_external_url(self):
        return self.type == "URL"

    def get_download_url(self):
        if self.is_external_url():
            return self.download_url
        return reverse('dataset-distribution-download', kwargs={
            'dataset_id': self.dataset.pk,
            'distribution_id': self.pk,
            'file': self.filename_without_path()
        })

    def get_format(self):
        return self.format

    def is_previewable(self):
<<<<<<< HEAD
        return (self.extension() == "CSV" or self.extension() == "XLSX") and self.file.__sizeof__() > 0
=======
        return (
            (self.extension() == "CSV" or self.extension() == "XLSX") and
            self.filename.storage.exists(self.filename.name) and
            self.filename.file.size > 0
        )

    def get_acl_parents(self):
        parents = [self]
        if self.dataset:
            parents.extend(self.dataset.get_acl_parents())
        return parents
>>>>>>> 999321f9
<|MERGE_RESOLUTION|>--- conflicted
+++ resolved
@@ -160,18 +160,11 @@
         return self.format
 
     def is_previewable(self):
-<<<<<<< HEAD
         return (self.extension() == "CSV" or self.extension() == "XLSX") and self.file.__sizeof__() > 0
-=======
-        return (
-            (self.extension() == "CSV" or self.extension() == "XLSX") and
-            self.filename.storage.exists(self.filename.name) and
-            self.filename.file.size > 0
-        )
+
 
     def get_acl_parents(self):
         parents = [self]
         if self.dataset:
             parents.extend(self.dataset.get_acl_parents())
-        return parents
->>>>>>> 999321f9
+        return parents