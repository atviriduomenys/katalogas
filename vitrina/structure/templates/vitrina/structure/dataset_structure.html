--- conflicted
+++ resolved
@@ -62,19 +62,11 @@
                             {% endif %}
                         </span>
                     {% endif %}
-<<<<<<< HEAD
 
                     {% if model.access_display_value %}
                         <span class="mr-3 tag is-info is-light">{{ model.access_display_value }}</span>
                     {% endif %}
 
-=======
-                    {% if model.metadata.first.access is not None %}
-                        <span>
-                            model.metadata.first.get_access_display
-                        </span>
-                    {% endif %}
->>>>>>> 5e7b9b2a
                     {% if model.metadata.first.average_level %}
                     <span class="is-pulled-right">
                         <span>{{ model.metadata.first.average_level|floatformat:"1" }}</span>
