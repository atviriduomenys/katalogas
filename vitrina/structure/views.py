--- conflicted
+++ resolved
@@ -1,8 +1,5 @@
-<<<<<<< HEAD
 import uuid
-=======
 import json
->>>>>>> 0ce15e54
 from gettext import ngettext
 from typing import List
 
@@ -12,31 +9,22 @@
 from django.http import Http404, StreamingHttpResponse
 from django.shortcuts import get_object_or_404, redirect
 from django.urls import reverse
-<<<<<<< HEAD
+from django.views import View
 from django.utils.translation import gettext_lazy as _
 from django.views.generic import TemplateView, CreateView, UpdateView, DeleteView
-=======
-from django.views import View
-from django.views.generic import TemplateView
 from pygments import highlight
 from pygments.formatters.html import HtmlFormatter
 from pygments.lexers.data import JsonLexer
 from pygments.lexers.special import TextLexer
 from pygments.styles import get_style_by_name
->>>>>>> 0ce15e54
 
 from vitrina.datasets.models import Dataset
 from vitrina.orgs.models import Representative
 from vitrina.orgs.services import has_perm, Action
-<<<<<<< HEAD
 from vitrina.structure import spyna
 from vitrina.structure.forms import EnumForm
 from vitrina.structure.models import Model, Property, Metadata, EnumItem, Enum
-from vitrina.structure.services import get_data_from_spinta
-=======
-from vitrina.structure.models import Model, Property, Metadata
 from vitrina.structure.services import get_data_from_spinta, export_dataset_structure
->>>>>>> 0ce15e54
 from vitrina.views import HistoryMixin
 
 EXCLUDED_COLS = ['_type', '_revision', '_base']
@@ -607,23 +595,6 @@
             })
         return None
 
-<<<<<<< HEAD
-
-class EnumCreateView(PermissionRequiredMixin, CreateView):
-    model = EnumItem
-    form_class = EnumForm
-    template_name = 'base_form.html'
-
-    dataset: Dataset
-    model_obj: Model
-    property: Property
-    enum: Enum
-
-    def dispatch(self, request, *args, **kwargs):
-        self.dataset = get_object_or_404(Dataset, pk=kwargs.get('pk'))
-        model_name = kwargs.get('model')
-        self.model_obj = Model.objects.annotate(model_name=Func(
-=======
     def get_api_url(self):
         if self.model.name:
             return reverse('getone-api', kwargs={
@@ -656,13 +627,265 @@
         self.object = get_object_or_404(Dataset, pk=kwargs.get('pk'))
         model_name = kwargs.get('model')
         self.model = Model.objects.annotate(model_name=Func(
->>>>>>> 0ce15e54
             F('metadata__name'),
             Value("/"),
             Value(-1),
             function='split_part',
             output_field=TextField())
-<<<<<<< HEAD
+        ).filter(model_name=model_name, dataset=self.object).first()
+        if not self.model:
+            raise Http404('No Model matches the given query.')
+
+        self.can_manage_structure = has_perm(
+            self.request.user,
+            Action.STRUCTURE,
+            Dataset,
+            self.object
+        )
+        if self.can_manage_structure:
+            self.models = Model.objects.filter(dataset=self.object).order_by('metadata__name')
+        else:
+            self.models = Model.objects. \
+                annotate(access=Max('model_properties__metadata__access')). \
+                filter(dataset=self.object, access__gte=Metadata.PUBLIC). \
+                order_by('metadata__name')
+
+        return super().dispatch(request, *args, **kwargs)
+
+    def get_context_data(self, **kwargs):
+        context = super().get_context_data(**kwargs)
+        context['is_api'] = True
+        context['dataset'] = self.object
+        context['model'] = self.model
+        context['models'] = self.models
+        context['can_view_members'] = has_perm(
+            self.request.user,
+            Action.VIEW,
+            Representative,
+            self.object,
+        )
+
+        query = self.get_query()
+        query_params = []
+        for key, val in self.request.GET.items():
+            if val == '':
+                query_params.append(key)
+            else:
+                query_params.append(f"{key}={val}")
+        query_params = '&'.join(query_params)
+        context['query_params'] = query_params
+
+        url = f"{query}?{query_params}" if query_params else query
+        context['tabs'] = {
+            'http': {
+                'name': 'HTTP',
+                'query': highlight(
+                    url,
+                    TextLexer(), HtmlFormatter()
+                )
+            },
+            'httpie': {
+                'name': 'HTTPie',
+                'query': highlight(
+                    'http GET "%s"' % url.replace("\\", r"\\").replace('"', r'\"'),
+                    TextLexer(), HtmlFormatter()
+                )
+            },
+            'curl': {
+                'name': 'curl',
+                'query': highlight(
+                    f'curl "%s"' % url.replace("\\", r"\\").replace('"', r'\"').replace(' ', '%20'),
+                    TextLexer(), HtmlFormatter()
+                )
+            }
+        }
+
+        return context
+
+    def get_structure_url(self):
+        if self.model.name:
+            return reverse('model-structure', kwargs={
+                'pk': self.object.pk,
+                'model': self.model.name,
+            })
+        return None
+
+    def get_data_url(self):
+        query_params = []
+        for key, val in self.request.GET.items():
+            if val == '':
+                query_params.append(key)
+            else:
+                query_params.append(f"{key}={val}")
+        query_params = '&'.join(query_params)
+
+        if self.model.name:
+            return "%s%s" % (reverse('model-data', kwargs={
+                'pk': self.object.pk,
+                'model': self.model.name,
+            }), f"?{query_params}" if query_params else "")
+        return None
+
+    def get_api_url(self):
+        return self.model.get_api_url()
+
+    def get_query(self):
+        raise NotImplementedError
+
+
+class GetAllApiView(ApiView):
+
+    def get_context_data(self, **kwargs):
+        context = super().get_context_data(**kwargs)
+        query = context['query_params']
+        if query:
+            query = f"{query}&limit(1)"
+        else:
+            query = 'limit(1)'
+        data = get_data_from_spinta(self.model, query=query)
+        context['response'] = highlight(
+            json.dumps(data, indent=2, ensure_ascii=False),
+            JsonLexer(),
+            HtmlFormatter(style=get_style_by_name('friendly'), noclasses=True)
+        )
+
+        if self.model.name:
+            uuid = None
+            if data.get('_data') and data.get('_data')[0].get('_id'):
+                uuid = data.get('_data')[0].get('_id')
+            else:
+                # Try to get data again without filters
+                data = get_data_from_spinta(self.model, query="limit(1)")
+                if data.get('_data'):
+                    uuid = data.get('_data')[0].get('_id')
+
+            context['actions'] = {
+                'getall': "%s%s" % (
+                    reverse('getall-api', args=[self.object.pk, self.model.name]),
+                    f"?{context['query_params']}" if context['query_params'] else ""
+                ),
+                'getone': reverse('getone-api', args=[self.object.pk, self.model.name, uuid]),
+                'changes': reverse('changes-api', args=[self.object.pk, self.model.name]),
+            }
+
+        return context
+
+    def get_query(self):
+        return f"https://get.data.gov.lt/{self.model}"
+
+
+class GetOneApiView(ApiView):
+    def get_context_data(self, **kwargs):
+        context = super().get_context_data(**kwargs)
+        query = context['query_params']
+        if self.kwargs.get('uuid') != 'None':
+            data = get_data_from_spinta(self.model, self.kwargs.get('uuid'), query=query)
+        else:
+            data = {}
+        context['response'] = highlight(
+            json.dumps(data, indent=2, ensure_ascii=False),
+            JsonLexer(),
+            HtmlFormatter(style=get_style_by_name('friendly'), noclasses=True)
+        )
+
+        if self.model.name:
+            context['actions'] = {
+                'getall': reverse('getall-api', args=[self.object.pk, self.model.name]),
+                'getone': reverse('getone-api', args=[self.object.pk, self.model.name, self.kwargs.get('uuid')]),
+                'changes': reverse('changes-api', args=[self.object.pk, self.model.name]),
+            }
+
+        return context
+
+    def get_query(self):
+        return f"https://get.data.gov.lt/{self.model}/{self.kwargs.get('uuid')}"
+
+    def get_data_url(self):
+        if self.model.name:
+            return reverse('object-data', kwargs={
+                'pk': self.object.pk,
+                'model': self.model.name,
+                'uuid': self.kwargs.get('uuid'),
+            })
+        return None
+
+
+class ChangesApiView(ApiView):
+
+    def get_context_data(self, **kwargs):
+        context = super().get_context_data(**kwargs)
+        query = context['query_params']
+        if query:
+            query = f"{query}&limit(1)"
+        else:
+            query = 'limit(1)'
+        data = get_data_from_spinta(self.model, ":changes", query=query)
+        context['response'] = highlight(
+            json.dumps(data, indent=2, ensure_ascii=False),
+            JsonLexer(),
+            HtmlFormatter(style=get_style_by_name('friendly'), noclasses=True)
+        )
+
+        if self.model.name:
+            uuid = None
+            if data.get('_data') and data.get('_data')[0].get('_id'):
+                uuid = data.get('_data')[0].get('_id')
+            else:
+                # Try to get data again without filters
+                data = get_data_from_spinta(self.model, query="limit(1)")
+                if data.get('_data'):
+                    uuid = data.get('_data')[0].get('_id')
+
+            context['actions'] = {
+                'getall': reverse('getall-api', args=[self.object.pk, self.model.name]),
+                'getone': reverse('getone-api', args=[self.object.pk, self.model.name, uuid]),
+                'changes': reverse('changes-api', args=[self.object.pk, self.model.name]),
+            }
+
+        return context
+
+    def get_query(self):
+        return f"https://get.data.gov.lt/{self.model}/:changes"
+
+
+class DatasetStructureExportView(PermissionRequiredMixin, View):
+    def has_permission(self):
+        dataset = get_object_or_404(Dataset, pk=self.kwargs.get('pk'))
+        return has_perm(
+            self.request.user,
+            Action.STRUCTURE,
+            Dataset,
+            dataset
+        )
+
+    def get(self, request, *args, **kwargs):
+        dataset = get_object_or_404(Dataset, pk=kwargs.get('pk'))
+        stream = export_dataset_structure(dataset)
+
+        response = StreamingHttpResponse(stream, content_type='text/csv')
+        response['Content-Disposition'] = 'attachment; filename=manifest.csv'
+        return response
+
+
+class EnumCreateView(PermissionRequiredMixin, CreateView):
+    model = EnumItem
+    form_class = EnumForm
+    template_name = 'base_form.html'
+
+    dataset: Dataset
+    model_obj: Model
+    property: Property
+    enum: Enum
+
+    def dispatch(self, request, *args, **kwargs):
+        self.dataset = get_object_or_404(Dataset, pk=kwargs.get('pk'))
+        model_name = kwargs.get('model')
+        self.model_obj = Model.objects.annotate(model_name=Func(
+            F('metadata__name'),
+            Value("/"),
+            Value(-1),
+            function='split_part',
+            output_field=TextField())
         ).filter(model_name=model_name, dataset=self.dataset).first()
         if not self.model_obj:
             raise Http404('No Model matches the given query.')
@@ -835,232 +1058,10 @@
         return super().dispatch(request, *args, **kwargs)
 
     def has_permission(self):
-=======
-        ).filter(model_name=model_name, dataset=self.object).first()
-        if not self.model:
-            raise Http404('No Model matches the given query.')
-
-        self.can_manage_structure = has_perm(
+        return has_perm(
             self.request.user,
             Action.STRUCTURE,
             Dataset,
-            self.object
-        )
-        if self.can_manage_structure:
-            self.models = Model.objects.filter(dataset=self.object).order_by('metadata__name')
-        else:
-            self.models = Model.objects. \
-                annotate(access=Max('model_properties__metadata__access')). \
-                filter(dataset=self.object, access__gte=Metadata.PUBLIC). \
-                order_by('metadata__name')
-
-        return super().dispatch(request, *args, **kwargs)
-
-    def get_context_data(self, **kwargs):
-        context = super().get_context_data(**kwargs)
-        context['is_api'] = True
-        context['dataset'] = self.object
-        context['model'] = self.model
-        context['models'] = self.models
-        context['can_view_members'] = has_perm(
-            self.request.user,
-            Action.VIEW,
-            Representative,
-            self.object,
-        )
-
-        query = self.get_query()
-        query_params = []
-        for key, val in self.request.GET.items():
-            if val == '':
-                query_params.append(key)
-            else:
-                query_params.append(f"{key}={val}")
-        query_params = '&'.join(query_params)
-        context['query_params'] = query_params
-
-        url = f"{query}?{query_params}" if query_params else query
-        context['tabs'] = {
-            'http': {
-                'name': 'HTTP',
-                'query': highlight(
-                    url,
-                    TextLexer(), HtmlFormatter()
-                )
-            },
-            'httpie': {
-                'name': 'HTTPie',
-                'query': highlight(
-                    'http GET "%s"' % url.replace("\\", r"\\").replace('"', r'\"'),
-                    TextLexer(), HtmlFormatter()
-                )
-            },
-            'curl': {
-                'name': 'curl',
-                'query': highlight(
-                    f'curl "%s"' % url.replace("\\", r"\\").replace('"', r'\"').replace(' ', '%20'),
-                    TextLexer(), HtmlFormatter()
-                )
-            }
-        }
-
-        return context
-
-    def get_structure_url(self):
-        if self.model.name:
-            return reverse('model-structure', kwargs={
-                'pk': self.object.pk,
-                'model': self.model.name,
-            })
-        return None
-
-    def get_data_url(self):
-        query_params = []
-        for key, val in self.request.GET.items():
-            if val == '':
-                query_params.append(key)
-            else:
-                query_params.append(f"{key}={val}")
-        query_params = '&'.join(query_params)
-
-        if self.model.name:
-            return "%s%s" % (reverse('model-data', kwargs={
-                'pk': self.object.pk,
-                'model': self.model.name,
-            }), f"?{query_params}" if query_params else "")
-        return None
-
-    def get_api_url(self):
-        return self.model.get_api_url()
-
-    def get_query(self):
-        raise NotImplementedError
-
-
-class GetAllApiView(ApiView):
-
-    def get_context_data(self, **kwargs):
-        context = super().get_context_data(**kwargs)
-        query = context['query_params']
-        if query:
-            query = f"{query}&limit(1)"
-        else:
-            query = 'limit(1)'
-        data = get_data_from_spinta(self.model, query=query)
-        context['response'] = highlight(
-            json.dumps(data, indent=2, ensure_ascii=False),
-            JsonLexer(),
-            HtmlFormatter(style=get_style_by_name('friendly'), noclasses=True)
-        )
-
-        if self.model.name:
-            uuid = None
-            if data.get('_data') and data.get('_data')[0].get('_id'):
-                uuid = data.get('_data')[0].get('_id')
-            else:
-                # Try to get data again without filters
-                data = get_data_from_spinta(self.model, query="limit(1)")
-                if data.get('_data'):
-                    uuid = data.get('_data')[0].get('_id')
-
-            context['actions'] = {
-                'getall': "%s%s" % (
-                    reverse('getall-api', args=[self.object.pk, self.model.name]),
-                    f"?{context['query_params']}" if context['query_params'] else ""
-                ),
-                'getone': reverse('getone-api', args=[self.object.pk, self.model.name, uuid]),
-                'changes': reverse('changes-api', args=[self.object.pk, self.model.name]),
-            }
-
-        return context
-
-    def get_query(self):
-        return f"https://get.data.gov.lt/{self.model}"
-
-
-class GetOneApiView(ApiView):
-    def get_context_data(self, **kwargs):
-        context = super().get_context_data(**kwargs)
-        query = context['query_params']
-        if self.kwargs.get('uuid') != 'None':
-            data = get_data_from_spinta(self.model, self.kwargs.get('uuid'), query=query)
-        else:
-            data = {}
-        context['response'] = highlight(
-            json.dumps(data, indent=2, ensure_ascii=False),
-            JsonLexer(),
-            HtmlFormatter(style=get_style_by_name('friendly'), noclasses=True)
-        )
-
-        if self.model.name:
-            context['actions'] = {
-                'getall': reverse('getall-api', args=[self.object.pk, self.model.name]),
-                'getone': reverse('getone-api', args=[self.object.pk, self.model.name, self.kwargs.get('uuid')]),
-                'changes': reverse('changes-api', args=[self.object.pk, self.model.name]),
-            }
-
-        return context
-
-    def get_query(self):
-        return f"https://get.data.gov.lt/{self.model}/{self.kwargs.get('uuid')}"
-
-    def get_data_url(self):
-        if self.model.name:
-            return reverse('object-data', kwargs={
-                'pk': self.object.pk,
-                'model': self.model.name,
-                'uuid': self.kwargs.get('uuid'),
-            })
-        return None
-
-
-class ChangesApiView(ApiView):
-
-    def get_context_data(self, **kwargs):
-        context = super().get_context_data(**kwargs)
-        query = context['query_params']
-        if query:
-            query = f"{query}&limit(1)"
-        else:
-            query = 'limit(1)'
-        data = get_data_from_spinta(self.model, ":changes", query=query)
-        context['response'] = highlight(
-            json.dumps(data, indent=2, ensure_ascii=False),
-            JsonLexer(),
-            HtmlFormatter(style=get_style_by_name('friendly'), noclasses=True)
-        )
-
-        if self.model.name:
-            uuid = None
-            if data.get('_data') and data.get('_data')[0].get('_id'):
-                uuid = data.get('_data')[0].get('_id')
-            else:
-                # Try to get data again without filters
-                data = get_data_from_spinta(self.model, query="limit(1)")
-                if data.get('_data'):
-                    uuid = data.get('_data')[0].get('_id')
-
-            context['actions'] = {
-                'getall': reverse('getall-api', args=[self.object.pk, self.model.name]),
-                'getone': reverse('getone-api', args=[self.object.pk, self.model.name, uuid]),
-                'changes': reverse('changes-api', args=[self.object.pk, self.model.name]),
-            }
-
-        return context
-
-    def get_query(self):
-        return f"https://get.data.gov.lt/{self.model}/:changes"
-
-
-class DatasetStructureExportView(PermissionRequiredMixin, View):
-    def has_permission(self):
-        dataset = get_object_or_404(Dataset, pk=self.kwargs.get('pk'))
->>>>>>> 0ce15e54
-        return has_perm(
-            self.request.user,
-            Action.STRUCTURE,
-            Dataset,
-<<<<<<< HEAD
             self.dataset
         )
 
@@ -1085,16 +1086,4 @@
         return context
 
     def get(self, request, *args, **kwargs):
-        return self.post(request, *args, **kwargs)
-=======
-            dataset
-        )
-
-    def get(self, request, *args, **kwargs):
-        dataset = get_object_or_404(Dataset, pk=kwargs.get('pk'))
-        stream = export_dataset_structure(dataset)
-
-        response = StreamingHttpResponse(stream, content_type='text/csv')
-        response['Content-Disposition'] = 'attachment; filename=manifest.csv'
-        return response
->>>>>>> 0ce15e54
+        return self.post(request, *args, **kwargs)