--- conflicted
+++ resolved
@@ -78,12 +78,8 @@
 {% endblock %}
 
 {% include "component/footer.html" %}
-<<<<<<< HEAD
+{% render_block "js" %}
 <script type="text/javascript">
-=======
-{% render_block "js" %}
-<script>
->>>>>>> dfce2624
     function openMenu() {
         var burger = document.querySelector('.burger');
         var nav = document.querySelector('#navbarBasic');
