--- conflicted
+++ resolved
@@ -56,16 +56,12 @@
                                 <br>
                                 {{ comment.body_text | escape }}
                                 <br>
-<<<<<<< HEAD
                                 <small>
                                     {{ comment.created|date:"SHORT_DATETIME_FORMAT" }}
                                     {% if not comment.is_public %}
                                     {% translate "(neviešinamas komentaras)" %}
                                     {% endif %}
                                 </small>
-=======
-                                <small>{{ comment.created|date:"SHORT_DATE_FORMAT" }}</small>
->>>>>>> f81c3930
                             </p>
                         </div>
                         {% if user.is_authenticated %}
