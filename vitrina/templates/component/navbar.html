--- conflicted
+++ resolved
@@ -52,29 +52,17 @@
                                 <a href="{% url 'user-profile' pk=LOGGED_IN_USER.pk %}" class="navbar-item">
                                     {% translate "Profilis" %}
                                 </a>
-<<<<<<< HEAD
-                                <a href="{% url 'user-task-list' pk=user.pk %}" class="navbar-item">
-                                    {% translate "Užduotys" %}
-                                </a>
-                                {% if user.organization %}
-                                 <a href="{% url 'organization-plans' user.organization.pk %}" class="navbar-item">
-=======
-                                {% if LOGGED_IN_USER.organization %}
                                 <a href="{% url 'user-task-list' pk=LOGGED_IN_USER.pk %}" class="navbar-item">
                                     {% translate "Užduotys" %}
                                 </a>
+                                {% if LOGGED_IN_USER.organization %}
                                  <a href="{% url 'organization-plans' LOGGED_IN_USER.organization.pk %}" class="navbar-item">
->>>>>>> 32e61018
                                     {% translate "Planas" %}
                                 </a>
                                 <a href="{% url 'organization-datasets' LOGGED_IN_USER.organization.pk %}?selected_facets=organization_exact:{{ LOGGED_IN_USER.organization.pk }}" class="navbar-item">
                                     {% translate "Mano organizacijos rinkiniai" %}
                                 </a>
-<<<<<<< HEAD
-                                <a href="{% url 'request-list' %}?selected_facets=organization_exact:{{ user.organization.pk }}" class="navbar-item">
-=======
-                                <a href="{% url "request-list" %}?selected_facets=organization_exact:{{ LOGGED_IN_USER.organization.pk }}" class="navbar-item">
->>>>>>> 32e61018
+                                <a href="{% url 'request-list' %}?selected_facets=organization_exact:{{ LOGGED_IN_USER.organization.pk }}" class="navbar-item">
                                     {% translate "Mano poreikiai" %}
                                 </a>
                                 {% endif %}
