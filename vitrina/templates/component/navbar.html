{% load static %}
{% load i18n parler_tags %}
{% load menu_tags %}

<nav class="navbar is-info" role="navigation" aria-label="main navigation">
<div class="container">
        <div class="navbar-brand">
            <a class="navbar-item" href="/">
                <img src="{% static 'img/logo.png' %}" alt="logo" height="36">
                &nbsp;&nbsp;
                <b><span class="navbar-title is-uppercase">data.gov.lt</span></b>
            </a>
            <a
                    role="button"
                    class="navbar-burger burger"
                    aria-label="menu"
                    aria-expanded="false"
                    data-target="navbarBasic"
                    onClick="openMenu()"
            >
                <span aria-hidden="true"></span>
                <span aria-hidden="true"></span>
                <span aria-hidden="true"></span>
            </a>
        </div>
        {# DYNAMIC CMS MENU #}
        <div id="navbarBasic" class="navbar-menu">
            <div class="navbar-end">
                {% show_menu 0 100 100 100 "menu.html" %}
                {% for m in menu %}
                    {% if m.children %}
                        <div class="navbar-item has-dropdown is-hoverable">
                            <a {% if m.href %}href="{{ m.href }}"{% endif %} title="{{ m.description }}" class="navbar-link">{{ m.title }}</a>
                            <div class="navbar-dropdown">
                                {% for cm in m.children %}
                                    <a {% if cm.href %}href="{{ cm.href }}"{% endif %} title="{{ cm.description }}"
                                       class="navbar-item">{{ cm.title }}</a>
                                {% endfor %}
                            </div>
                        </div>
                    {% else %}
                        <a {% if m.href %}href="{{ m.href }}"{% endif %} title="{{ m.description }}" class="navbar-item">{{ m.title }}</a>
                    {% endif %}
                {% endfor %}
                <div class="navbar-item">
                    {% if user.is_authenticated %}
                        <div class="navbar-item has-dropdown is-hoverable">
                            <a class="navbar-link"><strong>{{ user }}</strong></a>
                            <div class="navbar-dropdown">
                                <a href="{% url 'user-profile' pk=user.pk %}" class="navbar-item">
                                    {% translate "Profilis" %}
                                </a>
                                <a href="{% url 'user-task-list' pk=user.pk %}" class="navbar-item">
                                    {% translate "Užduotys" %}
                                </a>
<<<<<<< HEAD
                                {% if user.organization %}
{#                                <a href="{% url 'user-task-list' user.pk %}" class="navbar-item">#}
{#                                    {% translate "Užduotys" %}#}
{#                                </a>#}
                                <a href="{% url 'organization-datasets' user.organization.pk %}" class="navbar-item">
                                    {% translate "Rinkiniai" %}
                                </a>
=======
>>>>>>> cc9eb3b3
                                 <a href="{% url 'organization-plans' user.organization.pk %}" class="navbar-item">
                                    {% translate "Planai" %}
                                </a>
                                {% endif %}
                                {% if user.organization %}
                                <a href="{% url 'organization-datasets' user.organization.pk %}" class="navbar-item">
                                    {% translate "Mano organizacijos rinkiniai" %}
                                </a>
                                {% endif %}
                                {% if user.can_see_manager_dataset_list_url %}
                                <a href="{% url 'manager-dataset-list' %}" class="navbar-item">
                                    {% translate "Mano tvarkomi rinkiniai" %}
                                </a>
                                {% endif %}
                                {% if user.is_staff or user.is_superuser %}
                                <a href="{% url 'admin:index' %}" class="navbar-item" target="_blank">
                                    {% translate "Administravimas" %}
                                </a>
                                {% endif %}
                                <a href="{% url 'logout' %}" class="navbar-item">{% translate "Atsijungti" %}</a>
                            </div>
                        </div>
                    {% else %}
                        <div class="buttons">
                            <a href="{% url 'login' %}?next={{ request.path|urlencode }}" class="button is-primary">{% translate "Prisijungti" %}</a>
                        </div>
                    {% endif %}
                </div>
                <div class="navbar-item">
                    <div class="navbar-item has-dropdown">
                        <form action="{% url 'set_language' %}" method="post" id="languageChange">
                            {% csrf_token %}
                            <input name="next" type="hidden" value="{{ redirect_to }}">
                            <div class="select">
                                <select name="language"
                                        onchange="languageChange.submit()">
                                    {% get_current_language as LANGUAGE_CODE %}
                                    {% get_available_languages as LANGUAGES %}
                                    {% get_language_info_list for LANGUAGES as languages %}
                                    {% for language in languages %}
                                        <option class="navbar-item" value="{{ language.code }}" {% if language.code == LANGUAGE_CODE %} selected {% endif %}>
                                            {{ language.code|upper }}
                                        </option>
                                    {% endfor %}
                                </select>
                            </div>
                        </form>
                    </div>
                </div>
            </div>
        </div>
</div>
</nav><|MERGE_RESOLUTION|>--- conflicted
+++ resolved
@@ -50,19 +50,10 @@
                                 <a href="{% url 'user-profile' pk=user.pk %}" class="navbar-item">
                                     {% translate "Profilis" %}
                                 </a>
+                                {% if user.organization %}
                                 <a href="{% url 'user-task-list' pk=user.pk %}" class="navbar-item">
                                     {% translate "Užduotys" %}
                                 </a>
-<<<<<<< HEAD
-                                {% if user.organization %}
-{#                                <a href="{% url 'user-task-list' user.pk %}" class="navbar-item">#}
-{#                                    {% translate "Užduotys" %}#}
-{#                                </a>#}
-                                <a href="{% url 'organization-datasets' user.organization.pk %}" class="navbar-item">
-                                    {% translate "Rinkiniai" %}
-                                </a>
-=======
->>>>>>> cc9eb3b3
                                  <a href="{% url 'organization-plans' user.organization.pk %}" class="navbar-item">
                                     {% translate "Planai" %}
                                 </a>
