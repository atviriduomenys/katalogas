from django.contrib.auth.models import AbstractUser
from django.db import models

from vitrina.orgs.models import Organization
from vitrina.users.managers import UserManager


class User(AbstractUser):
    username = None
    created = models.DateTimeField(blank=True, null=True, auto_now_add=True)
    modified = models.DateTimeField(blank=True, null=True, auto_now=True)
    version = models.IntegerField(default=1)
    email = models.CharField(unique=True, max_length=255, blank=True, null=True)
    first_name = models.CharField(max_length=255, blank=True, null=True)
    last_login = models.DateTimeField(blank=True, null=True)
    last_name = models.CharField(max_length=255, blank=True, null=True)
    password = models.CharField(max_length=128, blank=True, null=True)
<<<<<<< HEAD
    role = models.CharField(max_length=255, blank=True, null=True)
    organization = models.ForeignKey(Organization, models.SET_NULL, blank=True, null=True)
=======
    organization = models.ForeignKey(Organization, models.DO_NOTHING, blank=True, null=True)
>>>>>>> 999321f9
    deleted = models.BooleanField(blank=True, null=True)
    deleted_on = models.DateTimeField(blank=True, null=True)
    phone = models.CharField(max_length=255, blank=True, null=True)
    needs_password_change = models.BooleanField(default=False)
    year_of_birth = models.IntegerField(blank=True, null=True)
    disabled = models.BooleanField(default=False)
    suspended = models.BooleanField(default=False)

    USERNAME_FIELD = 'email'
    REQUIRED_FIELDS = []

    objects = UserManager()

    class Meta:
        db_table = 'user'

    def __str__(self):
        return "%s %s" % (self.first_name, self.last_name)

    def get_acl_parents(self):
        return [self]


class UserTablePreferences(models.Model):
    created = models.DateTimeField(blank=True, null=True, auto_now_add=True)
    deleted = models.BooleanField(blank=True, null=True)
    deleted_on = models.DateTimeField(blank=True, null=True)
    modified = models.DateTimeField(blank=True, null=True, auto_now=True)
    version = models.IntegerField()
    table_column_string = models.TextField(blank=True, null=True)
    table_id = models.CharField(max_length=255, blank=True, null=True)
    user_id = models.BigIntegerField(blank=True, null=True)

    class Meta:
        managed = True
        db_table = 'user_table_preferences'


class OldPassword(models.Model):
    created = models.DateTimeField(blank=True, null=True, auto_now_add=True)
    deleted = models.BooleanField(blank=True, null=True)
    deleted_on = models.DateTimeField(blank=True, null=True)
    modified = models.DateTimeField(blank=True, null=True, auto_now=True)
    version = models.IntegerField()
    password = models.CharField(max_length=60, blank=True, null=True)
    user = models.ForeignKey('User', models.DO_NOTHING, blank=True, null=True)

    class Meta:
        managed = True
        db_table = 'old_password'


class PasswordResetToken(models.Model):
    created = models.DateTimeField(blank=True, null=True, auto_now_add=True)
    deleted = models.BooleanField(blank=True, null=True)
    deleted_on = models.DateTimeField(blank=True, null=True)
    modified = models.DateTimeField(blank=True, null=True, auto_now=True)
    version = models.IntegerField()
    expiry_date = models.DateTimeField(blank=True, null=True)
    token = models.CharField(max_length=255, blank=True, null=True)
    user = models.ForeignKey('User', models.DO_NOTHING)
    used_date = models.DateTimeField(blank=True, null=True)

    class Meta:
        managed = True
        db_table = 'password_reset_token'


class SsoToken(models.Model):
    created = models.DateTimeField(blank=True, null=True, auto_now_add=True)
    deleted = models.BooleanField(blank=True, null=True)
    deleted_on = models.DateTimeField(blank=True, null=True)
    modified = models.DateTimeField(blank=True, null=True, auto_now=True)
    version = models.IntegerField()
    ip = models.CharField(max_length=255, blank=True, null=True)
    token = models.CharField(unique=True, max_length=36, blank=True, null=True)
    user = models.ForeignKey('User', models.DO_NOTHING, blank=True, null=True)

    class Meta:
        managed = True
        db_table = 'sso_token'<|MERGE_RESOLUTION|>--- conflicted
+++ resolved
@@ -15,12 +15,7 @@
     last_login = models.DateTimeField(blank=True, null=True)
     last_name = models.CharField(max_length=255, blank=True, null=True)
     password = models.CharField(max_length=128, blank=True, null=True)
-<<<<<<< HEAD
-    role = models.CharField(max_length=255, blank=True, null=True)
     organization = models.ForeignKey(Organization, models.SET_NULL, blank=True, null=True)
-=======
-    organization = models.ForeignKey(Organization, models.DO_NOTHING, blank=True, null=True)
->>>>>>> 999321f9
     deleted = models.BooleanField(blank=True, null=True)
     deleted_on = models.DateTimeField(blank=True, null=True)
     phone = models.CharField(max_length=255, blank=True, null=True)
