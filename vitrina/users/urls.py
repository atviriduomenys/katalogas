--- conflicted
+++ resolved
@@ -1,28 +1,17 @@
 from django.contrib.auth.views import LogoutView
 from django.urls import path, re_path
 
-<<<<<<< HEAD
-from vitrina.users.views import CustomLoginView, RegisterView, PasswordResetView, PasswordResetConfirmView, ProfileView, \
-    ProfileEditView, EmailConfirmView, EmailListView
-=======
 from vitrina.users.views import LoginView, RegisterView, PasswordResetView, PasswordResetConfirmView, ProfileView, \
-    ProfileEditView, UserStatsView
->>>>>>> 7397ade4
+    UserStatsView
 
 urlpatterns = [
-    path('login/', CustomLoginView.as_view(), name='login'),
+    path('login/', LoginView.as_view(), name='login'),
     path('logout/', LogoutView.as_view(), name='logout'),
     path('register/', RegisterView.as_view(), name='register'),
     path('reset/', PasswordResetView.as_view(), name='reset'),
     path('reset/<uidb64>/<token>/', PasswordResetConfirmView.as_view(), name='password_reset_confirm'),
     path('user/profile/<int:pk>/', ProfileView.as_view(), name='user-profile'),
-    path('user/profile/<int:pk>/edit', ProfileEditView.as_view(), name='user-profile-change'),
-<<<<<<< HEAD
-    re_path(r"^accounts/confirm-email/(?P<key>[-:\w]+)/$", EmailConfirmView.as_view(), name='email-confirm-view'),
-    path("accounts/email/", EmailListView.as_view(), name="account_email"),
-=======
     path('user/stats-graph', UserStatsView.as_view(), name='users-stats-graph')
->>>>>>> 7397ade4
     # @GetMapping("/login")
     # @GetMapping("/register")
     # @GetMapping("/reset")
