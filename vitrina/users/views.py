--- conflicted
+++ resolved
@@ -1,30 +1,26 @@
-from allauth.account.views import LoginView, SignupView, EmailVerificationSentView, EmailView, ConfirmEmailView
 from django.contrib import messages
+from django.contrib.auth import login
 from django.contrib.auth.mixins import LoginRequiredMixin, PermissionRequiredMixin
-from django.contrib.auth.views import PasswordResetView as BasePasswordResetView, \
+from django.contrib.auth.views import LoginView as BaseLoginView, PasswordResetView as BasePasswordResetView, \
     PasswordResetConfirmView as BasePasswordResetConfirmView
-from django.shortcuts import redirect, get_object_or_404
+from django.shortcuts import redirect, render, get_object_or_404
 from django.urls import reverse_lazy, reverse
-<<<<<<< HEAD
-from django.views.generic import DetailView, UpdateView
-=======
 from django.views.generic import CreateView, DetailView, UpdateView, TemplateView
->>>>>>> 7397ade4
 from django.utils.translation import gettext_lazy as _
 from django.http import JsonResponse
 from django.utils.timezone import now, make_aware
 from vitrina.orgs.services import has_perm, Action
 from vitrina.tasks.services import get_active_tasks
-from vitrina.users.forms import RegisterForm, PasswordResetForm, PasswordResetConfirmForm, CustomLoginForm
+from vitrina.users.forms import LoginForm, RegisterForm, PasswordResetForm, PasswordResetConfirmForm
 from vitrina.users.forms import UserProfileEditForm
 from vitrina.users.models import User
 from vitrina import settings
 from datetime import datetime
 from pandas import period_range
 
-class CustomLoginView(LoginView):
-    form_class = CustomLoginForm
+class LoginView(BaseLoginView):
     template_name = 'vitrina/users/login.html'
+    form_class = LoginForm
 
     def get_success_url(self):
         tasks = get_active_tasks(self.request.user)
@@ -34,21 +30,17 @@
         return super().get_success_url()
 
 
-class RegisterView(SignupView):
+class RegisterView(CreateView):
+    template_name = 'vitrina/users/register.html'
     form_class = RegisterForm
-    template_name = 'vitrina/users/register.html'
-
-    def save(self, request):
-        user = super(RegisterView, self).save(request)
-        return user
-
-
-class EmailConfirmView(ConfirmEmailView):
-    template_name = 'vitrina/users/email_confirm.html'
-
-
-class EmailListView(EmailView):
-    template_name = 'vitrina/users/email.html'
+
+    def post(self, request, *args, **kwargs):
+        form = self.form_class(request.POST)
+        if form.is_valid():
+            user = form.save()
+            login(request, user, backend='django.contrib.auth.backends.ModelBackend')
+            return redirect('home')
+        return render(request=request, template_name=self.template_name, context={"form": form})
 
 
 class PasswordResetView(BasePasswordResetView):
