import secrets
from datetime import datetime

from allauth.account.views import ConfirmEmailView as BaseConfirmEmailView
from allauth.utils import build_absolute_uri
from django.contrib.sites.models import Site
from django_otp.forms import OTPAuthenticationForm
from django_otp.views import LoginView as BaseLoginView
from pandas import period_range
from django.contrib import messages
from django.contrib.auth import login, update_session_auth_hash
from django.contrib.auth.mixins import LoginRequiredMixin, PermissionRequiredMixin
from django.contrib.auth.views import (
    PasswordResetView as BasePasswordResetView,
    PasswordResetConfirmView as BasePasswordResetConfirmView, PasswordChangeView
)
from django.shortcuts import redirect, render, get_object_or_404
from django.urls import reverse_lazy, reverse
from django.views.generic import CreateView, DetailView, UpdateView, TemplateView
from django.utils.translation import gettext_lazy as _
from django.utils.timezone import now, make_aware
from django.db.models.signals import post_save
from allauth.socialaccount.models import SocialAccount
from allauth.account.models import EmailAddress, EmailConfirmation, EmailConfirmationHMAC
from django.http import HttpResponseRedirect

from vitrina import settings
from vitrina.helpers import email
from vitrina.messages.models import Subscription
from vitrina.orgs.models import Representative
from vitrina.orgs.services import has_perm, Action
from vitrina.tasks.services import get_active_tasks
from vitrina.users.forms import (
    LoginForm, RegisterForm, PasswordSetForm,
    PasswordResetForm, PasswordResetConfirmForm,
    UserProfileEditForm, CustomPasswordChangeForm
)
from vitrina.users.models import User
from vitrina.users.signals import update_old_passwords


class LoginView(BaseLoginView):
    template_name = 'vitrina/users/login.html'
    account_inactive_template = 'vitrina/users/account_inactive.html'
<<<<<<< HEAD
    authentication_form = LoginForm
=======
    form_class = LoginForm

    def form_valid(self, form):
        if settings.ACCOUNT_EMAIL_VERIFICATION == 'mandatory':
            user = EmailAddress.objects.filter(email=self.request.POST['email'])
            if user:
                if user[0].verified is True:
                    login(self.request, form.get_user(),
                          backend='django.contrib.auth.backends.ModelBackend')

                    user_obj = User.objects.get(pk=self.request.user.id)
                    user_obj.unlock_user()

                    return HttpResponseRedirect(self.get_success_url())
                else:
                    messages.error(self.request, _("El. pašto adresas nepatvirtintas. "
                                                   "Patvirtinti galite sekdami nuoroda išsiųstame laiške."))
                    return HttpResponseRedirect(reverse("login"))
            else:
                login(self.request, form.get_user(),
                      backend='django.contrib.auth.backends.ModelBackend')
                return HttpResponseRedirect(self.get_success_url())
        else:
            login(self.request, form.get_user(),
                  backend='django.contrib.auth.backends.ModelBackend')
            return HttpResponseRedirect(self.get_success_url())
>>>>>>> 63442326

    def get_success_url(self):
        tasks = get_active_tasks(self.request.user)
        redirect_url = self.request.GET.get('next')
        if tasks.exists() and redirect_url == reverse('home'):
            return reverse('user-task-list', args=[self.request.user.pk])
        return super().get_success_url()

    def get_context_data(self, **kwargs):
        context = super().get_context_data(**kwargs)
        context['current_title'] = _('Prisijungimas')
        return context


class AdminLoginView(BaseLoginView):
    template_name = 'vitrina/users/admin/login.html'
    authentication_form = LoginForm

    def get_success_url(self):
        redirect_url = self.request.GET.get('next')
        return redirect_url or reverse('admin:index')


class RegisterView(CreateView):
    template_name = 'vitrina/users/register.html'
    form_class = RegisterForm
    cleaned_data = None

    def post(self, request, *args, **kwargs):
        form = self.form_class(request.POST)
        if form.is_valid():
            self.cleaned_data = form.cleaned_data
            user = form.save()
            email_address = EmailAddress.objects.create(user=user, email=user.email, primary=True, verified=False)
            EmailConfirmation.objects.create(
                created=datetime.now(),
                sent=datetime.now(),
                key=secrets.token_urlsafe(),
                email_address=email_address
            )
            confirmation = EmailConfirmationHMAC(email_address)
            url = reverse("account_confirm_email", args=[confirmation.key])
            activate_url = build_absolute_uri(request, url)
            email(
                [email_address.email], 'confirm_email', 'vitrina/email/confirm_email.md',
                {
                    'site': Site.objects.get_current().domain,
                    'user': str(user),
                    'activate_url': activate_url
                }
            )
            messages.success(self.request, _("Išsiuntėme jums laišką patvirtinimui. Sekite laiške pateikta "
                                             "nuoroda, kad užbaigtumėte registraciją."))

            # update related representatives
            if reps := Representative.objects.filter(email=user.email, user__isnull=True):
                reps.update(user=user)

            return redirect('home')
        return render(request=request, template_name=self.template_name, context={"form": form})

    def get_context_data(self, **kwargs):
        context = super().get_context_data(**kwargs)
        context['current_title'] = _('Registracija')
        return context


class PasswordSetView(LoginRequiredMixin, PermissionRequiredMixin, UpdateView):
    template_name = 'base_form.html'
    model = User
    context_object_name = 'user'
    form_class = PasswordSetForm

    def has_permission(self):
        user = get_object_or_404(User, id=self.request.user.id)
        soc_acc = SocialAccount.objects.filter(user_id=user.id).first()
        if soc_acc:
            return soc_acc.extra_data.get('password_not_set') == True

    def handle_no_permission(self):
        return redirect('home')

    def get_object(self):
        object_id = self.request.user.id
        return User.objects.get(pk=object_id)
    
    def form_valid(self, form):
        user = self.get_object()
        password = form.cleaned_data.get('password')
        user.set_password(password)
        user.unlock_user()
        user.save()
        soc_acc = SocialAccount.objects.filter(user_id=user.id).first()
        soc_acc.extra_data['password_not_set'] = False
        soc_acc.save()
        
        update_session_auth_hash(self.request, user)
        soc_acc = SocialAccount.objects.filter(user_id=user.id).first()
        company_code = soc_acc.extra_data.get('company_code')
        return redirect('partner-register')

    def get_context_data(self, **kwargs):
        context_data = super().get_context_data(**kwargs)
        context_data['current_title'] = _('Slaptažodžio nustatymas')
        context_data['form_info'] = _(
            "Tam, kad pabaigti autentifikaciją per viisp ir sukurti naują vartotoją portale, sugalvokite slaptažodį.")
        return context_data


class PasswordResetView(BasePasswordResetView):
    form_class = PasswordResetForm
    template_name = 'base_form.html'
    email_template_name = 'vitrina/users/password_reset_email.html'
    subject_template_name = 'vitrina/users/password_reset_subject.txt'
    success_url = reverse_lazy('home')

    def form_valid(self, form):
        messages.info(self.request, _(
            "Slaptažodžio pakeitimo nuoroda išsiųsta į Jūsų el. paštą"))
        return super().form_valid(form)

    def get_context_data(self, **kwargs):
        context = super().get_context_data(**kwargs)
        context['current_title'] = _('Slaptažodžio atkūrimas')
        return context


class PasswordResetConfirmView(BasePasswordResetConfirmView):
    form_class = PasswordResetConfirmForm
    template_name = 'vitrina/users/password_reset_form.html'
    success_url = reverse_lazy('home')

    def form_valid(self, form):
        self.user.unlock_user()

        messages.info(self.request, _("Slaptažodis sėkmingai atnaujintas"))
        return super().form_valid(form)


class ProfileView(LoginRequiredMixin, PermissionRequiredMixin, DetailView):
    model = User
    template_name = 'vitrina/users/profile.html'
    context_object_name = 'user'

    def has_permission(self):
        users_profile = get_object_or_404(User, id=self.kwargs['pk'])
        return has_perm(self.request.user, Action.VIEW, users_profile)

    def handle_no_permission(self):
        if not self.request.user.is_authenticated:
            return redirect(settings.LOGIN_URL)
        else:
            return redirect('user-profile', pk=self.request.user.id)

    def get_context_data(self, **kwargs):
        context_data = super().get_context_data(**kwargs)
        user = context_data.get('user')
        context_data['logged_in_user'] = self.request.user

        subscriptions = Subscription.objects.filter(
            user=user,
            object_id__isnull=False
        ).exclude(sub_type=Subscription.COMMENT).prefetch_related('content_object')
        for sub in subscriptions:
            sub.fields = [(_("Laiškai"), sub.email_subscribed)]
            if sub.sub_type == Subscription.ORGANIZATION:
                sub.fields.extend([
                    (_("Duomenų rinkiniai"), sub.dataset_update_sub),
                    (_("Duomenų rinkinių komentarai"), sub.dataset_comments_sub),
                    (_("Prašymai"), sub.request_update_sub),
                    (_("Prašymų komentarai"), sub.request_comments_sub)])
            if sub.sub_type == Subscription.DATASET:
                sub.fields.extend([
                    (_("Duomenų rinkiniai"), sub.dataset_update_sub),
                    (_("Duomenų rinkinių komentarai"), sub.dataset_comments_sub)])
            if sub.sub_type == Subscription.REQUEST:
                sub.fields.extend([
                    (_("Prašymai"), sub.request_update_sub),
                    (_("Prašymų komentarai"), sub.request_comments_sub),
                    (_("Duomenų rinkiniai"), sub.dataset_update_sub),
                    (_("Duomenų rinkinių komentarai"), sub.dataset_comments_sub)])
            if sub.sub_type == Subscription.PROJECT:
                sub.fields.extend([
                    (_("Projektai"), sub.project_update_sub),
                    (_("Projektų komentarai"), sub.project_comments_sub)])

        extra_context_data = {
            'can_edit_profile': has_perm(self.request.user, Action.UPDATE, user),
            'subscriptions': subscriptions
        }
        context_data.update(extra_context_data)
        return context_data


class ProfileEditView(LoginRequiredMixin, PermissionRequiredMixin, UpdateView):
    model = User
    template_name = 'base_form.html'
    context_object_name = 'user'
    form_class = UserProfileEditForm

    def has_permission(self):
        users_profile = get_object_or_404(User, id=self.kwargs['pk'])
        return has_perm(self.request.user, Action.UPDATE, users_profile)

    def handle_no_permission(self):
        if not self.request.user.is_authenticated:
            return redirect(settings.LOGIN_URL)
        else:
            return redirect('user-profile', pk=self.request.user.id)

    def get_context_data(self, **kwargs):
        context = super().get_context_data(**kwargs)
        context['current_title'] = _('Naudotojo profilio redagavimas')
        return context

    def get(self, request, *args, **kwargs):
        return super(ProfileEditView, self).get(request, *args, **kwargs)

    def form_valid(self, form):
        obj = form.save()
        if 'email' in form.changed_data:
            if existing_email_address := EmailAddress.objects.filter(user=obj):
                existing_email_address.delete()
            email_address = EmailAddress.objects.create(user=obj, email=obj.email, primary=True, verified=False)
            EmailConfirmation.objects.create(
                created=datetime.now(),
                sent=datetime.now(),
                key=secrets.token_urlsafe(),
                email_address=email_address
            )
            confirmation = EmailConfirmationHMAC(email_address)
            url = reverse("account_confirm_email", args=[confirmation.key])
            activate_url = build_absolute_uri(self.request, url)
            email(
                [email_address.email], 'confirm_updated_email', 'vitrina/email/confirm_updated_email.md',
                {
                    'site': Site.objects.get_current().domain,
                    'user': str(obj),
                    'activate_url': activate_url
                }
            )
            obj.status = User.AWAITING_CONFIRMATION
            obj.save()
            obj.representative_set.update(email=obj.email)
            messages.success(self.request, _("Išsiuntėme jums laišką el. pašto patvirtinimui."))
        return redirect('user-profile', pk=self.request.user.id)


class CustomPasswordChangeView(LoginRequiredMixin, PermissionRequiredMixin, PasswordChangeView):
    form_class = CustomPasswordChangeForm
    template_name = 'base_form.html'

    def has_permission(self):
        user = get_object_or_404(User, id=self.kwargs['pk'])
        return has_perm(self.request.user, Action.UPDATE, user)

    def handle_no_permission(self):
        if not self.request.user.is_authenticated:
            return redirect(settings.LOGIN_URL)
        else:
            return redirect('user-profile', pk=self.request.user.id)

    def get_context_data(self, **kwargs):
        context = super().get_context_data(**kwargs)
        context['current_title'] = _('Naudotojo slaptažodžio keitimas')
        return context

    def form_valid(self, form):
        post_save.disconnect(update_old_passwords, sender=User)
        user_obj = form.save()
        user_obj.unlock_user()
        post_save.connect(update_old_passwords, sender=User)

        messages.success(self.request, _("Slaptažodžio keitimas sėkmingas"))
        return super().form_valid(form)

    def get_success_url(self):
        return reverse_lazy('user-profile', kwargs={'pk': self.kwargs['pk']})


class UserStatsView(TemplateView):
    template_name = 'users_count_stats_chart.html'

    def get_labels(self):
        """Return labels"""
        oldest_user_date = User.objects.order_by('created').first().created
        labels = period_range(start=oldest_user_date, end=now(), freq='M').tolist()    
        return labels

    def get_color(self, year):
        color_map = {
            'Koordinatoriai': '#03256C',
            'Tvarkytojai': '#1768AC',
            "Registruoti naudotojai": '#06BEE1',
            # FIXME: Use constants instead of strings.
        }
        return color_map.get(year)

    def get_user_types(self):
        """Return names of datasets."""
        return [
            "Koordinatoriai",
            "Tvarkytojai",
            "Registruoti naudotojai",
            # FIXME: these strings should be translatable
        ]

    def get_data(self):
        """Return datasets to plot."""
        user_types = self.get_user_types()
        labels = self.get_labels()
        data = {
            'labels': [str(label) for label in labels]
        }
        datasets = []
        for user_type in user_types:
            dataset = {
                'label': user_type,
                'data': []
            }
            dataset['backgroundColor'] = self.get_color(user_type)
            for label in labels:
                label = label + 1  # Increment by one month
                created_date = datetime(label.year, label.month, 1)
                created_date = make_aware(created_date)
                if user_type == "Koordinatoriai":
                    dataset['data'].append(
                        User.objects.select_related('representative').
                        filter(
                            representative__role='coordinator',
                            created__lt=created_date
                        ).
                        distinct('representative__user').
                        count()
                    )
                elif user_type == "Tvarkytojai":
                    dataset['data'].append(
                        User.objects.select_related('representative').
                        filter(
                            representative__role='manager',
                            created__lt=created_date,
                        ).
                        exclude(representative__role='coordinator').
                        distinct('representative__user').
                        count()
                    )
                elif user_type == "Registruoti naudotojai":
                    dataset['data'].append(
                        User.objects.select_related('representative').
                        filter(
                            created__lt=created_date
                        ).
                        exclude(representative__role='manager').
                        exclude(representative__role='coordinator').
                        count()
                    )
                    # TODO: If it is possible, it would be nice, to get
                    #       these stats with a single query.
                else:
                    raise ValueError(user_type)
            datasets.append(dataset)
        data['datasets'] = datasets
        return data

    def get_context_data(self, **kwargs):
        context = super().get_context_data(**kwargs)
        data = self.get_data()
        context['data'] = data
        return context


class ConfirmEmailView(BaseConfirmEmailView):
    template_name = 'vitrina/users/confirm_email.html'

    def post(self, *args, **kwargs):
        result = super().post(*args, **kwargs)
        if self.object and self.object.email_address:
            self.object.email_address.user.status = User.ACTIVE
            self.object.email_address.user.save()
        return result<|MERGE_RESOLUTION|>--- conflicted
+++ resolved
@@ -42,36 +42,13 @@
 class LoginView(BaseLoginView):
     template_name = 'vitrina/users/login.html'
     account_inactive_template = 'vitrina/users/account_inactive.html'
-<<<<<<< HEAD
     authentication_form = LoginForm
-=======
-    form_class = LoginForm
-
-    def form_valid(self, form):
-        if settings.ACCOUNT_EMAIL_VERIFICATION == 'mandatory':
-            user = EmailAddress.objects.filter(email=self.request.POST['email'])
-            if user:
-                if user[0].verified is True:
-                    login(self.request, form.get_user(),
-                          backend='django.contrib.auth.backends.ModelBackend')
-
-                    user_obj = User.objects.get(pk=self.request.user.id)
-                    user_obj.unlock_user()
-
-                    return HttpResponseRedirect(self.get_success_url())
-                else:
-                    messages.error(self.request, _("El. pašto adresas nepatvirtintas. "
-                                                   "Patvirtinti galite sekdami nuoroda išsiųstame laiške."))
-                    return HttpResponseRedirect(reverse("login"))
-            else:
-                login(self.request, form.get_user(),
-                      backend='django.contrib.auth.backends.ModelBackend')
-                return HttpResponseRedirect(self.get_success_url())
-        else:
-            login(self.request, form.get_user(),
-                  backend='django.contrib.auth.backends.ModelBackend')
-            return HttpResponseRedirect(self.get_success_url())
->>>>>>> 63442326
+
+    def form_valid(self, form):
+        resp = super().form_valid(form)
+        if user := form.get_user():
+            user.unlock_user()
+        return resp
 
     def get_success_url(self):
         tasks = get_active_tasks(self.request.user)
@@ -93,6 +70,12 @@
     def get_success_url(self):
         redirect_url = self.request.GET.get('next')
         return redirect_url or reverse('admin:index')
+
+    def form_valid(self, form):
+        resp = super().form_valid(form)
+        if user := form.get_user():
+            user.unlock_user()
+        return resp
 
 
 class RegisterView(CreateView):
