from django.contrib import messages
from django.contrib.auth import login, update_session_auth_hash
from django.contrib.auth.mixins import LoginRequiredMixin, PermissionRequiredMixin
from django.contrib.auth.views import LoginView as BaseLoginView, PasswordResetView as BasePasswordResetView, \
    PasswordResetConfirmView as BasePasswordResetConfirmView
from django.shortcuts import redirect, render, get_object_or_404
from django.urls import reverse_lazy, reverse
from django.views.generic import CreateView, DetailView, UpdateView, TemplateView
from django.utils.translation import gettext_lazy as _
from django.utils.timezone import now, make_aware
from allauth.socialaccount.models import SocialAccount

from vitrina.messages.models import Subscription
from vitrina.orgs.services import has_perm, Action
from vitrina.tasks.services import get_active_tasks
from vitrina.users.forms import LoginForm, RegisterForm, PasswordSetForm, PasswordResetForm, PasswordResetConfirmForm
from vitrina.users.forms import UserProfileEditForm
from vitrina.users.models import User
from vitrina import settings
from datetime import datetime
from pandas import period_range


class LoginView(BaseLoginView):
    template_name = 'vitrina/users/login.html'
    form_class = LoginForm

    def get_success_url(self):
        tasks = get_active_tasks(self.request.user)
        redirect_url = self.request.GET.get('next')
        if tasks.exists() and redirect_url == reverse('home'):
            return reverse('user-task-list', args=[self.request.user.pk])
        return super().get_success_url()


class RegisterView(CreateView):
    template_name = 'vitrina/users/register.html'
    form_class = RegisterForm

    def post(self, request, *args, **kwargs):
        form = self.form_class(request.POST)
        if form.is_valid():
            user = form.save()
            login(request, user, backend='django.contrib.auth.backends.ModelBackend')
            return redirect('home')
        return render(request=request, template_name=self.template_name, context={"form": form})


class PasswordSetView(LoginRequiredMixin, PermissionRequiredMixin, UpdateView):
    template_name = 'base_form.html'
    model = User
    context_object_name = 'user'
    form_class = PasswordSetForm

    def has_permission(self):
        user = get_object_or_404(User, id=self.request.user.id)
        soc_acc = SocialAccount.objects.filter(user_id=user.id).first()
        if soc_acc:
            return soc_acc.extra_data.get('password_not_set') == True

    def handle_no_permission(self):
        return redirect('home')

    def get_object(self):
        object_id = self.request.user.id
        return User.objects.get(pk=object_id)
    
    def form_valid(self, form):
        user = self.get_object()
        password = form.cleaned_data.get('password')
        user.set_password(password)
        user.save()
        soc_acc = SocialAccount.objects.filter(user_id=user.id).first()
        soc_acc.extra_data['password_not_set'] = False
        soc_acc.save()
        
        update_session_auth_hash(self.request, user)
        soc_acc = SocialAccount.objects.filter(user_id=user.id).first()
        company_code = soc_acc.extra_data.get('company_code')
        return redirect('partner-register')


class PasswordResetView(BasePasswordResetView):
    form_class = PasswordResetForm
    template_name = 'base_form.html'
    email_template_name = 'vitrina/users/password_reset_email.html'
    subject_template_name = 'vitrina/users/password_reset_subject.txt'
    success_url = reverse_lazy('home')

    def form_valid(self, form):
        messages.info(self.request, _(
            "Slaptažodžio pakeitimo nuoroda išsiųsta į Jūsų el. paštą"))
        return super().form_valid(form)


class PasswordResetConfirmView(BasePasswordResetConfirmView):
    form_class = PasswordResetConfirmForm
    template_name = 'base_form.html'
    success_url = reverse_lazy('home')

    def form_valid(self, form):
        messages.info(self.request, _("Slaptažodis sėkmingai atnaujintas"))
        return super().form_valid(form)


class ProfileView(LoginRequiredMixin, PermissionRequiredMixin, DetailView):
    model = User
    template_name = 'vitrina/users/profile.html'
    context_object_name = 'user'

    def has_permission(self):
        users_profile = get_object_or_404(User, id=self.kwargs['pk'])
        return has_perm(self.request.user, Action.VIEW, users_profile)

    def handle_no_permission(self):
        if not self.request.user.is_authenticated:
            return redirect(settings.LOGIN_URL)
        else:
            return redirect('user-profile', pk=self.request.user.id)

    def get_context_data(self, **kwargs):
        context_data = super().get_context_data(**kwargs)
        user = context_data.get('user')
<<<<<<< HEAD

        subscriptions = Subscription.objects.filter(user=user)\
            .exclude(sub_type=Subscription.COMMENT)\
            .prefetch_related('content_object')
        for sub in subscriptions:
            sub.fields = [(_("Laiškai"), sub.email_subscribed)]
            if sub.sub_type == Subscription.ORGANIZATION:
                sub.fields.extend([
                    (_("Duomenų rinkiniai"), sub.dataset_update_sub),
                    (_("Duomenų rinkinių komentarai"), sub.dataset_comments_sub),
                    (_("Prašymai"), sub.request_update_sub),
                    (_("Prašymų komentarai"), sub.request_comments_sub)])
            if sub.sub_type == Subscription.DATASET:
                sub.fields.extend([
                    (_("Duomenų rinkiniai"), sub.dataset_update_sub),
                    (_("Duomenų rinkinių komentarai"), sub.dataset_comments_sub)])
            if sub.sub_type == Subscription.REQUEST:
                sub.fields.extend([
                    (_("Prašymai"), sub.request_update_sub),
                    (_("Prašymų komentarai"), sub.request_comments_sub),
                    (_("Duomenų rinkiniai"), sub.dataset_update_sub),
                    (_("Duomenų rinkinių komentarai"), sub.dataset_comments_sub)])
            if sub.sub_type == Subscription.PROJECT:
                sub.fields.extend([
                    (_("Projektai"), sub.project_update_sub),
                    (_("Projektų komentarai"), sub.project_comments_sub)])

=======
        context_data['logged_in_user'] = self.request.user
>>>>>>> 32e61018
        extra_context_data = {
            'can_edit_profile': has_perm(self.request.user, Action.UPDATE, user),
            'subscriptions': subscriptions
        }
        context_data.update(extra_context_data)
        return context_data


class ProfileEditView(LoginRequiredMixin, PermissionRequiredMixin, UpdateView):
    model = User
    template_name = 'base_form.html'
    context_object_name = 'user'
    form_class = UserProfileEditForm

    def has_permission(self):
        users_profile = get_object_or_404(User, id=self.kwargs['pk'])
        return has_perm(self.request.user, Action.UPDATE, users_profile)

    def handle_no_permission(self):
        if not self.request.user.is_authenticated:
            return redirect(settings.LOGIN_URL)
        else:
            return redirect('user-profile', pk=self.request.user.id)

    def get_context_data(self, **kwargs):
        context = super().get_context_data(**kwargs)
        context['current_title'] = _('Naudotojo profilio redagavimas')
        return context

    def get(self, request, *args, **kwargs):
        return super(ProfileEditView, self).get(request, *args, **kwargs)

    def form_valid(self, form):
        form.save()
        return redirect('user-profile', pk=self.request.user.id)


class UserStatsView(TemplateView):
    template_name = 'users_count_stats_chart.html'

    def get_labels(self):
        """Return labels"""
        oldest_user_date = User.objects.order_by('created').first().created
        labels = period_range(start=oldest_user_date, end=now(), freq='M').tolist()    
        return labels

    def get_color(self, year):
        color_map = {
            'Koordinatoriai': '#03256C',
            'Tvarkytojai': '#1768AC',
            "Registruoti naudotojai": '#06BEE1',
            # FIXME: Use constants instead of strings.
        }
        return color_map.get(year)

    def get_user_types(self):
        """Return names of datasets."""
        return [
            "Koordinatoriai",
            "Tvarkytojai",
            "Registruoti naudotojai",
            # FIXME: these strings should be translatable
        ]

    def get_data(self):
        """Return datasets to plot."""
        user_types = self.get_user_types()
        labels = self.get_labels()
        data = {
            'labels': [str(label) for label in labels]
        }
        datasets = []
        for user_type in user_types:
            dataset = {
                'label': user_type,
                'data': []
            }
            dataset['backgroundColor'] = self.get_color(user_type)
            for label in labels:
                label = label + 1  # Increment by one month
                created_date = datetime(label.year, label.month, 1)
                created_date = make_aware(created_date)
                if user_type == "Koordinatoriai":
                    dataset['data'].append(
                        User.objects.select_related('representative').
                        filter(
                            representative__role='coordinator',
                            created__lt=created_date
                        ).
                        distinct('representative__user').
                        count()
                    )
                elif user_type == "Tvarkytojai":
                    dataset['data'].append(
                        User.objects.select_related('representative').
                        filter(
                            representative__role='manager',
                            created__lt=created_date,
                        ).
                        exclude(representative__role='coordinator').
                        distinct('representative__user').
                        count()
                    )
                elif user_type == "Registruoti naudotojai":
                    dataset['data'].append(
                        User.objects.select_related('representative').
                        filter(
                            created__lt=created_date
                        ).
                        exclude(representative__role='manager').
                        exclude(representative__role='coordinator').
                        count()
                    )
                    # TODO: If it is possible, it would be nice, to get
                    #       these stats with a single query.
                else:
                    raise ValueError(user_type)
            datasets.append(dataset)
        data['datasets'] = datasets
        return data

    def get_context_data(self, **kwargs):
        context = super().get_context_data(**kwargs)
        data = self.get_data()
        context['data'] = data
        return context
<|MERGE_RESOLUTION|>--- conflicted
+++ resolved
@@ -121,7 +121,7 @@
     def get_context_data(self, **kwargs):
         context_data = super().get_context_data(**kwargs)
         user = context_data.get('user')
-<<<<<<< HEAD
+        context_data['logged_in_user'] = self.request.user
 
         subscriptions = Subscription.objects.filter(user=user)\
             .exclude(sub_type=Subscription.COMMENT)\
@@ -149,9 +149,6 @@
                     (_("Projektai"), sub.project_update_sub),
                     (_("Projektų komentarai"), sub.project_comments_sub)])
 
-=======
-        context_data['logged_in_user'] = self.request.user
->>>>>>> 32e61018
         extra_context_data = {
             'can_edit_profile': has_perm(self.request.user, Action.UPDATE, user),
             'subscriptions': subscriptions
