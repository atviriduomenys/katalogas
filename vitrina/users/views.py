from django.contrib import messages
from django.contrib.auth import login, update_session_auth_hash
from django.contrib.auth.mixins import LoginRequiredMixin, PermissionRequiredMixin
from django.contrib.auth.views import LoginView as BaseLoginView, PasswordResetView as BasePasswordResetView, \
    PasswordResetConfirmView as BasePasswordResetConfirmView
from django.shortcuts import redirect, render, get_object_or_404
from django.urls import reverse_lazy, reverse
from django.views.generic import CreateView, DetailView, UpdateView, TemplateView
from django.utils.translation import gettext_lazy as _
from django.utils.timezone import now, make_aware
from allauth.socialaccount.models import SocialAccount

from vitrina.messages.models import Subscription
from vitrina.orgs.services import has_perm, Action
from vitrina.tasks.services import get_active_tasks
from vitrina.users.forms import LoginForm, RegisterForm, PasswordSetForm, PasswordResetForm, PasswordResetConfirmForm
from vitrina.users.forms import UserProfileEditForm
from vitrina.users.models import User
from vitrina import settings
from datetime import datetime
from pandas import period_range


class LoginView(BaseLoginView):
    template_name = 'vitrina/users/login.html'
    form_class = LoginForm

    def get_success_url(self):
        tasks = get_active_tasks(self.request.user)
        redirect_url = self.request.GET.get('next')
        if tasks.exists() and redirect_url == reverse('home'):
            return reverse('user-task-list', args=[self.request.user.pk])
        return super().get_success_url()

    def get_context_data(self, **kwargs):
        context = super().get_context_data(**kwargs)
        context['current_title'] = _('Prisijungimas')
        return context


class RegisterView(CreateView):
    template_name = 'vitrina/users/register.html'
    form_class = RegisterForm

    def post(self, request, *args, **kwargs):
        form = self.form_class(request.POST)
        if form.is_valid():
            user = form.save()
            login(request, user, backend='django.contrib.auth.backends.ModelBackend')
            return redirect('home')
        return render(request=request, template_name=self.template_name, context={"form": form})

    def get_context_data(self, **kwargs):
        context = super().get_context_data(**kwargs)
        context['current_title'] = _('Registracija')
        return context


class PasswordSetView(LoginRequiredMixin, PermissionRequiredMixin, UpdateView):
    template_name = 'base_form.html'
    model = User
    context_object_name = 'user'
    form_class = PasswordSetForm

    def has_permission(self):
        user = get_object_or_404(User, id=self.request.user.id)
        soc_acc = SocialAccount.objects.filter(user_id=user.id).first()
        if soc_acc:
            return soc_acc.extra_data.get('password_not_set') == True

    def handle_no_permission(self):
        return redirect('home')

    def get_object(self):
        object_id = self.request.user.id
        return User.objects.get(pk=object_id)
    
    def form_valid(self, form):
        user = self.get_object()
        password = form.cleaned_data.get('password')
        user.set_password(password)
        user.save()
        soc_acc = SocialAccount.objects.filter(user_id=user.id).first()
        soc_acc.extra_data['password_not_set'] = False
        soc_acc.save()
        
        update_session_auth_hash(self.request, user)
        soc_acc = SocialAccount.objects.filter(user_id=user.id).first()
        company_code = soc_acc.extra_data.get('company_code')
        return redirect('partner-register')

    def get_context_data(self, **kwargs):
<<<<<<< HEAD
        context = super().get_context_data(**kwargs)
        context['current_title'] = _('Slaptažodžio nustatymas')
        return context

=======
        context_data = super().get_context_data(**kwargs)
        context_data['form_info'] = _(
            "Tam, kad pabaigti autentifikaciją per viisp ir sukurti naują vartotoją portale, sugalvokite slaptažodį.")
        return context_data
>>>>>>> ac749a21

class PasswordResetView(BasePasswordResetView):
    form_class = PasswordResetForm
    template_name = 'base_form.html'
    email_template_name = 'vitrina/users/password_reset_email.html'
    subject_template_name = 'vitrina/users/password_reset_subject.txt'
    success_url = reverse_lazy('home')

    def form_valid(self, form):
        messages.info(self.request, _(
            "Slaptažodžio pakeitimo nuoroda išsiųsta į Jūsų el. paštą"))
        return super().form_valid(form)

    def get_context_data(self, **kwargs):
        context = super().get_context_data(**kwargs)
        context['current_title'] = _('Slaptažodžio atkūrimas')
        return context


class PasswordResetConfirmView(BasePasswordResetConfirmView):
    form_class = PasswordResetConfirmForm
    template_name = 'base_form.html'
    success_url = reverse_lazy('home')

    def form_valid(self, form):
        messages.info(self.request, _("Slaptažodis sėkmingai atnaujintas"))
        return super().form_valid(form)


class ProfileView(LoginRequiredMixin, PermissionRequiredMixin, DetailView):
    model = User
    template_name = 'vitrina/users/profile.html'
    context_object_name = 'user'

    def has_permission(self):
        users_profile = get_object_or_404(User, id=self.kwargs['pk'])
        return has_perm(self.request.user, Action.VIEW, users_profile)

    def handle_no_permission(self):
        if not self.request.user.is_authenticated:
            return redirect(settings.LOGIN_URL)
        else:
            return redirect('user-profile', pk=self.request.user.id)

    def get_context_data(self, **kwargs):
        context_data = super().get_context_data(**kwargs)
        user = context_data.get('user')
        context_data['logged_in_user'] = self.request.user

        subscriptions = Subscription.objects.filter(user=user)\
            .exclude(sub_type=Subscription.COMMENT)\
            .prefetch_related('content_object')
        for sub in subscriptions:
            sub.fields = [(_("Laiškai"), sub.email_subscribed)]
            if sub.sub_type == Subscription.ORGANIZATION:
                sub.fields.extend([
                    (_("Duomenų rinkiniai"), sub.dataset_update_sub),
                    (_("Duomenų rinkinių komentarai"), sub.dataset_comments_sub),
                    (_("Prašymai"), sub.request_update_sub),
                    (_("Prašymų komentarai"), sub.request_comments_sub)])
            if sub.sub_type == Subscription.DATASET:
                sub.fields.extend([
                    (_("Duomenų rinkiniai"), sub.dataset_update_sub),
                    (_("Duomenų rinkinių komentarai"), sub.dataset_comments_sub)])
            if sub.sub_type == Subscription.REQUEST:
                sub.fields.extend([
                    (_("Prašymai"), sub.request_update_sub),
                    (_("Prašymų komentarai"), sub.request_comments_sub),
                    (_("Duomenų rinkiniai"), sub.dataset_update_sub),
                    (_("Duomenų rinkinių komentarai"), sub.dataset_comments_sub)])
            if sub.sub_type == Subscription.PROJECT:
                sub.fields.extend([
                    (_("Projektai"), sub.project_update_sub),
                    (_("Projektų komentarai"), sub.project_comments_sub)])

        extra_context_data = {
            'can_edit_profile': has_perm(self.request.user, Action.UPDATE, user),
            'subscriptions': subscriptions
        }
        context_data.update(extra_context_data)
        return context_data


class ProfileEditView(LoginRequiredMixin, PermissionRequiredMixin, UpdateView):
    model = User
    template_name = 'base_form.html'
    context_object_name = 'user'
    form_class = UserProfileEditForm

    def has_permission(self):
        users_profile = get_object_or_404(User, id=self.kwargs['pk'])
        return has_perm(self.request.user, Action.UPDATE, users_profile)

    def handle_no_permission(self):
        if not self.request.user.is_authenticated:
            return redirect(settings.LOGIN_URL)
        else:
            return redirect('user-profile', pk=self.request.user.id)

    def get_context_data(self, **kwargs):
        context = super().get_context_data(**kwargs)
        context['current_title'] = _('Naudotojo profilio redagavimas')
        return context

    def get(self, request, *args, **kwargs):
        return super(ProfileEditView, self).get(request, *args, **kwargs)

    def form_valid(self, form):
        form.save()
        return redirect('user-profile', pk=self.request.user.id)


class UserStatsView(TemplateView):
    template_name = 'users_count_stats_chart.html'

    def get_labels(self):
        """Return labels"""
        oldest_user_date = User.objects.order_by('created').first().created
        labels = period_range(start=oldest_user_date, end=now(), freq='M').tolist()    
        return labels

    def get_color(self, year):
        color_map = {
            'Koordinatoriai': '#03256C',
            'Tvarkytojai': '#1768AC',
            "Registruoti naudotojai": '#06BEE1',
            # FIXME: Use constants instead of strings.
        }
        return color_map.get(year)

    def get_user_types(self):
        """Return names of datasets."""
        return [
            "Koordinatoriai",
            "Tvarkytojai",
            "Registruoti naudotojai",
            # FIXME: these strings should be translatable
        ]

    def get_data(self):
        """Return datasets to plot."""
        user_types = self.get_user_types()
        labels = self.get_labels()
        data = {
            'labels': [str(label) for label in labels]
        }
        datasets = []
        for user_type in user_types:
            dataset = {
                'label': user_type,
                'data': []
            }
            dataset['backgroundColor'] = self.get_color(user_type)
            for label in labels:
                label = label + 1  # Increment by one month
                created_date = datetime(label.year, label.month, 1)
                created_date = make_aware(created_date)
                if user_type == "Koordinatoriai":
                    dataset['data'].append(
                        User.objects.select_related('representative').
                        filter(
                            representative__role='coordinator',
                            created__lt=created_date
                        ).
                        distinct('representative__user').
                        count()
                    )
                elif user_type == "Tvarkytojai":
                    dataset['data'].append(
                        User.objects.select_related('representative').
                        filter(
                            representative__role='manager',
                            created__lt=created_date,
                        ).
                        exclude(representative__role='coordinator').
                        distinct('representative__user').
                        count()
                    )
                elif user_type == "Registruoti naudotojai":
                    dataset['data'].append(
                        User.objects.select_related('representative').
                        filter(
                            created__lt=created_date
                        ).
                        exclude(representative__role='manager').
                        exclude(representative__role='coordinator').
                        count()
                    )
                    # TODO: If it is possible, it would be nice, to get
                    #       these stats with a single query.
                else:
                    raise ValueError(user_type)
            datasets.append(dataset)
        data['datasets'] = datasets
        return data

    def get_context_data(self, **kwargs):
        context = super().get_context_data(**kwargs)
        data = self.get_data()
        context['data'] = data
        return context
<|MERGE_RESOLUTION|>--- conflicted
+++ resolved
@@ -90,17 +90,11 @@
         return redirect('partner-register')
 
     def get_context_data(self, **kwargs):
-<<<<<<< HEAD
-        context = super().get_context_data(**kwargs)
-        context['current_title'] = _('Slaptažodžio nustatymas')
-        return context
-
-=======
         context_data = super().get_context_data(**kwargs)
+        context_data['current_title'] = _('Slaptažodžio nustatymas')
         context_data['form_info'] = _(
             "Tam, kad pabaigti autentifikaciją per viisp ir sukurti naują vartotoją portale, sugalvokite slaptažodį.")
         return context_data
->>>>>>> ac749a21
 
 class PasswordResetView(BasePasswordResetView):
     form_class = PasswordResetForm
