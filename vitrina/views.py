--- conflicted
+++ resolved
@@ -16,16 +16,12 @@
             'dataset': Dataset.public.count(),
             'organization': Organization.public.count(),
             'project': Project.public.count(),
-<<<<<<< HEAD
         },
         'categories': (
             Category.objects.
             filter(featured=True).
             order_by('title')
         )
-    })
-=======
-        }
     })
 
 
@@ -82,5 +78,4 @@
         return self.detail_url_name
 
     def get_history_url_name(self):
-        return self.history_url_name
->>>>>>> 868ea126
+        return self.history_url_name